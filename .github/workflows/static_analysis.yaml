name: static_analysis

on:
  push:
    branches: ['**']
  pull_request:
    branches: ['**']
    
permissions: read-all

jobs:
  CppCheck:
    name: CppCheck
    timeout-minutes: 30
    runs-on: ubuntu-22.04
    steps:
<<<<<<< HEAD
      - uses: actions/checkout@f43a0e5ff2bd294095638e18286ca9a3d1956744 # v3.6.0
=======
      - uses: actions/checkout@f43a0e5ff2bd294095638e18286ca9a3d1956744 #v3
>>>>>>> 473609c5

      - name: Install 
        shell: bash
        run: |
          sudo apt-get update;
          sudo apt-get install -qq cppcheck;
        
      - name: Run
        shell: bash
        #Selected run options:
        #  ./xxx            :   Folders to scan
        #  --quiet          :   Don't show current checked configuration in log
        #  --std=c++11      :   Use C++11 standard (default but worth mentioning)
        #  --xml            :   Output in XML format
        #  -j4              :   Run parallel jobs for a faster scan. current HW is 2 core (https://docs.github.com/en/actions/using-github-hosted-runners/about-github-hosted-runners) using 4 to future proof
        #  --enable         :   Additional check to run. options are [all, warning, style, performance, protability, information, unusedFunction, missingInclude]
        #  -I               :   Include directories
        #  -i               :   Ignore directories. Ignore third-party libs that we don't want to check
        #  --suppress       :   Don't issue errors about files matching the expression (when -i for folders is not enough)
        #  --force          :   Check all configurations, takes a very long time (~2 hours) and did not find additional errors. Removed.
        #  --max-configs=6  :   Using less configuration permutations (default is 12) to reduce run time. Detects less errors. Removed.
        #  -Dxxx            :   preprocessor configuration to use. Relevant flags taken from build on Ubuntu.
        run: > 
          cppcheck ./src ./include ./common ./tools ./examples ./third-party/realdds ./third-party/rsutils
          --quiet --std=c++11 --xml -j4 --enable=warning
          -I./src -I./include -I./third-party/rsutils/include -I./common
          -i./src/mf -i./src/uvc -i./src/win -i./src/winusb --suppress=*:third-party/json.hpp
          -DBUILD_WITH_DDS -DHWM_OVER_XU -DRS2_USE_V4L2_BACKEND -DUNICODE -DUSING_UDEV -DCHECK_FOR_UPDATES -D__linux__
          &> cppcheck_run.log

      - name: Diff
        id: diff-step
        continue-on-error: true 
        shell: bash
        run: |
          python3 .github/workflows/cppcheck-parse.py --severity E cppcheck_run.log | sort --key 3 > cppcheck_run.parsed.log
          python3 .github/workflows/cppcheck-parse.py --severity E .github/workflows/cppcheck_run.log | sort --key 3 > cppcheck_run.parsed.golden
          diff cppcheck_run.parsed.golden cppcheck_run.parsed.log \
            &&  echo "No diffs found in cppcheck_run.log"

      - name: Ensure cppcheck_run.parsed.log was updated
        id: diff-parsed-step
        continue-on-error: true 
        shell: bash
        run: |
          diff cppcheck_run.parsed.golden .github/workflows/cppcheck_run.parsed.log \
            &&  echo "No diffs found in cppcheck_run.parsed.log"

      - name: Upload logs
<<<<<<< HEAD
        uses: actions/upload-artifact@a8a3f3ad30e3422c9c7b888a15615d19a852ae32 # v3.1.3
=======
        uses: actions/upload-artifact@ff15f0306b3f739f7b6fd43fb5d26cd321bd4de5 #v3
>>>>>>> 473609c5
        with: 
          name: cppcheck_log
          path: |
            cppcheck_run.log
            cppcheck_run.parsed.log
  
      - name: Provide correct exit status
        shell: bash
        run: |
          ERROR_COUNT=$(grep cppcheck_run.log -e "severity=\"error\"" -c)  || ERROR_COUNT=0
          EXPECTED_ERROR_COUNT=$(grep .github/workflows/cppcheck_run.log -e "severity=\"error\"" -c)  || EXPECTED_ERROR_COUNT=0
          if [ $ERROR_COUNT -eq $EXPECTED_ERROR_COUNT ]
          then
            echo "cppcheck_run succeeded, found" $ERROR_COUNT "errors, as expected"
            if [ ${{steps.diff-step.outcome}} == "failure" ]
            then
               echo "however, the ---> DIFF FAILED <---"
            elif [ ${{steps.diff-parsed-step.outcome}} == "failure" ]
            then
               echo "however, the ---> PARSED log was not UPDATED <---"
            else
               exit 0
            fi
          elif [ $ERROR_COUNT -lt $EXPECTED_ERROR_COUNT ]
          then
            echo "cppcheck_run ---> SUCCEEDED <--- but found" $ERROR_COUNT "errors when expecting" $EXPECTED_ERROR_COUNT
          else
            echo "cppcheck_run ---> FAILED <--- with" $ERROR_COUNT "errors; expecting" $EXPECTED_ERROR_COUNT
          fi
          echo "see the diff step above, or the 'cppcheck_log' artifact (under Summary) for details"
          echo "commit all files in the artifact to .github/workflows/ if these are valid results"
          exit 1
#---------------------------------------------------------------------------------------------------#
  # We verify the minimal CMake version we support is preserved when building with default CMake flags
  minimal_cmake_version:
    name: "Minimal CMake version"
    timeout-minutes: 30
    runs-on: ubuntu-22.04
    steps:
      - name: Checkout
<<<<<<< HEAD
        uses: actions/checkout@f43a0e5ff2bd294095638e18286ca9a3d1956744 # v3.6.0
=======
        uses: actions/checkout@f43a0e5ff2bd294095638e18286ca9a3d1956744 #v3
>>>>>>> 473609c5

      - name: "Install Dependencies"
        run: |
          work_dir=$(pwd)       
          # Go back from RealSense directory to parent directory  
          cd ..
          
          git clone https://github.com/nlohmann/cmake_min_version.git
          cd cmake_min_version
          # We clone a specific commit which we tested the process as working
          git checkout 687dc56e1cf52c865cebf6ac94ad67906d6e1369
          
          echo "Install LibRealSense pre-installed packages requirements"
          sudo apt-get update 
          sudo apt-get install libglfw3-dev libgl1-mesa-dev libglu1-mesa-dev at
          
          python3 -mvenv venv
          venv/bin/pip3 install -r requirements.txt
          
      - name: "Get Current CMake version"
        id: cmake_version
        run: |
          work_dir=$(pwd)
          cd ..
          
          cd cmake_min_version
          venv/bin/python3 cmake_downloader.py --first_minor
          output=$(venv/bin/python3 cmake_min_version.py $work_dir)
          
          # Sample of Expected Output of cmake_min_version.py ***
          # [  0%] CMake 3.9.2    ✔ works
          # [ 12%] CMake 3.2.2    ✘ error
          #        CMakeLists.txt:7 (cmake_minimum_required)
          # [ 33%] CMake 3.8.0    ✔ works
          # [ 50%] CMake 3.7.1    ✘ error
          #        CMakeLists.txt:16 (target_compile_features)
          # [ 80%] CMake 3.7.2    ✘ error
          #        CMakeLists.txt:16 (target_compile_features)
          # [100%] Minimal working version: CMake 3.8.0
          
          # cmake_minimum_required(VERSION 3.8.0)
          
          echo "$output"
                    
          # Retrieve CMake minimal version from the last line of the tool output.
          current_cmake_version=$(echo ${output} | grep -oP "VERSION \d+\.\d+" || echo "VERSION NOT FOUND")
          
          if [ "$current_cmake_version" == "VERSION NOT FOUND" ]
          then
            echo "Error - CMake version not found."
            exit 1
          fi
          
          current_cmake_major_ver=$(echo $current_cmake_version | grep -oP "\d+\.\d+" | cut -d'.' -f 1)
          current_cmake_minor_ver=$(echo $current_cmake_version | grep -oP "\d+\.\d+" | cut -d'.' -f 2)
          
          # Saving cmake output in GitHub output
          echo "current_cmake_major_ver=$current_cmake_major_ver" >> $GITHUB_OUTPUT
          echo "current_cmake_minor_ver=$current_cmake_minor_ver" >> $GITHUB_OUTPUT
        
      - name: "Check minimal CMake version"
        env:
          EXPECTED_CMAKE_MAJOR_VER: 3
          EXPECTED_CMAKE_MINOR_VER: 8
          CURRENT_CMAKE_MAJOR_VER: ${{ steps.cmake_version.outputs.current_cmake_major_ver }}
          CURRENT_CMAKE_MINOR_VER: ${{ steps.cmake_version.outputs.current_cmake_minor_ver }}

        run: |
          if [ $CURRENT_CMAKE_MAJOR_VER -lt ${EXPECTED_CMAKE_MAJOR_VER} ]
          then
            STATUS="PASSED"
          elif [ $CURRENT_CMAKE_MAJOR_VER -eq ${EXPECTED_CMAKE_MAJOR_VER} ] && [ $CURRENT_CMAKE_MINOR_VER -eq ${EXPECTED_CMAKE_MINOR_VER} ]
          then
            STATUS="PASSED"
          elif [ $CURRENT_CMAKE_MAJOR_VER -eq ${EXPECTED_CMAKE_MAJOR_VER} ] && [ $CURRENT_CMAKE_MINOR_VER -lt ${EXPECTED_CMAKE_MINOR_VER} ]
          then
            STATUS="PASSED"
          else
            STATUS="FAILED"
          fi
          
          if [ $STATUS == "PASSED" ]
          then
            echo "The test PASSED, current CMake version is $CURRENT_CMAKE_MAJOR_VER.$CURRENT_CMAKE_MINOR_VER and it is not higher than VERSION ${EXPECTED_CMAKE_MAJOR_VER}.${EXPECTED_CMAKE_MINOR_VER}"
          else
            echo "Error - The minimal CMake version required for LibRS is ${EXPECTED_CMAKE_MAJOR_VER}.${EXPECTED_CMAKE_MINOR_VER} but on this build the minimal CMake version that works is $CURRENT_CMAKE_MAJOR_VER.$CURRENT_CMAKE_MINOR_VER"
            exit 1
          fi              <|MERGE_RESOLUTION|>--- conflicted
+++ resolved
@@ -14,11 +14,7 @@
     timeout-minutes: 30
     runs-on: ubuntu-22.04
     steps:
-<<<<<<< HEAD
-      - uses: actions/checkout@f43a0e5ff2bd294095638e18286ca9a3d1956744 # v3.6.0
-=======
       - uses: actions/checkout@f43a0e5ff2bd294095638e18286ca9a3d1956744 #v3
->>>>>>> 473609c5
 
       - name: Install 
         shell: bash
@@ -68,11 +64,7 @@
             &&  echo "No diffs found in cppcheck_run.parsed.log"
 
       - name: Upload logs
-<<<<<<< HEAD
-        uses: actions/upload-artifact@a8a3f3ad30e3422c9c7b888a15615d19a852ae32 # v3.1.3
-=======
         uses: actions/upload-artifact@ff15f0306b3f739f7b6fd43fb5d26cd321bd4de5 #v3
->>>>>>> 473609c5
         with: 
           name: cppcheck_log
           path: |
@@ -113,11 +105,7 @@
     runs-on: ubuntu-22.04
     steps:
       - name: Checkout
-<<<<<<< HEAD
-        uses: actions/checkout@f43a0e5ff2bd294095638e18286ca9a3d1956744 # v3.6.0
-=======
         uses: actions/checkout@f43a0e5ff2bd294095638e18286ca9a3d1956744 #v3
->>>>>>> 473609c5
 
       - name: "Install Dependencies"
         run: |
