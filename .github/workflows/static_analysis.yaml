--- conflicted
+++ resolved
@@ -128,40 +128,35 @@
             sed -i '/add_subdirectory(hello-realsense)/i add_subdirectory(memory-leaks-check)' "$CMAKE_FILE"
           fi
       
-      - name: Build Application with V4L Backend
+      - name: Build Application
         run: |
           mkdir build
           cd build
           cmake .. -DBUILD_EXAMPLES=true
           make -j$(($(nproc)-1))
       
-      - name: Run Valgrind with V4L Backend
+      - name: Run Valgrind
         run: |
           cd build
-          valgrind --leak-check=yes --show-leak-kinds=all --track-origins=yes --log-file=valgrind-V4L-out.txt ./Release/mem-leak-test
+          valgrind --leak-check=yes --show-leak-kinds=all --track-origins=yes --log-file=valgrind-out.txt ./Release/mem-leak-test
         continue-on-error: true
       
-      - name: Upload Valgrind V4L backend log
+      - name: Upload Valgrind log
         uses: actions/upload-artifact@c7d193f32edcb7bfad88892161225aeda64e9392 #v4
         with:
-          name: valgrind-V4L-log
-          path: build/valgrind-V4L-out.txt
-
-      - name: Check Valgrind V4L Results
-        run: |
-            if grep -q "ERROR SUMMARY: [^0]" build/valgrind-V4L-out.txt; then
-                echo "Valgrind detected errors with V4L backend."
+          name: valgrind-log
+          path: build/valgrind-out.txt
+
+      - name: Check Valgrind Results
+        run: |
+            if grep -q "ERROR SUMMARY: [^0]" build/valgrind-out.txt; then
+                echo "Valgrind detected errors with backend."
                 exit 1
             else
-                echo "No errors detected by Valgrind with V4L backend."
+                echo "No errors detected by Valgrind with backend."
             fi
-<<<<<<< HEAD
   ASANCheck: 
     name: ASAN Memory Leak Check
-=======
-  ASANCheck: ### New section for ASAN
-    name: ASAN Memory Check
->>>>>>> daa73e99
     runs-on: ubuntu-latest
     steps:
     - uses: actions/checkout@692973e3d937129bcbf40652eb9f2f61becf3332 #v4
@@ -196,28 +191,28 @@
         cmake .. -DBUILD_EXAMPLES=true -DBUILD_ASAN=true
         make -j$(($(nproc)-1))
 
-    - name: Run ASAN with V4L2 Backend
+    - name: Run ASAN
       run: |
         cd build
-        ASAN_OPTIONS=halt_on_error=0:detect_leaks=1:log_path=asan-V4L2-out.txt ./Release/mem-leak-test
+        ASAN_OPTIONS=halt_on_error=0:detect_leaks=1:log_path=asan-out.txt ./Release/mem-leak-test
       continue-on-error: true
 
-    - name: Upload ASAN V4L2 backend log
+    - name: Upload ASAN log
       uses: actions/upload-artifact@c7d193f32edcb7bfad88892161225aeda64e9392
       with:
-          name: asan-V4L2-log
-          path: build/asan-V4L2-out.txt*
-
-    - name: Check ASAN V4L Results
+          name: asan-log
+          path: build/asan-out.txt*
+
+    - name: Check ASAN Results
       run: |
             # Use a wildcard to match the file with any number appended
-            ASAN_FILE=$(ls build/asan-V4L2-out.txt* 2>/dev/null)
+            ASAN_FILE=$(ls build/asan-out.txt* 2>/dev/null || true)
             if [ -n "$ASAN_FILE" ]; then
                 if grep -q "SUMMARY: AddressSanitizer:" "$ASAN_FILE"; then
-                    echo "ASAN detected memory leaks with V4L backend."
+                    echo "ASAN detected memory leaks."
                     exit 1
                 else
-                    echo "No memory leaks detected by ASAN with V4L backend."
+                    echo "No memory leaks detected by ASAN."
                 fi
             else
                 echo "No ASAN output file found. No errors detected."
