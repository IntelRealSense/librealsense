--- conflicted
+++ resolved
@@ -20,7 +20,7 @@
 
     auto finished = false;
     GLFWwindow* win;
-	log_to_file(RS2_LOG_SEVERITY_DEBUG);
+    log_to_file(RS2_LOG_SEVERITY_DEBUG);
 
     while (!finished)
     {
@@ -37,7 +37,7 @@
             syncer_processing_block syncer;
             stream.start(syncer);
 
-			size_t max_frames = 0;
+            size_t max_frames = 0;
 
            // black.start(syncer);
             frame_queue queue;
@@ -59,29 +59,18 @@
 
                 auto index = 0;
                 auto frames = queue.wait_for_frames();
-<<<<<<< HEAD
-                // for consistent visualization, sort frames based on stream type:
-                sort(frames.begin(), frames.end(), [](const frame& a, const frame& b) -> bool
-=======
 
-				max_frames = std::max(max_frames, frames.size());
+                max_frames = std::max(max_frames, frames.size());
 
                 //// for consistent visualization, sort frames based on stream type:
                 sort(frames.begin(), frames.end(),
                      [](const frame& a, const frame& b) -> bool
->>>>>>> 17f959ce
                 {
                     return a.get_stream_type() < b.get_stream_type();
                 });
 
-<<<<<<< HEAD
-                auto tiles_horisontal = static_cast<int>(ceil(sqrt(frames.size())));
-                auto tiles_vertical = ceil((float)frames.size() / tiles_horisontal);
-=======
-                ////dev.get_option(RS2_OPTION_LASER_POWER);
                 auto tiles_horisontal = static_cast<int>(ceil(sqrt(max_frames)));
                 auto tiles_vertical = ceil((float)max_frames / tiles_horisontal);
->>>>>>> 17f959ce
                 auto tile_w = static_cast<float>((float)w / tiles_horisontal);
                 auto tile_h = static_cast<float>((float)h / tiles_vertical);
 
