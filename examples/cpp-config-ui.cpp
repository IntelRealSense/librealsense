#include <librealsense/rs.hpp>
#include "example.hpp"

#define GLFW_INCLUDE_GLU
#include <GLFW/glfw3.h>
#include <imgui.h>
#include "imgui_impl_glfw.h"

#include <cstdarg>
#include <thread>
#include <iostream>
#include <algorithm>
#include <iomanip>
#include <map>
#include <sstream>
#include <mutex>

#pragma comment(lib, "opengl32.lib")

class option_model
{
public:
    rs_option opt;
    rs::option_range range;
    rs::device endpoint;
    bool* invalidate_flag;
    bool supported = false;
    float value = 0.0f;
    std::string label = "";
    std::string id = "";

    void draw(std::string& error_message)
    {
        if (supported)
        {
            if (is_checkbox())
            {
                auto bool_value = value > 0.0f;
                if (ImGui::Checkbox(label.c_str(), &bool_value))
                {
                    value = bool_value ? 1.0f : 0.0f;
                    try
                    {
                        endpoint.set_option(opt, value);
                        *invalidate_flag = true;
                    }
                    catch (const rs::error& e)
                    {
                        error_message = error_to_string(e);
                    }
                }
            }
            else
            {
                std::string txt = to_string() << label << ":";
                ImGui::Text(txt.c_str());
                ImGui::PushItemWidth(-1);

                try
                {
                    if (is_enum())
                    {
                        std::vector<const char*> labels;
                        auto selected = 0, counter = 0;
                        for (auto i = range.min; i <= range.max; i += range.step, counter++)
                        {
                            if (abs(i - value) < 0.001f) selected = counter;
                            labels.push_back(endpoint.get_option_value_description(opt, i));
                        }
                        if (ImGui::Combo(id.c_str(), &selected, labels.data(),
                            static_cast<int>(labels.size())))
                        {
                            value = range.min + range.step * selected;
                            endpoint.set_option(opt, value);
                            *invalidate_flag = true;
                        }
                    }
                    else if (is_all_integers())
                    {
                        auto int_value = static_cast<int>(value);
                        if (ImGui::SliderInt(id.c_str(), &int_value,
                            static_cast<int>(range.min),
                            static_cast<int>(range.max)))
                        {
                            // TODO: Round to step?
                            value = static_cast<float>(int_value);
                            endpoint.set_option(opt, value);
                            *invalidate_flag = true;
                        }
                    }
                    else
                    {
                        if (ImGui::SliderFloat(id.c_str(), &value,
                            range.min, range.max))
                        {
                            endpoint.set_option(opt, value);
                        }
                    }
                }
                catch (const rs::error& e)
                {
                    error_message = error_to_string(e);
                }
                ImGui::PopItemWidth();
            }

            auto desc = endpoint.get_option_description(opt);
            if (ImGui::IsItemHovered() && desc)
            {
                ImGui::SetTooltip(desc);
            }
        }
    }

    void update(std::string& error_message)
    {
        try
        {
            if (endpoint.supports(opt))
                value = endpoint.get_option(opt);
        }
        catch (const rs::error& e)
        {
            error_message = error_to_string(e);
        }
    }
private:
    bool is_all_integers() const
    {
        return is_integer(range.min) && is_integer(range.max) &&
            is_integer(range.def) && is_integer(range.step);
    }

    bool is_enum() const
    {
        for (auto i = range.min; i <= range.max; i += range.step)
        {
            if (endpoint.get_option_value_description(opt, i) == nullptr)
                return false;
        }
        return true;
    }

    bool is_checkbox() const
    {
        return range.max == 1.0f &&
            range.min == 0.0f &&
            range.step == 1.0f;
    }
};

template<class T>
void push_back_if_not_exists(std::vector<T>& vec, T value)
{
    auto it = std::find(vec.begin(), vec.end(), value);
    if (it == vec.end()) vec.push_back(value);
}

std::vector<const char*> get_string_pointers(const std::vector<std::string>& vec)
{
    std::vector<const char*> res;
    for (auto&& s : vec) res.push_back(s.c_str());
    return res;
}

struct mouse_info
{
    float2 cursor;
    bool mouse_down = false;
};


class subdevice_model
{
public:
    subdevice_model(rs::device dev, std::string& error_message)
        : dev(dev), streaming(false), queues(RS_STREAM_COUNT)
    {
        for (auto& elem : queues)
        {
            elem = std::unique_ptr<rs::frame_queue>(new rs::frame_queue(5));
        }

        try
        {
            auto_exposure_enabled = dev.get_option(RS_OPTION_ENABLE_AUTO_EXPOSURE) > 0;
        }
        catch(...)
        {

        }

        for (auto i = 0; i < RS_OPTION_COUNT; i++)
        {
            option_model metadata;
            auto opt = static_cast<rs_option>(i);

            std::stringstream ss;
            ss << dev.get_camera_info(RS_CAMERA_INFO_DEVICE_NAME)
                << "/" << dev.get_camera_info(RS_CAMERA_INFO_MODULE_NAME)
                << "/" << rs_option_to_string(opt);
            metadata.id = ss.str();
            metadata.opt = opt;
            metadata.endpoint = dev;
            metadata.label = rs_option_to_string(opt);
            metadata.invalidate_flag = &options_invalidated;

            metadata.supported = dev.supports(opt);
            if (metadata.supported)
            {
                try
                {
                    metadata.range = dev.get_option_range(opt);
                    metadata.value = dev.get_option(opt);
                }
                catch (const rs::error& e)
                {
                    metadata.range = { 0, 1, 0, 0 };
                    metadata.value = 0;
                    error_message = error_to_string(e);
                }
            }
            options_metadata[opt] = metadata;
        }

        try
        {
            auto uvc_profiles = dev.get_stream_modes();
            std::reverse(std::begin(uvc_profiles), std::end(uvc_profiles));
            for (auto&& profile : uvc_profiles)
            {
                std::stringstream res;
                res << profile.width << " x " << profile.height;
                push_back_if_not_exists(res_values, std::pair<int, int>(profile.width, profile.height));
                push_back_if_not_exists(resolutions, res.str());
                std::stringstream fps;
                fps << profile.fps;
                push_back_if_not_exists(fps_values, profile.fps);
                push_back_if_not_exists(fpses, fps.str());
                std::string format = rs_format_to_string(profile.format);

                push_back_if_not_exists(formats[profile.stream], format);
                push_back_if_not_exists(format_values[profile.stream], profile.format);

                auto any_stream_enabled = false;
                for (auto it : stream_enabled)
                {
                    if (it.second)
                    {
                        any_stream_enabled = true;
                        break;
                    }
                }
                if (!any_stream_enabled)
                {
                    stream_enabled[profile.stream] = true;
                }

                profiles.push_back(profile);
            }

            // set default selections
            int selection_index;

            get_default_selection_index(res_values, std::pair<int,int>(640,480), &selection_index);
            selected_res_id = selection_index;

            get_default_selection_index(fps_values, 30, &selection_index);
            selected_fps_id = selection_index;

            for (auto format_array : format_values)
            {
                for (auto format : { rs_format::RS_FORMAT_RGB8,
                                     rs_format::RS_FORMAT_Z16,
                                     rs_format::RS_FORMAT_Y8,
                                     rs_format::RS_FORMAT_MOTION_XYZ32F } )
                {
                    if (get_default_selection_index(format_array.second, format, &selection_index))
                    {
                        selected_format_id[format_array.first] = selection_index;
                        break;
                    }
                }
            }
        }
        catch (const rs::error& e)
        {
            error_message = error_to_string(e);
        }
    }

    bool is_selected_combination_supported()
    {
        std::vector<rs::stream_profile> results;

        for (auto i = 0; i < RS_STREAM_COUNT; i++)
        {
            auto stream = static_cast<rs_stream>(i);
            if (stream_enabled[stream])
            {
                auto width = res_values[selected_res_id].first;
                auto height = res_values[selected_res_id].second;
                auto fps = fps_values[selected_fps_id];
                auto format = format_values[stream][selected_format_id[stream]];

                for (auto&& p : profiles)
                {
                    if (p.width == width && p.height == height && p.fps == fps && p.format == format)
                        results.push_back(p);
                }
            }
        }
        return results.size() > 0;
    }

    std::vector<rs::stream_profile> get_selected_profiles()
    {
        std::vector<rs::stream_profile> results;

        std::stringstream error_message;
        error_message << "The profile ";

        for (auto i = 0; i < RS_STREAM_COUNT; i++)
        {
            auto stream = static_cast<rs_stream>(i);
            if (stream_enabled[stream])
            {
                auto width = res_values[selected_res_id].first;
                auto height = res_values[selected_res_id].second;
                auto fps = fps_values[selected_fps_id];
                auto format = format_values[stream][selected_format_id[stream]];

                error_message << "\n{" << rs_stream_to_string(stream) << ","
                    << width << "x" << height << " at " << fps << "Hz, "
                    << rs_format_to_string(format) << "} ";

                for (auto&& p : profiles)
                {
                    if (p.width == width &&
                        p.height == height &&
                        p.fps == fps &&
                        p.format == format &&
                        p.stream == stream)
                        results.push_back(p);
                }
            }
        }
        if (results.size() == 0)
        {
            error_message << " is unsupported!";
            throw std::runtime_error(error_message.str());
        }
        return results;
    }

    void stop()
    {
        streaming = false;

        for (auto& elem : queues)
            elem->flush();

        dev.stop();
        dev.close();
    }

    void play(const std::vector<rs::stream_profile>& profiles)
    {
        dev.open(profiles);
        try {
            dev.start([&](rs::frame f){
                auto stream_type = f.get_stream_type();
                queues[(int)stream_type]->enqueue(std::move(f));
            });
        }
        catch (...)
        {
            dev.close();
            throw;
        }

        streaming = true;
    }

    void update(std::string& error_message)
    {
        if (options_invalidated)
        {
            next_option = 0;
            options_invalidated = false;
        }
        if (next_option < RS_OPTION_COUNT)
        {
            auto& opt_md = options_metadata[static_cast<rs_option>(next_option)];
            opt_md.update(error_message);

            if (next_option == RS_OPTION_ENABLE_AUTO_EXPOSURE)
            {
                auto old_ae_enabled = auto_exposure_enabled;
                auto_exposure_enabled = opt_md.value > 0;

                if (!old_ae_enabled && auto_exposure_enabled)
                {
                    try
                    {
                        auto roi = dev.get_region_of_interest();
                        roi_rect.x = roi.min_x;
                        roi_rect.y = roi.min_y;
                        roi_rect.w = roi.max_x - roi.min_x;
                        roi_rect.h = roi.max_y - roi.min_y;
                    }
                    catch (...)
                    {
                        auto_exposure_enabled = false;
                    }
                }


            }

            next_option++;
        }
    }

    template<typename T>
    bool get_default_selection_index(const std::vector<T>& values, const T & def, int* index)
    {
        auto max_default = values.begin();
        for (auto it = values.begin(); it != values.end(); it++)
        {

            if (*it == def)
            {
                *index = (int)(it - values.begin());
                return true;
            }
            if (*max_default < *it)
            {
                max_default = it;
            }
        }
        *index = (int)(max_default - values.begin());
        return false;
    }

    rs::device dev;

    std::map<rs_option, option_model> options_metadata;
    std::vector<std::string> resolutions;
    std::vector<std::string> fpses;
    std::map<rs_stream, std::vector<std::string>> formats;
    std::map<rs_stream, bool> stream_enabled;

    int selected_res_id = 0;
    int selected_fps_id = 0;
    std::map<rs_stream, int> selected_format_id;

    std::vector<std::pair<int, int>> res_values;
    std::vector<int> fps_values;
    std::map<rs_stream, std::vector<rs_format>> format_values;

    std::vector<rs::stream_profile> profiles;

    std::vector<std::unique_ptr<rs::frame_queue>> queues;
    bool options_invalidated = false;
    int next_option = RS_OPTION_COUNT;
    bool streaming = false;

    rect roi_rect;
    bool auto_exposure_enabled = false;
};


class fps_calc
{
public:
    fps_calc()
        : _counter(0),
          _delta(0),
          _last_timestamp(0),
          _num_of_frames(0)
    {}

      fps_calc(const fps_calc& other) {
        std::lock_guard<std::mutex> lock(other._mtx);
        _counter = other._counter;
        _delta = other._delta;
        _num_of_frames = other._num_of_frames;
        _last_timestamp = other._last_timestamp;
      }

    void add_timestamp(double timestamp, unsigned frame_counter)
    {
        std::lock_guard<std::mutex> lock(_mtx);
        if (++_counter >= _skip_frames)
        {
            if (_last_timestamp != 0)
            {
                _delta = timestamp - _last_timestamp;
                _num_of_frames = frame_counter - _last_frame_counter;
            }

            _last_frame_counter = frame_counter;
            _last_timestamp = timestamp;
            _counter = 0;
        }
    }

    double get_fps()
    {
        std::lock_guard<std::mutex> lock(_mtx);
        if (_delta == 0)
            return 0;

        return (static_cast<double>(_numerator) * _num_of_frames)/_delta;
    }

private:
    static const int _numerator = 1000;
    static const int _skip_frames = 5;
    unsigned _num_of_frames;
    int _counter;
    double _delta;
    double _last_timestamp;
    unsigned _last_frame_counter;
    mutable std::mutex _mtx;
};

typedef std::map<rs_stream, rect> streams_layout;

class stream_model
{
public:
    rect layout;
    texture_buffer texture;
    float2 size;
    rs_format format;
    std::chrono::high_resolution_clock::time_point last_frame;
    double timestamp;
    unsigned long long frame_number;
    rs_timestamp_domain timestamp_domain;
    fps_calc fps;
    rect roi_display_rect;
    bool capturing_roi = false;
    std::shared_ptr<subdevice_model> dev;

    void upload_frame(const rs::frame& f)
    {
        texture.upload(f);
        last_frame = std::chrono::high_resolution_clock::now();

        auto is_motion = ((f.get_format() == RS_FORMAT_MOTION_RAW) || (f.get_format() == RS_FORMAT_MOTION_XYZ32F));
        auto width = (is_motion) ? 640.f : f.get_width();
        auto height = (is_motion) ? 480.f : f.get_height();

        size = { static_cast<float>(width), static_cast<float>(height)};
        format = f.get_format();
        frame_number = f.get_frame_number();
        timestamp_domain = f.get_frame_timestamp_domain();
        timestamp = f.get_timestamp();
        fps.add_timestamp(f.get_timestamp());
    }

    void outline_rect(const rect& r)
    {
        glPushAttrib(GL_ENABLE_BIT);

        glLineWidth(1);
        glLineStipple(1, 0xAAAA);
        glEnable(GL_LINE_STIPPLE);

        glBegin(GL_LINE_STRIP);
        glVertex2i(r.x, r.y);
        glVertex2i(r.x, r.y + r.h);
        glVertex2i(r.x + r.w, r.y + r.h);
        glVertex2i(r.x + r.w, r.y);
        glVertex2i(r.x, r.y);
        glEnd();

        glPopAttrib();
    }

    float get_stream_alpha()
    {
        using namespace std::chrono;
        auto now = high_resolution_clock::now();
        auto diff = now - last_frame;
        auto ms = duration_cast<milliseconds>(diff).count();
        auto t = smoothstep(static_cast<float>(ms),
            _min_timeout, _min_timeout + _frame_timeout);
        return 1.0f - t;
    }

    bool is_stream_visible()
    {
        using namespace std::chrono;
        auto now = high_resolution_clock::now();
        auto diff = now - last_frame;
        auto ms = duration_cast<milliseconds>(diff).count();
        return ms <= _frame_timeout + _min_timeout;
    }

    void update_ae_roi_rect(const rect& stream_rect, const mouse_info& mouse, std::string& error_message)
    {
        if (dev.get() && dev->auto_exposure_enabled)
        {
            // Case 1: Starting Dragging of the ROI rect
            // Pre-condition: not capturing already + mouse is down + we are inside stream rect
            if (!capturing_roi && mouse.mouse_down && stream_rect.contains(mouse.cursor))
            {
                // Initialize roi_display_rect with drag-start position
                roi_display_rect.x = mouse.cursor.x;
                roi_display_rect.y = mouse.cursor.y;
                roi_display_rect.w = 0; // Still unknown, will be update later
                roi_display_rect.h = 0;
                capturing_roi = true; // Mark that we are in process of capturing the ROI rect
            }
            // Case 2: We are in the middle of dragging (capturing) ROI rect and we did not leave the stream boundaries
            if (capturing_roi && stream_rect.contains(mouse.cursor))
            {
                // x,y remain the same, only update the width,height with new mouse position relative to starting mouse position
                roi_display_rect.w = mouse.cursor.x - roi_display_rect.x;
                roi_display_rect.h = mouse.cursor.y - roi_display_rect.y;
            }
            // Case 3: We are in middle of dragging (capturing) and mouse was released
            if (!mouse.mouse_down && capturing_roi && stream_rect.contains(mouse.cursor))
            {
                // Update width,height one last time
                roi_display_rect.w = mouse.cursor.x - roi_display_rect.x;
                roi_display_rect.h = mouse.cursor.y - roi_display_rect.y;
                capturing_roi = false; // Mark that we are no longer dragging

                if (roi_display_rect) // If the rect is not empty?
                {
                    // Convert from local (pixel) coordinate system to device coordinate system
                    auto r = roi_display_rect;
                    r.x = ((r.x - stream_rect.x) / stream_rect.w) * size.x;
                    r.y = ((r.y - stream_rect.y) / stream_rect.h) * size.y;
                    r.w = (r.w / stream_rect.w) * size.x;
                    r.h = (r.h / stream_rect.h) * size.y;
                    dev->roi_rect = r; // Store new rect in device coordinates into the subdevice object

                    // Send it to firmware:
                    // Step 1: get rid of negative width / height
                    rs::region_of_interest roi;
                    roi.min_x = std::min(r.x, r.x + r.w);
                    roi.max_x = std::max(r.x, r.x + r.w);
                    roi.min_y = std::min(r.y, r.y + r.h);
                    roi.max_y = std::max(r.y, r.y + r.h);

                    try
                    {
                        // Step 2: send it to firmware
                        dev->dev.set_region_of_interest(roi);
                    }
                    catch (const rs::error& e)
                    {
                        error_message = error_to_string(e);
                    }
                }
                else // If the rect is empty
                {
                    try
                    {
                        // To reset ROI, just set ROI to the entire frame
                        dev->dev.set_region_of_interest({ 0, 0, size.x - 1, size.y - 1 });
                        roi_display_rect = { 0, 0, 0, 0 };
                        dev->roi_rect = { 0, 0, 0, 0 };
                    }
                    catch (const rs::error& e)
                    {
                        error_message = error_to_string(e);
                    }
                }
            }
            // If we left stream bounds while capturing, stop capturing
            if (capturing_roi && !stream_rect.contains(mouse.cursor))
            {
                capturing_roi = false;
            }

            // When not capturing, just refresh the ROI rect in case the stream box moved
            if (!capturing_roi)
            {
                auto r = dev->roi_rect; // Take the current from device, convert to local coordinates
                r.x = ((r.x / size.x) * stream_rect.w) + stream_rect.x;
                r.y = ((r.y / size.y) * stream_rect.h) + stream_rect.y;
                r.w = (r.w / size.x) * stream_rect.w;
                r.h = (r.h / size.y) * stream_rect.h;
                roi_display_rect = r;
            }

            // Display ROI rect
            glColor3f(1.0f, 1.0f, 1.0f);
            outline_rect(roi_display_rect);
        }
    }

    void show_frame(const rect& stream_rect, const mouse_info& g, std::string& error_message)
    {
        texture.show(stream_rect, get_stream_alpha());

        update_ae_roi_rect(stream_rect, g, error_message);
    }

    float _frame_timeout = 700.0f;
    float _min_timeout = 90.0f;
};

class device_model
{
public:
    explicit device_model(rs::device& dev, std::string& error_message)
    {
        for (auto&& sub : dev.get_adjacent_devices())
        {
            auto model = std::make_shared<subdevice_model>(sub, error_message);
            subdevices.push_back(model);
        }
    }


    std::map<rs_stream, rect> calc_layout(float x0, float y0, float width, float height)
    {
        std::vector<rs_stream> active_streams;
        for (auto i = 0; i < RS_STREAM_COUNT; i++)
        {
            auto stream = static_cast<rs_stream>(i);
            if (streams[stream].is_stream_visible())
            {
                active_streams.push_back(stream);
            }
        }

        if (fullscreen)
        {
            auto it = std::find(begin(active_streams), end(active_streams), selected_stream);
            if (it == end(active_streams)) fullscreen = false;
        }

        std::map<rs_stream, rect> results;

        if (fullscreen)
        {
            results[selected_stream] = { static_cast<float>(x0), static_cast<float>(y0), static_cast<float>(width), static_cast<float>(height) };
        }
        else
        {
            auto factor = ceil(sqrt(active_streams.size()));
            auto complement = ceil(active_streams.size() / factor);

            auto cell_width = static_cast<float>(width / factor);
            auto cell_height = static_cast<float>(height / complement);

            auto i = 0;
            for (auto x = 0; x < factor; x++)
            {
                for (auto y = 0; y < complement; y++)
                {
                    if (i == active_streams.size()) break;

                    rect r = { x0 + x * cell_width, y0 + y * cell_height,
                        cell_width, cell_height };
                    results[active_streams[i]] = r;
                    i++;
                }
            }
        }

        return get_interpolated_layout(results);
    }

    void upload_frame(const rs::frame& f)
    {
        streams[f.get_stream_type()].upload_frame(f);
    }

    std::vector<std::shared_ptr<subdevice_model>> subdevices;
    std::map<rs_stream, stream_model> streams;
    bool fullscreen = false;
    rs_stream selected_stream = RS_STREAM_ANY;

private:
    std::map<rs_stream, rect> get_interpolated_layout(const std::map<rs_stream, rect>& l)
    {
        using namespace std::chrono;
        auto now = high_resolution_clock::now();
        if (l != _layout) // detect layout change
        {
            _transition_start_time = now;
            _old_layout = _layout;
            _layout = l;
        }

        //if (_old_layout.size() == 0 && l.size() == 1) return l;

        auto diff = now - _transition_start_time;
        auto ms = duration_cast<milliseconds>(diff).count();
        auto t = smoothstep(static_cast<float>(ms), 0, 100);

        std::map<rs_stream, rect> results;
        for (auto&& kvp : l)
        {
            auto stream = kvp.first;
            if (_old_layout.find(stream) == _old_layout.end())
            {
                _old_layout[stream] = _layout[stream].center();
            }
            results[stream] = _old_layout[stream].lerp(t, _layout[stream]);
        }

        return results;
    }

    streams_layout _layout;
    streams_layout _old_layout;
    std::chrono::high_resolution_clock::time_point _transition_start_time;
};

bool no_device_popup(GLFWwindow* window, const ImVec4& clear_color)
{
    while (!glfwWindowShouldClose(window))
    {
        glfwPollEvents();

        int w, h;
        glfwGetWindowSize(window, &w, &h);

        ImGui_ImplGlfw_NewFrame();

        // Rendering 
        glViewport(0, 0,
            static_cast<int>(ImGui::GetIO().DisplaySize.x),
            static_cast<int>(ImGui::GetIO().DisplaySize.y));
        glClearColor(clear_color.x, clear_color.y, clear_color.z, clear_color.w);
        glClear(GL_COLOR_BUFFER_BIT);

        // Flags for pop-up window - no window resize, move or collaps
        auto flags = ImGuiWindowFlags_NoResize | ImGuiWindowFlags_NoMove | ImGuiWindowFlags_NoCollapse;

        // Setting pop-up window size and position
        ImGui::SetNextWindowPos({ 0, 0 });
        ImGui::SetNextWindowSize({ static_cast<float>(w), static_cast<float>(h) });
        ImGui::Begin("", nullptr, flags);

        ImGui::OpenPopup("config-ui"); // pop-up title
        if (ImGui::BeginPopupModal("config-ui", nullptr,
            ImGuiWindowFlags_AlwaysAutoResize))
        {
            // Show Error Message
            ImGui::Text("No device detected. Is it plugged in?");
            ImGui::Separator();

            // Present options to user 
            if (ImGui::Button("Retry", ImVec2(120, 0)))
            {
                return true; // Retry to find connected device
            }
            ImGui::SameLine();
            if (ImGui::Button("Exit", ImVec2(120, 0)))
            {
                return false; // No device - exit the application
            }

            ImGui::EndPopup();
        }

        ImGui::End();
        ImGui::Render();
        glfwSwapBuffers(window);
    }
    return false;
}

struct user_data
{
    GLFWwindow* curr_window = nullptr;
    mouse_info* mouse = nullptr;
};

int main(int, char**) try
{
    // activate logging to console
    rs::log_to_console(RS_LOG_SEVERITY_INFO);

    // Init GUI
    if (!glfwInit())
        exit(1);

    // Create GUI Windows
    auto window = glfwCreateWindow(1280, 720, "librealsense - config-ui", nullptr, nullptr);
    glfwMakeContextCurrent(window);
    ImGui_ImplGlfw_Init(window, true);

    ImVec4 clear_color = ImColor(10, 0, 0);

    // Create RealSense Context
    rs::context ctx;
    auto device_index = 0;
    auto list = ctx.query_devices(); // Query RealSense connected devices list

    // If no device is connected...
    while (list.size() == 0)
    {
        // if user has no connected device - exit application
        if (!no_device_popup(window, clear_color))
            return EXIT_SUCCESS;

        // else try to query again
        list = ctx.query_devices();
    }

    std::vector<std::string> device_names;
    std::string error_message = "";
    // Initialize list with each device name and serial number
    for (auto i = 0; i < list.size(); i++)
    {
        try
        {
            auto l = list[i];
            auto name = l.get_camera_info(RS_CAMERA_INFO_DEVICE_NAME);              // retrieve device name
            auto serial = l.get_camera_info(RS_CAMERA_INFO_DEVICE_SERIAL_NUMBER);   // retrieve device serial number
            device_names.push_back(to_string() << name << " Sn#" << serial);        // push name and sn to list 
        }
        catch (...)
        {
            device_names.push_back(to_string() << "Unknown Device #" << i);
        }
    }

    auto dev = list[device_index];                  // Access first device
    auto model = device_model(dev, error_message);  // Initialize device model
    std::string label;

    mouse_info mouse;

    user_data data;
    data.curr_window = window;
    data.mouse = &mouse;

    glfwSetWindowUserPointer(window, &data);

    glfwSetCursorPosCallback(window, [](GLFWwindow * w, double cx, double cy)
    {
        reinterpret_cast<user_data *>(glfwGetWindowUserPointer(w))->mouse->cursor = { (float)cx, (float)cy };
    });
    glfwSetMouseButtonCallback(window, [](GLFWwindow * w, int button, int action, int mods)
    {
        auto data = reinterpret_cast<user_data *>(glfwGetWindowUserPointer(w));
        data->mouse->mouse_down = action != GLFW_RELEASE;
    });

    // Closing the window
    while (!glfwWindowShouldClose(window))
    {
        glfwPollEvents();
        int w, h;
        glfwGetWindowSize(window, &w, &h);

        glMatrixMode(GL_PROJECTION);
        glLoadIdentity();

        ImGui_ImplGlfw_NewFrame();

        // Flags for pop-up window - no window resize, move or collaps
        auto flags = ImGuiWindowFlags_NoResize | ImGuiWindowFlags_NoMove | ImGuiWindowFlags_NoCollapse;

        // Set window position and size
        ImGui::SetNextWindowPos({ 0, 0 });
        ImGui::SetNextWindowSize({ 300, static_cast<float>(h) });

        // *********************
        // Creating window menus
        // *********************
        ImGui::Begin("Control Panel", nullptr, flags);

        // Device Details Menu - Elaborate details on connected devices
        if (ImGui::CollapsingHeader("Device Details", nullptr, true, true))
        {
            // Draw a combo-box with the list of connected devices
            auto device_names_chars = get_string_pointers(device_names);
            ImGui::PushItemWidth(-1);
            auto new_index = device_index;
            if (ImGui::Combo("", &new_index, device_names_chars.data(),
                static_cast<int>(device_names.size())))
            {
                for (auto&& sub : model.subdevices)
                {
                    if (sub->streaming)
                        sub->stop();
                }

                try
                {
                    dev = list[new_index];
                    device_index = new_index;
                    model = device_model(dev, error_message);
                }
                catch (const rs::error& e)
                {
                    error_message = error_to_string(e);
                }
                catch (const std::exception& e)
                {
                    error_message = e.what();
                }
            }
            ImGui::PopItemWidth();


            // Show all device details - name, module name, serial number, FW version and location
            for (auto i = 0; i < RS_CAMERA_INFO_COUNT; i++)
            {
                auto info = static_cast<rs_camera_info>(i);
                if (dev.supports(info))
                {
                    // retrieve info property
                    std::stringstream ss;
                    ss << rs_camera_info_to_string(info) << ":";
                    auto line = ss.str();
                    ImGui::PushStyleColor(ImGuiCol_Text, { 1.0f, 1.0f, 1.0f, 0.5f });
                    ImGui::Text(line.c_str());
                    ImGui::PopStyleColor();

                    // retrieve property value
                    ImGui::SameLine();
                    auto value = dev.get_camera_info(info);
                    ImGui::Text(value);

                    if (ImGui::IsItemHovered())
                    {
                        ImGui::SetTooltip(value);
                    }
                }
            }
        }

        // Streaming Menu - Allow user to play different streams
        if (ImGui::CollapsingHeader("Streaming", nullptr, true, true))
        {
            // Draw menu foreach subdevice with its properties
            for (auto&& sub : model.subdevices)
            {

                label = to_string() << sub->dev.get_camera_info(RS_CAMERA_INFO_MODULE_NAME);
                if (ImGui::CollapsingHeader(label.c_str(), nullptr, true, true))
                {
                    // Draw combo-box with all resolution options for this device
                    auto res_chars = get_string_pointers(sub->resolutions);
                    ImGui::Text("Resolution:");
                    ImGui::SameLine();
                    ImGui::PushItemWidth(-1);
                    label = to_string() << sub->dev.get_camera_info(RS_CAMERA_INFO_DEVICE_NAME)
                        << sub->dev.get_camera_info(RS_CAMERA_INFO_MODULE_NAME) << " resolution";
                    if (sub->streaming)
                        ImGui::Text(res_chars[sub->selected_res_id]);
                    else
                        ImGui::Combo(label.c_str(), &sub->selected_res_id, res_chars.data(),
                            static_cast<int>(res_chars.size()));

                    ImGui::PopItemWidth();

                    // Draw combo-box with all FPS options for this device
                    auto fps_chars = get_string_pointers(sub->fpses);
                    ImGui::Text("FPS:");
                    ImGui::SameLine();
                    ImGui::PushItemWidth(-1);
                    label = to_string() << sub->dev.get_camera_info(RS_CAMERA_INFO_DEVICE_NAME)
                        << sub->dev.get_camera_info(RS_CAMERA_INFO_MODULE_NAME) << " fps";
                    if (sub->streaming)
                        ImGui::Text(fps_chars[sub->selected_fps_id]);
                    else
                        ImGui::Combo(label.c_str(), &sub->selected_fps_id, fps_chars.data(),
                            static_cast<int>(fps_chars.size()));

                    ImGui::PopItemWidth();

                    // Check which streams are live in current device
                    auto live_streams = 0;
                    for (auto i = 0; i < RS_STREAM_COUNT; i++)
                    {
                        auto stream = static_cast<rs_stream>(i);
                        if (sub->formats[stream].size() > 0)
                            live_streams++;
                    }

                    // Draw combo-box with all format options for current device
                    for (auto i = 0; i < RS_STREAM_COUNT; i++)
                    {
                        auto stream = static_cast<rs_stream>(i);
                        if (sub->formats[stream].size() == 0)
                            continue;

                        auto formats_chars = get_string_pointers(sub->formats[stream]);
                        if (live_streams > 1)
                        {
                            label = to_string() << rs_stream_to_string(stream) << " format:";
                            if (sub->streaming)
                                ImGui::Text(label.c_str());
                            else
                                ImGui::Checkbox(label.c_str(), &sub->stream_enabled[stream]);
                        }
                        else
                        {
                            label = to_string() << "Format:";
                            ImGui::Text(label.c_str());
                        }

                        ImGui::SameLine();
                        if (sub->stream_enabled[stream])
                        {
                            ImGui::PushItemWidth(-1);
                            label = to_string() << sub->dev.get_camera_info(RS_CAMERA_INFO_DEVICE_NAME)
                                << sub->dev.get_camera_info(RS_CAMERA_INFO_MODULE_NAME)
                                << " " << rs_stream_to_string(stream) << " format";
                            if (sub->streaming)
                                ImGui::Text(formats_chars[sub->selected_format_id[stream]]);
                            else
                                ImGui::Combo(label.c_str(), &sub->selected_format_id[stream], formats_chars.data(),
                                    static_cast<int>(formats_chars.size()));


                            ImGui::PopItemWidth();
                        }
                        else
                        {
                            ImGui::Text("N/A");
                        }
                    }

                    try
                    {
                        if (!sub->streaming)
                        {
                            label = to_string() << "Play " << sub->dev.get_camera_info(RS_CAMERA_INFO_MODULE_NAME);

                            if (sub->is_selected_combination_supported())
                            {
                                if (ImGui::Button(label.c_str()))
                                {
                                    auto profiles = sub->get_selected_profiles();
                                    sub->play(profiles);

                                    for (auto&& profile : profiles)
                                    {
                                        model.streams[profile.stream].dev = sub;
                                    }
                                }
                                if (ImGui::IsItemHovered())
                                {
                                    ImGui::SetTooltip("Start streaming data from selected sub-device");
                                }
                            }
                            else
                            {
                                ImGui::TextDisabled(label.c_str());
                            }
                        }
                        else
                        {
                            label = to_string() << "Stop " << sub->dev.get_camera_info(RS_CAMERA_INFO_MODULE_NAME);
                            if (ImGui::Button(label.c_str()))
                            {
                                sub->stop();
                            }
                            if (ImGui::IsItemHovered())
                            {
                                ImGui::SetTooltip("Stop streaming data from selected sub-device");
                            }
                        }
                    }
                    catch(const rs::error& e)
                    {
                        error_message = error_to_string(e);
                    }
                    catch(const std::exception& e)
                    {
                        error_message = e.what();
                    }
                }

                label = to_string() << sub->dev.get_camera_info(RS_CAMERA_INFO_MODULE_NAME) << " options:";
                for (auto i = 0; i < RS_OPTION_COUNT; i++)
                {
                    auto opt = static_cast<rs_option>(i);
                    auto&& metadata = sub->options_metadata[opt];
                    metadata.draw(error_message);
                }
            }

        }

        for (auto&& sub : model.subdevices)
        {
            sub->update(error_message);
        }

        if (error_message != "")
            ImGui::OpenPopup("Oops, something went wrong!");
        if (ImGui::BeginPopupModal("Oops, something went wrong!", nullptr, ImGuiWindowFlags_AlwaysAutoResize))
        {
            ImGui::Text("RealSense error calling:");
            ImGui::InputTextMultiline("error", const_cast<char*>(error_message.c_str()),
                error_message.size(), { 500,100 }, ImGuiInputTextFlags_AutoSelectAll);
            ImGui::Separator();

            if (ImGui::Button("OK", ImVec2(120, 0)))
            {
                error_message = "";
                ImGui::CloseCurrentPopup();
            }

            ImGui::EndPopup();
        }

        ImGui::End();


        // Fetch frames from queue
        for (auto&& sub : model.subdevices)
        {
            for (auto& queue : sub->queues)
            {
                try
                {
                    rs::frame f;
                    if (queue->poll_for_frame(&f))
                    {
<<<<<<< HEAD
                        model.upload_frame(f);
=======
                        model.stream_buffers[f.get_stream_type()].upload(f);
                        model.steam_last_frame[f.get_stream_type()] = std::chrono::high_resolution_clock::now();
                        auto is_motion = ((f.get_format() == RS_FORMAT_MOTION_RAW) || (f.get_format() == RS_FORMAT_MOTION_XYZ32F));
                        auto width = (is_motion)? 640.f : f.get_width();
                        auto height = (is_motion)? 480.f : f.get_height();
                        model.stream_size[f.get_stream_type()] = { static_cast<float>(width),
                                                                   static_cast<float>(height)};
                        model.stream_format[f.get_stream_type()] = f.get_format();
                        model.stream_frame_number[f.get_stream_type()] = f.get_frame_number();
                        model.stream_timestamp_domain[f.get_stream_type()] = f.get_frame_timestamp_domain();
                        model.stream_timestamp[f.get_stream_type()] = f.get_timestamp();
                        model.stream_fps[f.get_stream_type()].add_timestamp(f.get_timestamp(), f.get_frame_number());
>>>>>>> b48b5ccc
                    }
                }
                catch(const rs::error& e)
                {
                    error_message = error_to_string(e);
                     sub->stop();
                }
                catch(const std::exception& e)
                {
                    error_message = e.what();
                    sub->stop();
                }
            }

        }


        // Rendering
        glViewport(0, 0,
            static_cast<int>(ImGui::GetIO().DisplaySize.x),
            static_cast<int>(ImGui::GetIO().DisplaySize.y));
        glClearColor(clear_color.x, clear_color.y, clear_color.z, clear_color.w);
        glClear(GL_COLOR_BUFFER_BIT);

        glfwGetWindowSize(window, &w, &h);
        glLoadIdentity();
        glOrtho(0, w, h, 0, -1, +1);

        auto layout = model.calc_layout(300, 0, w - 300, h);

        for (auto kvp : layout)
        {
            auto&& view_rect = kvp.second;
            auto stream = kvp.first;
            auto&& stream_size = model.streams[stream].size;
            auto stream_rect = view_rect.adjust_ratio(stream_size);

            model.streams[stream].show_frame(stream_rect, mouse, error_message);

            flags = ImGuiWindowFlags_NoResize |
                ImGuiWindowFlags_NoMove |
                ImGuiWindowFlags_NoCollapse |
                ImGuiWindowFlags_NoTitleBar;

            ImGui::PushStyleColor(ImGuiCol_WindowBg, { 0, 0, 0, 0 });
            ImGui::SetNextWindowPos({ stream_rect.x, stream_rect.y });
            ImGui::SetNextWindowSize({ stream_rect.w, stream_rect.h });
            label = to_string() << "Stream of " << rs_stream_to_string(stream);
            ImGui::Begin(label.c_str(), nullptr, flags);

            label = to_string() << rs_stream_to_string(stream) << " "
                << stream_size.x << "x" << stream_size.y << ", "
                << rs_format_to_string(model.streams[stream].format) << ", "
                << "Frame# " << model.streams[stream].frame_number << ", "
                << "FPS:";

            ImGui::Text(label.c_str());
            ImGui::SameLine();

            label = to_string() << std::setprecision(2) << std::fixed << model.streams[stream].fps.get_fps();
            ImGui::Text(label.c_str());
            if (ImGui::IsItemHovered())
            {
                ImGui::SetTooltip("FPS is calculated based on timestamps and not viewer time");
            }

            ImGui::SameLine(ImGui::GetWindowWidth() - 30);

            if (!layout.empty() && !model.fullscreen)
            {
                if (ImGui::Button("[+]", { 26, 20 }))
                {
                    model.fullscreen = true;
                    model.selected_stream = stream;
                }
                if (ImGui::IsItemHovered())
                {
                    ImGui::SetTooltip("Maximize stream to full-screen");
                }
            }
            else if (model.fullscreen)
            {
                if (ImGui::Button("[-]", { 26, 20 }))
                {
                    model.fullscreen = false;
                }
                if (ImGui::IsItemHovered())
                {
                    ImGui::SetTooltip("Minimize stream to tile-view");
                }
            }

            label = to_string() << "Timestamp: " << std::fixed << std::setprecision(3) << model.streams[stream].timestamp
                                << ", Domain:";
            ImGui::Text(label.c_str());

            ImGui::SameLine();
            auto domain = model.streams[stream].timestamp_domain;
            label = to_string() << rs_timestamp_domain_to_string(domain);

            if (domain == RS_TIMESTAMP_DOMAIN_SYSTEM_TIME)
            {
                ImGui::PushStyleColor(ImGuiCol_Text, { 1.0f, 0.0f, 0.0f, 1.0f });
                ImGui::Text(label.c_str());
                if (ImGui::IsItemHovered())
                {
                    ImGui::SetTooltip("Hardware Timestamp unavailable! This is often an indication of inproperly applied Kernel patch.\nPlease refer to installation.md for mode information");
                }
                ImGui::PopStyleColor();
            }
            else
            {
                ImGui::Text(label.c_str());
                if (ImGui::IsItemHovered())
                {
                    ImGui::SetTooltip("Specifies the clock-domain for the timestamp (hardware-clock / system-time)");
                }
            }

            ImGui::End();
            ImGui::PopStyleColor();

            if (stream_rect.contains(mouse.cursor))
            {
                ImGui::PushStyleColor(ImGuiCol_WindowBg, { 0, 0, 0, 0 });
                ImGui::SetNextWindowPos({ stream_rect.x, stream_rect.y + stream_rect.h - 25 });
                ImGui::SetNextWindowSize({ stream_rect.w, 25 });
                label = to_string() << "Footer for stream of " << rs_stream_to_string(stream);
                ImGui::Begin(label.c_str(), nullptr, flags);

                auto x = ((mouse.cursor.x - stream_rect.x) / stream_rect.w) * stream_size.x;
                auto y = ((mouse.cursor.y - stream_rect.y) / stream_rect.h) * stream_size.y;
                label = to_string() << std::fixed << std::setprecision(0) << x << ", " << y;
                ImGui::Text(label.c_str());

                ImGui::End();
                ImGui::PopStyleColor();
            }
        }

        ImGui::Render();

        glfwSwapBuffers(window);
    }

    // Stop all subdevices
    for (auto&& sub : model.subdevices)
    {
        if (sub->streaming)
            sub->stop();
    }

    // Cleanup
    ImGui_ImplGlfw_Shutdown();
    glfwTerminate();

    return EXIT_SUCCESS;
}
catch (const rs::error & e)
{
    std::cerr << "RealSense error calling " << e.get_failed_function() << "(" << e.get_failed_args() << "):\n    " << e.what() << std::endl;
    return EXIT_FAILURE;
}<|MERGE_RESOLUTION|>--- conflicted
+++ resolved
@@ -558,7 +558,7 @@
         frame_number = f.get_frame_number();
         timestamp_domain = f.get_frame_timestamp_domain();
         timestamp = f.get_timestamp();
-        fps.add_timestamp(f.get_timestamp());
+        fps.add_timestamp(f.get_timestamp(), f.get_frame_number());
     }
 
     void outline_rect(const rect& r)
@@ -1226,22 +1226,7 @@
                     rs::frame f;
                     if (queue->poll_for_frame(&f))
                     {
-<<<<<<< HEAD
                         model.upload_frame(f);
-=======
-                        model.stream_buffers[f.get_stream_type()].upload(f);
-                        model.steam_last_frame[f.get_stream_type()] = std::chrono::high_resolution_clock::now();
-                        auto is_motion = ((f.get_format() == RS_FORMAT_MOTION_RAW) || (f.get_format() == RS_FORMAT_MOTION_XYZ32F));
-                        auto width = (is_motion)? 640.f : f.get_width();
-                        auto height = (is_motion)? 480.f : f.get_height();
-                        model.stream_size[f.get_stream_type()] = { static_cast<float>(width),
-                                                                   static_cast<float>(height)};
-                        model.stream_format[f.get_stream_type()] = f.get_format();
-                        model.stream_frame_number[f.get_stream_type()] = f.get_frame_number();
-                        model.stream_timestamp_domain[f.get_stream_type()] = f.get_frame_timestamp_domain();
-                        model.stream_timestamp[f.get_stream_type()] = f.get_timestamp();
-                        model.stream_fps[f.get_stream_type()].add_timestamp(f.get_timestamp(), f.get_frame_number());
->>>>>>> b48b5ccc
                     }
                 }
                 catch(const rs::error& e)
