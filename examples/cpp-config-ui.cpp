--- conflicted
+++ resolved
@@ -239,7 +239,6 @@
                 push_back_if_not_exists(formats[profile.stream], format);
                 push_back_if_not_exists(format_values[profile.stream], profile.format);
 
-<<<<<<< HEAD
                 auto any_stream_enabled = false;
                 for (auto it : stream_enabled)
                 {
@@ -250,19 +249,11 @@
                     }                       
                 }
                 if (!any_stream_enabled)
-=======
-                bool any = false;
-                for (auto&& kvp : stream_enabled)
->>>>>>> b3361192
                 {
                     if (stream_enabled[profile.stream]) any = true;
                 }
-<<<<<<< HEAD
+                if (!any) stream_enabled[profile.stream] = true;
                 
-=======
-                if (!any) stream_enabled[profile.stream] = true;
-
->>>>>>> b3361192
                 profiles.push_back(profile);
             }
         }
