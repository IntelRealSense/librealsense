--- conflicted
+++ resolved
@@ -207,11 +207,7 @@
             aSingleFilterDescription = filters_split[0].c_str();
 
             // fill filter pattern with extensions
-<<<<<<< HEAD
             for(int i=1; i < filters_split.size(); ++i)
-=======
-            for (int i = 1; i < filters_split.size(); ++i)
->>>>>>> 0533d078
             {
                 filter.push_back(filters_split[i].c_str());
             }
