﻿// License: Apache 2.0. See LICENSE file in root directory.
// Copyright(c) 2023 Intel Corporation. All Rights Reserved.

#include "stream-model.h"
#include "subdevice-model.h"
#include "viewer.h"
#include "os.h"
#include <imgui_internal.h>
#include <realsense_imgui.h>

struct attribute
{
    std::string name;
    std::string value;
    std::string description;
};

namespace rs2
{
    stream_model::stream_model()
        : texture(std::unique_ptr<texture_buffer>(new texture_buffer())),
        _stream_not_alive(std::chrono::milliseconds(1500)),
        _stabilized_reflectivity(10)
    {
        show_map_ruler = config_file::instance().get_or_default(
            configurations::viewer::show_map_ruler, true);
        show_stream_details = config_file::instance().get_or_default(
            configurations::viewer::show_stream_details, false);
        show_safety_zones_2d = config_file::instance().get_or_default(
            configurations::viewer::show_safety_zones_2d, true);
    }

    std::shared_ptr<texture_buffer> stream_model::upload_frame(frame&& f)
    {
        if (dev && dev->is_paused() && !dev->dev.is<playback>()) return nullptr;

        last_frame = std::chrono::high_resolution_clock::now();

        auto image = f.as<video_frame>();
        auto width = (image) ? image.get_width() : 640.f;
        auto height = (image) ? image.get_height() : 480.f;

        size = { static_cast<float>(width), static_cast<float>(height) };
        profile = f.get_profile();
        frame_number = f.get_frame_number();
        timestamp_domain = f.get_frame_timestamp_domain();
        timestamp = f.get_timestamp();
        fps.add_timestamp(f.get_timestamp(), f.get_frame_number());

        view_fps.add_timestamp(glfwGetTime() * 1000, count++);

        // populate frame metadata attributes
        for (auto i = 0; i < RS2_FRAME_METADATA_COUNT; i++)
        {
            if (f.supports_frame_metadata((rs2_frame_metadata_value)i))
                frame_md.md_attributes[i] = std::make_pair(true, f.get_frame_metadata((rs2_frame_metadata_value)i));
            else
                frame_md.md_attributes[i].first = false;
        }
        create_graph(profile.stream_type());
        texture->upload(f);
        return texture;
    }

    void stream_model::create_graph(rs2_stream stream_type)
    {
        if (!graph_initialized) 
        {
            // create graph if the stream is gyro/accel
            if (profile.stream_type() == RS2_STREAM_GYRO) {
                graph = std::make_shared<graph_model>("Gyro graph", RS2_STREAM_GYRO);
            }
            else if (profile.stream_type() == RS2_STREAM_ACCEL) {
                graph = std::make_shared<graph_model>("Accel graph", RS2_STREAM_ACCEL);
            }
            graph_initialized = true;
        }
    }

    void outline_rect(const rect& r)
    {
        glPushAttrib(GL_ENABLE_BIT);

        glLineWidth(1);
        glLineStipple(1, 0xAAAA);
        glEnable(GL_LINE_STIPPLE);

        glBegin(GL_LINE_STRIP);
        glVertex2f(r.x, r.y);
        glVertex2f(r.x, r.y + r.h);
        glVertex2f(r.x + r.w, r.y + r.h);
        glVertex2f(r.x + r.w, r.y);
        glVertex2f(r.x, r.y);
        glEnd();

        glPopAttrib();
    }

    void draw_rect( const rect & r, int line_width, bool draw_cross )
    {
        glPushAttrib(GL_ENABLE_BIT);

        glLineWidth((GLfloat)line_width);

        glBegin(GL_LINE_STRIP);
        glVertex2f(r.x, r.y);
        glVertex2f(r.x, r.y + r.h);
        glVertex2f(r.x + r.w, r.y + r.h);
        glVertex2f(r.x + r.w, r.y);
        glVertex2f(r.x, r.y);
        glVertex2f(r.x, r.y + r.h);
        glVertex2f(r.x + r.w, r.y + r.h);
        glVertex2f(r.x + r.w, r.y);
        glVertex2f(r.x, r.y);
        glEnd();

        if( draw_cross )
        {
            glLineStipple( 1, 0x0808 );
            glEnable( GL_LINE_STIPPLE );
            glBegin( GL_LINES );
            glVertex2f( r.x, r.y + r.h / 2 );
            glVertex2f( r.x + r.w, r.y + r.h / 2 );
            glEnd();
            glBegin( GL_LINES );
            glVertex2f( r.x + r.w / 2, r.y );
            glVertex2f( r.x + r.w / 2, r.y + r.h );
            glEnd();
        }

        glPopAttrib();
    }

    bool stream_model::is_stream_visible() const
    {
        if (dev &&
            (dev->is_paused() ||
            (dev->streaming && dev->dev.is<playback>()) ||
                (dev->streaming /*&& texture->get_last_frame()*/)))
        {
            return true;
        }
        return false;
    }

    bool stream_model::is_stream_alive()
    {
        if (dev &&
            (dev->is_paused() ||
            (dev->streaming && dev->dev.is<playback>())))
        {
            last_frame = std::chrono::high_resolution_clock::now();
            return true;
        }

        using namespace std::chrono;
        auto now = high_resolution_clock::now();
        auto diff = now - last_frame;
        auto ms = duration_cast<milliseconds>(diff).count();
        _stream_not_alive.add_value(ms > _frame_timeout + _min_timeout);
        return !_stream_not_alive.eval();
    }

    void stream_model::begin_stream(std::shared_ptr<subdevice_model> d, rs2::stream_profile p, const viewer_model& viewer)
    {
        dev = d;
        original_profile = p;

        profile = p;
        texture->colorize = d->depth_colorizer;
        texture->yuy2rgb = d->yuy2rgb;
        texture->m420_to_rgb = d->m420_to_rgb;
        texture->y411 = d->y411;

        if (auto vd = p.as<video_stream_profile>())
        {
            size = {
                static_cast<float>(vd.width()),
                static_cast<float>(vd.height()) };

            original_size = {
                static_cast<float>(vd.width()),
                static_cast<float>(vd.height()) };
        }
        _stream_not_alive.reset();

        try
        {
            auto ds = d->dev.first< depth_sensor >();
            if( viewer._support_ir_reflectivity
                && ds.supports( RS2_OPTION_ENABLE_IR_REFLECTIVITY )
                && ds.supports( RS2_OPTION_ENABLE_MAX_USABLE_RANGE )
                && ( ( p.stream_type() == RS2_STREAM_INFRARED )
                     || ( p.stream_type() == RS2_STREAM_DEPTH ) ) )
            {
                _reflectivity = std::unique_ptr< reflectivity >( new reflectivity() );
            }
        }
        catch(...) {};

        show_metadata_by_default(p);
    }

    void stream_model::show_metadata_by_default(const rs2::stream_profile& p)
    {
        // The purpose is to show metadata to a user by default because a user will not see frames in this stream.
        if (p.stream_type() == RS2_STREAM_SAFETY)
            show_metadata = true;
    }

    bool stream_model::draw_reflectivity( int x,
                                          int y,
                                          rs2::depth_sensor ds,
                                          const std::map< int, stream_model > & streams,
                                          std::stringstream & ss,
                                          bool same_line )
    {
        bool reflectivity_valid = false;

        static const int MAX_PIXEL_MOVEMENT_TOLERANCE = 0;

        if( std::abs( _prev_mouse_pos_x - x ) > MAX_PIXEL_MOVEMENT_TOLERANCE
            || std::abs( _prev_mouse_pos_y - y ) > MAX_PIXEL_MOVEMENT_TOLERANCE )
        {
            _reflectivity->reset_history();
            _stabilized_reflectivity.clear();
            _prev_mouse_pos_x = x;
            _prev_mouse_pos_y = y;
        }

        // Get IR sample for getting current reflectivity
        auto ir_stream
            = std::find_if( streams.cbegin(),
                            streams.cend(),
                            []( const std::pair< const int, stream_model > & stream ) {
                                return stream.second.profile.stream_type() == RS2_STREAM_INFRARED;
                            } );

        // Get depth sample for adding to reflectivity history
        auto depth_stream
            = std::find_if( streams.cbegin(),
                            streams.cend(),
                            []( const std::pair< const int, stream_model > & stream ) {
                                return stream.second.profile.stream_type() == RS2_STREAM_DEPTH;
                            } );

        if ((ir_stream != streams.end()) && (depth_stream != streams.end()))
        {
            auto depth_val = 0.0f;
            auto ir_val = 0.0f;
            depth_stream->second.texture->try_pick( x, y, &depth_val );
            ir_stream->second.texture->try_pick( x, y, &ir_val );

            _reflectivity->add_depth_sample( depth_val, x, y );  // Add depth sample to the history

            float noise_est = ds.get_option( RS2_OPTION_NOISE_ESTIMATION );
            auto mur_sensor = ds.as< max_usable_range_sensor >();
            if( mur_sensor )
            {
                auto max_usable_range = mur_sensor.get_max_usable_depth_range();
                reflectivity_valid = true;
                std::string ref_str = "N/A";
                try
                {
                    if (_reflectivity->is_history_full())
                    {
                        auto pixel_ref
                            = _reflectivity->get_reflectivity(noise_est, max_usable_range, ir_val);
                        _stabilized_reflectivity.add(pixel_ref);
                        auto stabilized_pixel_ref = _stabilized_reflectivity.get( 0.75f ); // We use 75% stability for preventing spikes
                        ref_str = rsutils::string::from() << std::dec << round( stabilized_pixel_ref * 100 ) << "%";
                    }
                    else
                    {
                        // Show dots when calculating ,dots count [3-10]
                        int dots_count = static_cast<int>(_reflectivity->get_samples_ratio() * 7);
                        ref_str = "calculating...";
                        ref_str += std::string(dots_count, '.');
                    }
                }
                catch( ... )
                {
                }

                if( same_line )
                    ss << ", Reflectivity: " << ref_str;
                else
                    ss << "\nReflectivity: " << ref_str;
            }
        }

        return reflectivity_valid;
    }

    void stream_model::update_ae_roi_rect(const rect& stream_rect, const mouse_info& mouse, std::string& error_message)
    {
        if (dev->roi_checked)
        {
            auto&& sensor = dev->s;
            // Case 1: Starting Dragging of the ROI rect
            // Pre-condition: not capturing already + mouse is down + we are inside stream rect
            if (!capturing_roi && mouse.mouse_down[0] && stream_rect.contains(mouse.cursor))
            {
                // Initialize roi_display_rect with drag-start position
                roi_display_rect.x = mouse.cursor.x;
                roi_display_rect.y = mouse.cursor.y;
                roi_display_rect.w = 0; // Still unknown, will be update later
                roi_display_rect.h = 0;
                capturing_roi = true; // Mark that we are in process of capturing the ROI rect
            }
            // Case 2: We are in the middle of dragging (capturing) ROI rect and we did not leave the stream boundaries
            if (capturing_roi && stream_rect.contains(mouse.cursor))
            {
                // x,y remain the same, only update the width,height with new mouse position relative to starting mouse position
                roi_display_rect.w = mouse.cursor.x - roi_display_rect.x;
                roi_display_rect.h = mouse.cursor.y - roi_display_rect.y;

                // Case 3: We are in middle of dragging (capturing) and mouse was released
                if( ! mouse.mouse_down[0] )
                {
                    capturing_roi = false; // Mark that we are no longer dragging

                    if (roi_display_rect) // If the rect is not empty?
                    {
                        // Convert from local (pixel) coordinate system to device coordinate system
                        auto r = roi_display_rect;
                        r = r.normalize(stream_rect).unnormalize(_normalized_zoom.unnormalize(get_original_stream_bounds()));
                        dev->roi_rect = r; // Store new rect in device coordinates into the subdevice object

                        // Send it to firmware:
                        // Step 1: get rid of negative width / height
                        region_of_interest roi{};
                        roi.min_x = static_cast<int>(std::min(r.x, r.x + r.w));
                        roi.max_x = static_cast<int>(std::max(r.x, r.x + r.w));
                        roi.min_y = static_cast<int>(std::min(r.y, r.y + r.h));
                        roi.max_y = static_cast<int>(std::max(r.y, r.y + r.h));

                        try
                        {
                            // Step 2: send it to firmware
                            if (sensor->is<roi_sensor>())
                            {
                                sensor->as<roi_sensor>().set_region_of_interest(roi);
                            }
                        }
                        catch (const error& e)
                        {
                            error_message = error_to_string(e);
                        }
                    }
                    else // If the rect is empty
                    {
                        try
                        {
                            // To reset ROI, just set ROI to the entire frame
                            auto x_margin = (int)size.x / 8;
                            auto y_margin = (int)size.y / 8;

                            // Default ROI behavior is center 3/4 of the screen:
                            if (sensor->is<roi_sensor>())
                            {
                                sensor->as<roi_sensor>().set_region_of_interest({ x_margin, y_margin,
                                                                                 (int)size.x - x_margin - 1,
                                                                                 (int)size.y - y_margin - 1 });
                            }

                            roi_display_rect = { 0, 0, 0, 0 };
                            dev->roi_rect = { 0, 0, 0, 0 };
                        }
                        catch (const error& e)
                        {
                            error_message = error_to_string(e);
                        }
                    }

                    dev->roi_checked = false;
                }
            }
            // If we left stream bounds while capturing, stop capturing
            if (capturing_roi && !stream_rect.contains(mouse.cursor))
            {
                capturing_roi = false;
            }

            // When not capturing, just refresh the ROI rect in case the stream box moved
            if (!capturing_roi)
            {
                auto r = dev->roi_rect; // Take the current from device, convert to local coordinates
                r = r.normalize(_normalized_zoom.unnormalize(get_original_stream_bounds())).unnormalize(stream_rect).cut_by(stream_rect);
                roi_display_rect = r;
            }

            // Display ROI rect
            glColor3f(1.0f, 1.0f, 1.0f);
            outline_rect(roi_display_rect);
        }
    }

    bool draw_combo_box(const std::string& id, const std::vector<std::string>& device_names, int& new_index)
    {
        std::vector<const char*>  device_names_chars = get_string_pointers(device_names);
        return RsImGui::CustomComboBox(id.c_str(), &new_index, device_names_chars.data(), static_cast<int>(device_names.size()));
    }

    void stream_model::show_stream_header(ImFont* font, const rect &stream_rect, viewer_model& viewer)
    {
        const auto top_bar_height = 32.f;
        auto num_of_buttons = 5;

        if (!viewer.allow_stream_close) --num_of_buttons;
        if (viewer.streams.size() > 1) ++num_of_buttons;
        if (RS2_STREAM_DEPTH == profile.stream_type()) ++num_of_buttons; // Color map ruler button
<<<<<<< HEAD
        if (RS2_STREAM_OCCUPANCY == profile.stream_type() && _normalized_zoom.w == 1) ++num_of_buttons; // Safety zones button
=======
        if (RS2_FORMAT_MOTION_XYZ32F == profile.format()) ++num_of_buttons; // Motion graph button
>>>>>>> 4fd0e188

        RsImGui_ScopePushFont(font);
        ImGui::PushStyleColor(ImGuiCol_Text, light_grey);
        ImGui::PushStyleColor(ImGuiCol_TextSelectedBg, white);

        ImGui::PushStyleColor(ImGuiCol_Button, header_window_bg);
        ImGui::PushStyleColor(ImGuiCol_ButtonHovered, header_window_bg);
        ImGui::PushStyleColor(ImGuiCol_ButtonActive, header_window_bg);

        std::string label = rsutils::string::from() << "Stream of " << profile.unique_id();

        ImGui::GetWindowDrawList()->AddRectFilled({ stream_rect.x, stream_rect.y - top_bar_height },
            { stream_rect.x + stream_rect.w, stream_rect.y }, ImColor(sensor_bg));

        if( ! dev )
            throw std::runtime_error( "device is not set for the stream" );

        int offset = 5;
        if (dev->_is_being_recorded) offset += 23;
        auto p = dev->dev.as<playback>();
        if (dev->is_paused() || (p && p.current_status() == RS2_PLAYBACK_STATUS_PAUSED)) offset += 23;

        ImGui::SetCursorScreenPos({ stream_rect.x + 4 + offset, stream_rect.y - top_bar_height + 7 });

        std::string tooltip;
        if (dev->dev.supports(RS2_CAMERA_INFO_NAME) &&
            dev->dev.supports(RS2_CAMERA_INFO_SERIAL_NUMBER) &&
            dev->s->supports(RS2_CAMERA_INFO_NAME))
        {
            std::string dev_name = dev->dev.get_info(RS2_CAMERA_INFO_NAME);
            std::string dev_serial = dev->dev.get_info(RS2_CAMERA_INFO_SERIAL_NUMBER);
            std::string sensor_name = dev->s->get_info(RS2_CAMERA_INFO_NAME);
            std::string stream_name = rs2_stream_to_string(profile.stream_type());
            std::string stream_index_str;

            // Show stream index on IR streams
            if (profile.stream_type() == RS2_STREAM_INFRARED)
            {
                int stream_index = profile.stream_index();
                stream_index_str = rsutils::string::from() << " #" << stream_index;
            }

            tooltip = rsutils::string::from() << dev_name << " s.n:" << dev_serial << " | " << sensor_name << ", " << stream_name << stream_index_str << " stream";
            const auto approx_char_width = 12;
            if (stream_rect.w - 32 * num_of_buttons >= (dev_name.size() + dev_serial.size() + sensor_name.size() + stream_name.size() + stream_index_str.size()) * approx_char_width)
                label = tooltip;
            else
            {
                // Use only the SKU type for compact representation and use only the last three digits for S.N
                auto short_name = split_string(dev_name, ' ').back();
                auto short_sn = dev_serial;
                short_sn.erase(0, dev_serial.size() - 5).replace(0, 2, "..");

                auto label_length = stream_rect.w - 32 * num_of_buttons;
                

                if (label_length >= (short_name.size() + dev_serial.size() + sensor_name.size() + stream_name.size() + stream_index_str.size()) * approx_char_width)
                    label = rsutils::string::from() << short_name << " s.n:" << dev_serial << " | " << sensor_name << " " << stream_name << stream_index_str << " stream";
                else if (label_length >= (short_name.size() + short_sn.size() + stream_name.size() + stream_index_str.size()) * approx_char_width)
                    label = rsutils::string::from() << short_name << " s.n:" << short_sn << " " << stream_name << stream_index_str << " stream";
                else if (label_length >= (short_name.size() + stream_index_str.size()) * approx_char_width)
                    label = rsutils::string::from() << short_name << " " << stream_name << stream_index_str << " stream";
                else if (label_length >= short_name.size() * approx_char_width)
                    label = rsutils::string::from() << short_name << " " << stream_name;
                else
                    label = "";
            }
        }
        else
        {
            label = rsutils::string::from() << "Unknown " << rs2_stream_to_string(profile.stream_type()) << " stream";
            tooltip = label;
        }

        ImGui::PushTextWrapPos(stream_rect.x + stream_rect.w - 32 * num_of_buttons - 5);
        ImGui::Text("%s", label.c_str());
        if (tooltip != label && ImGui::IsItemHovered())
            RsImGui::CustomTooltip("%s", tooltip.c_str());
        ImGui::PopTextWrapPos();

        ImGui::SetCursorScreenPos({ stream_rect.x + stream_rect.w - 32 * num_of_buttons, stream_rect.y - top_bar_height });
        
        if (graph)
        {
            label = rsutils::string::from() << textual_icons::bar_chart << "##graph view" << profile.unique_id();
            if (show_graph)
            {
                ImGui::PushStyleColor(ImGuiCol_Text, light_blue);
                ImGui::PushStyleColor(ImGuiCol_TextSelectedBg, light_blue);
                if (ImGui::Button(label.c_str(), { 24, top_bar_height }))
                {
                    graph->clear();
                    show_graph = false;
                }
                if (ImGui::IsItemHovered())
                {
                    RsImGui::CustomTooltip("Close graph view");
                }
                ImGui::PopStyleColor(2);
            }
            else
            {
                if (ImGui::Button(label.c_str(), { 24, top_bar_height }))
                {
                    show_graph = true;
                }
                if (ImGui::IsItemHovered())
                {
                    RsImGui::CustomTooltip("Open graph view");
                }
            }
            ImGui::SameLine();
        }
        
        label = rsutils::string::from() << textual_icons::metadata << "##Metadata" << profile.unique_id();
        if (show_metadata)
        {
            ImGui::PushStyleColor(ImGuiCol_Text, light_blue);
            ImGui::PushStyleColor(ImGuiCol_TextSelectedBg, light_blue);
            if (ImGui::Button(label.c_str(), { 24, top_bar_height }))
            {
                show_metadata = false;
            }
            if (ImGui::IsItemHovered())
            {
                RsImGui::CustomTooltip("Hide frame metadata");
            }
            ImGui::PopStyleColor(2);
        }
        else
        {
            if (ImGui::Button(label.c_str(), { 24, top_bar_height }))
            {
                show_metadata = true;
            }
            if (ImGui::IsItemHovered())
            {
                RsImGui::CustomTooltip("Show frame metadata");
            }
        }
        ImGui::SameLine();

        if (RS2_STREAM_DEPTH == profile.stream_type())
        {
            label = rsutils::string::from() << textual_icons::bar_chart << "##Color map";
            if (show_map_ruler)
            {
                ImGui::PushStyleColor(ImGuiCol_Text, light_blue);
                ImGui::PushStyleColor(ImGuiCol_TextSelectedBg, light_blue);
                if (ImGui::Button(label.c_str(), { 24, top_bar_height }))
                {
                    show_map_ruler = false;
                    config_file::instance().set(configurations::viewer::show_map_ruler, show_map_ruler);
                }
                if (ImGui::IsItemHovered())
                {
                    RsImGui::CustomTooltip("Hide color map ruler");
                }
                ImGui::PopStyleColor(2);
            }
            else
            {
                if (ImGui::Button(label.c_str(), { 24, top_bar_height }))
                {
                    show_map_ruler = true;
                    config_file::instance().set(configurations::viewer::show_map_ruler, show_map_ruler);
                }
                if (ImGui::IsItemHovered())
                {
                    RsImGui::CustomTooltip("Show color map ruler");
                }
            }
            ImGui::SameLine();
        }

        if (RS2_STREAM_OCCUPANCY == profile.stream_type() && _normalized_zoom.w == 1) // hide polygons button when zooming in
        {
            label = rsutils::string::from() << textual_icons::polygon << "##Safety zones";
            if (show_safety_zones_2d)
            {
                ImGui::PushStyleColor(ImGuiCol_Text, light_blue);
                ImGui::PushStyleColor(ImGuiCol_TextSelectedBg, light_blue);
                if (ImGui::Button(label.c_str(), { 24, top_bar_height }))
                {
                    show_safety_zones_2d = false;
                    config_file::instance().set(configurations::viewer::show_safety_zones_2d, show_safety_zones_2d);
                }
                if (ImGui::IsItemHovered())
                {
                    RsImGui::CustomTooltip("Hide safety polygons");
                }
                ImGui::PopStyleColor(2);
            }
            else
            {
                if (ImGui::Button(label.c_str(), { 24, top_bar_height }))
                {
                    show_safety_zones_2d = true;
                    config_file::instance().set(configurations::viewer::show_safety_zones_2d, show_safety_zones_2d);
                }
                if (ImGui::IsItemHovered())
                {
                    RsImGui::CustomTooltip("Show safety polygons");
                }
            }
            ImGui::SameLine();
        }

        if (dev->is_paused() || (p && p.current_status() == RS2_PLAYBACK_STATUS_PAUSED))
        {
            ImGui::PushStyleColor(ImGuiCol_Text, light_blue);
            ImGui::PushStyleColor(ImGuiCol_TextSelectedBg, light_blue);
            label = rsutils::string::from() << textual_icons::play << "##Resume " << profile.unique_id();
            if (ImGui::Button(label.c_str(), { 24, top_bar_height }))
            {
                if (p)
                {
                    p.resume();
                }
                dev->resume();
                viewer.paused = false;
            }
            if (ImGui::IsItemHovered())
            {
                RsImGui::CustomTooltip("Resume sensor");
            }
            ImGui::PopStyleColor(2);
        }
        else
        {
            label = rsutils::string::from() << textual_icons::pause << "##Pause " << profile.unique_id();
            if (ImGui::Button(label.c_str(), { 24, top_bar_height }))
            {
                if (p)
                {
                    p.pause();
                }
                dev->pause();
                viewer.paused = true;
            }
            if (ImGui::IsItemHovered())
            {
                RsImGui::CustomTooltip("Pause sensor");
            }
        }
        ImGui::SameLine();

        label = rsutils::string::from() << textual_icons::camera << "##Snapshot " << profile.unique_id();
        if (ImGui::Button(label.c_str(), { 24, top_bar_height }))
        {
            auto filename = file_dialog_open(save_file, "Portable Network Graphics (PNG)\0*.png\0", nullptr, nullptr);

            if (filename)
            {
                snapshot_frame(filename, viewer);
            }
        }
        if (ImGui::IsItemHovered())
        {
            RsImGui::CustomTooltip("Save snapshot");
        }
        ImGui::SameLine();

        label = rsutils::string::from() << textual_icons::info_circle << "##Info " << profile.unique_id();
        if (show_stream_details)
        {
            ImGui::PushStyleColor(ImGuiCol_Text, light_blue);
            ImGui::PushStyleColor(ImGuiCol_TextSelectedBg, light_blue);

            if (ImGui::Button(label.c_str(), { 24, top_bar_height }))
            {
                show_stream_details = false;
                config_file::instance().set(
                    configurations::viewer::show_stream_details,
                    show_stream_details);
            }
            if (ImGui::IsItemHovered())
            {
                RsImGui::CustomTooltip("Hide stream info overlay");
            }

            ImGui::PopStyleColor(2);
        }
        else
        {
            if (ImGui::Button(label.c_str(), { 24, top_bar_height }))
            {
                show_stream_details = true;
                config_file::instance().set(
                    configurations::viewer::show_stream_details,
                    show_stream_details);
            }
            if (ImGui::IsItemHovered())
            {
                RsImGui::CustomTooltip("Show stream info overlay");
            }
        }
        ImGui::SameLine();

        if (viewer.streams.size() > 1)
        {
            if (!viewer.fullscreen)
            {
                label = rsutils::string::from() << textual_icons::window_maximize << "##Maximize " << profile.unique_id();

                if (ImGui::Button(label.c_str(), { 24, top_bar_height }))
                {
                    viewer.fullscreen = true;
                    viewer.selected_stream = this;
                }
                if (ImGui::IsItemHovered())
                {
                    RsImGui::CustomTooltip("Maximize stream to full-screen");
                }

                ImGui::SameLine();
            }
            else if (viewer.fullscreen)
            {
                ImGui::PushStyleColor(ImGuiCol_Text, light_blue);
                ImGui::PushStyleColor(ImGuiCol_TextSelectedBg, light_blue);

                label = rsutils::string::from() << textual_icons::window_restore << "##Restore " << profile.unique_id();

                if (ImGui::Button(label.c_str(), { 24, top_bar_height }))
                {
                    viewer.fullscreen = false;
                }
                if (ImGui::IsItemHovered())
                {
                    RsImGui::CustomTooltip("Restore tile view");
                }

                ImGui::PopStyleColor(2);
                ImGui::SameLine();
            }
        }
        else
        {
            viewer.fullscreen = false;
        }

        if (viewer.allow_stream_close)
        {
            label = rsutils::string::from() << textual_icons::times << "##Stop " << profile.unique_id();
            if (ImGui::Button(label.c_str(), { 24, top_bar_height }))
            {
                dev->stop(viewer.not_model);
            }
            if (ImGui::IsItemHovered())
            {
                RsImGui::CustomTooltip("Stop this sensor");
            }
        }

        ImGui::PopStyleColor(5);

        _info_height = (show_stream_details || show_metadata) ? (show_metadata ? stream_rect.h : 32.f) : 0.f;

        static const auto y_offset_info_rect = 0.f;
        static const auto x_offset_info_rect = 0.f;
        auto width_info_rect = stream_rect.w - 2.f * x_offset_info_rect;

        curr_info_rect = rect{ stream_rect.x + x_offset_info_rect,
            stream_rect.y + y_offset_info_rect,
            width_info_rect,
            _info_height };

        ImGui::GetWindowDrawList()->AddRectFilled({ curr_info_rect.x, curr_info_rect.y },
            { curr_info_rect.x + curr_info_rect.w, curr_info_rect.y + curr_info_rect.h },
            ImColor(dark_sensor_bg));

        ImGui::PushStyleColor(ImGuiCol_Text, light_grey);
        ImGui::PushStyleColor(ImGuiCol_TextSelectedBg, white);

        ImGui::PushStyleColor(ImGuiCol_Button, header_window_bg);
        ImGui::PushStyleColor(ImGuiCol_ButtonHovered, header_window_bg);
        ImGui::PushStyleColor(ImGuiCol_ButtonActive, header_window_bg);

        float line_y = curr_info_rect.y + 8;
        float tail_w = curr_info_rect.w - 20;
        float min_w = ImGui::CalcTextSize("0").x;
        auto ctx = ImGui::GetCurrentContext();
        float space_w = ctx->Style.ItemSpacing.x;

        if (show_stream_details && !show_metadata)
        {
            if (_info_height.get() > line_y + ImGui::GetTextLineHeight() - curr_info_rect.y)
            {
                ImGui::SetCursorScreenPos({ curr_info_rect.x + 10, line_y });

                if (timestamp_domain == RS2_TIMESTAMP_DOMAIN_SYSTEM_TIME)
                    ImGui::PushStyleColor(ImGuiCol_Text, redish);

                label = rsutils::string::from() << "Time: " << std::left << std::fixed << std::setprecision(1) << timestamp << " ";

                if( timestamp_domain == RS2_TIMESTAMP_DOMAIN_SYSTEM_TIME )
                    label = rsutils::string::from() << textual_icons::exclamation_triangle << label;

                tail_w -= ImGui::CalcTextSize(label.c_str()).x;
                if (tail_w > min_w)
                {
                    ImGui::Text("%s", label.c_str());

                    if (timestamp_domain == RS2_TIMESTAMP_DOMAIN_SYSTEM_TIME) ImGui::PopStyleColor();

                    if (ImGui::IsItemHovered())
                    {
                        if (timestamp_domain == RS2_TIMESTAMP_DOMAIN_SYSTEM_TIME)
                        {
                            ImGui::BeginTooltip();
                            ImGui::PushTextWrapPos(450.0f);
                            ImGui::TextUnformatted("Timestamp Domain: System Time. Hardware Timestamps unavailable!\nPlease refer to frame_metadata.md for more information");
                            ImGui::PopTextWrapPos();
                            ImGui::EndTooltip();
                        }
                        else if (timestamp_domain == RS2_TIMESTAMP_DOMAIN_GLOBAL_TIME)
                        {
                            RsImGui::CustomTooltip("Timestamp: Global Time");
                        }
                        else
                        {
                            RsImGui::CustomTooltip("Timestamp: Hardware Clock");
                        }
                    }

                    ImGui::SameLine();
                    tail_w -= space_w;
                }

                if (tail_w > min_w)
                {
                    label = rsutils::string::from() << " Frame: " << std::left << frame_number;
                    tail_w -= ImGui::CalcTextSize(label.c_str()).x;
                    if (tail_w > min_w)
                        ImGui::Text("%s", label.c_str());

                    ImGui::SameLine();
                    tail_w -= space_w;
                }

                if (tail_w > min_w)
                {
                    std::string res;
                    if (profile.as<rs2::video_stream_profile>())
                        res = rsutils::string::from() << size.x << "x" << size.y << ",  ";
                    label = rsutils::string::from() << res << truncate_string(rs2_format_to_string(profile.format()), 9) << ", ";
                    tail_w -= ImGui::CalcTextSize(label.c_str()).x;
                    if (tail_w > min_w)
                        ImGui::Text("%s", label.c_str());
                    if (ImGui::IsItemHovered())
                    {
                        RsImGui::CustomTooltip("%s", "Stream Resolution, Format");
                    }

                    ImGui::SameLine();
                    tail_w -= space_w;
                }

                if (tail_w > min_w)
                {
                    label = rsutils::string::from() << "FPS: " << std::setprecision(2) << std::setw(7) << std::fixed << fps.get_fps();
                    tail_w -= ImGui::CalcTextSize(label.c_str()).x;
                    if (tail_w > min_w)
                        ImGui::Text("%s", label.c_str());
                    if (ImGui::IsItemHovered())
                    {
                        RsImGui::CustomTooltip("%s", "FPS is calculated based on timestamps and not viewer time");
                    }
                }

                line_y += ImGui::GetTextLineHeight() + 5;
            }
        }



        if (show_metadata && timestamp > 0)  // ts > 0 checked so that the metadata panel will not be drawn before frames arrival
            stream_model::draw_stream_metadata(timestamp, timestamp_domain, frame_number, profile, original_size, stream_rect);

        if (show_graph && graph)
        {
            if (dev->is_paused() || (p && p.current_status() == RS2_PLAYBACK_STATUS_PAUSED))
            {
                graph->pause();
            }
            else
            {
                if(graph->is_paused())
                    graph->resume();
            }
            graph->process_frame(texture->get_last_frame());
            graph->draw(stream_rect);
        }

        ImGui::PopStyleColor(5);
    }

    void stream_model::create_stream_details( std::vector< attribute >& stream_details,
                                              const double timestamp,
                                              const rs2_timestamp_domain timestamp_domain,
                                              const unsigned long long frame_number,
                                              const stream_profile profile,
                                              const rs2::float2 original_size )
    {
        stream_details.push_back( { "Frame Timestamp",
                                    rsutils::string::from() << std::fixed << std::setprecision( 1 ) << timestamp,
                                    "Frame Timestamp is normalized represetation of when the frame was taken.\n"
                                    "It's a property of every frame, so when exact creation time is not provided by "
                                    "the hardware, an approximation will be used.\n"
                                    "Clock Domain fields helps to interpret the meaning of timestamp\n"
                                    "Timestamp is measured in milliseconds, and is allowed to roll-over (reset to "
                                    "zero) in some situations" } );
        stream_details.push_back(
            { "Clock Domain",
              rsutils::string::from() << rs2_timestamp_domain_to_string( timestamp_domain ),
              "Clock Domain describes the format of Timestamp field. It can be one of the following:\n"
              "1. System Time - When no hardware timestamp is available, system time of arrival will be used.\n"
              "                 System time benefits from being comparable between device, but suffers from not being "
              "able to approximate latency.\n"
              "2. Hardware Clock - Hardware timestamp is attached to the frame by the device, and is consistent "
              "accross device sensors.\n"
              "                    Hardware timestamp encodes precisely when frame was captured, but cannot be "
              "compared across devices\n"
              "3. Global Time - Global time is provided when the device can both offer hardware timestamp and "
              "implements Global Timestamp Protocol.\n"
              "                 Global timestamps encode exact time of capture and at the same time are comparable "
              "accross devices." } );
        stream_details.push_back(
            { "Frame Number",
              rsutils::string::from() << frame_number,
              "Frame Number is a rolling ID assigned to frames.\n"
              "Most devices do not guarantee consequitive frames to have conseuquitive frame numbers\n"
              "But it is true most of the time" } );

        if( profile.as< rs2::video_stream_profile >() )
        {
            stream_details.push_back( { "Hardware Size",
                                        rsutils::string::from() << original_size.x << " x " << original_size.y,
                                        "Hardware size is the original frame resolution we got from the sensor, before "
                                        "applying post processing filters." } );

            stream_details.push_back( { "Display Size",
                                        rsutils::string::from() << size.x << " x " << size.y,
                                        "When Post-Processing is enabled, the actual display size of the frame may "
                                        "differ from original capture size" } );
        }
        stream_details.push_back(
            { "Pixel Format", rsutils::string::from() << rs2_format_to_string( profile.format() ), "" } );

        stream_details.push_back(
            { "Hardware FPS",
              rsutils::string::from() << std::setprecision( 2 ) << std::fixed << fps.get_fps(),
              "Hardware FPS captures the number of frames per second produced by the device.\n"
              "It is possible and likely that not all of these frames will make it to the application." } );

        stream_details.push_back(
            { "Viewer FPS",
              rsutils::string::from() << std::setprecision( 2 ) << std::fixed << view_fps.get_fps(),
              "Viewer FPS captures how many frames the application manages to render.\n"
              "Frame drops can occur for variety of reasons." } );

        stream_details.push_back( { "", "", "" } );
    }

    void stream_model::draw_stream_metadata( const double timestamp,
                                            const rs2_timestamp_domain timestamp_domain,
                                            const unsigned long long frame_number,
                                            stream_profile profile,
                                            rs2::float2 original_size,
                                            const rect &stream_rect )
    {
        std::vector< attribute > stream_details;

        create_stream_details( stream_details, timestamp, timestamp_domain, frame_number, profile, original_size );

        const std::string no_md = "no md";

        if (timestamp_domain == RS2_TIMESTAMP_DOMAIN_SYSTEM_TIME)
        {
            stream_details.push_back({ no_md, "", "" });
        }

        std::map<rs2_frame_metadata_value, std::string> descriptions = {
            { RS2_FRAME_METADATA_FRAME_COUNTER                        , "A sequential index managed per-stream. Integer value" },
            { RS2_FRAME_METADATA_FRAME_TIMESTAMP                      , "Timestamp set by device clock when data readout and transmit commence. Units are device dependent" },
            { RS2_FRAME_METADATA_SENSOR_TIMESTAMP                     , "Timestamp of the middle of sensor's exposure calculated by device. usec" },
            { RS2_FRAME_METADATA_ACTUAL_EXPOSURE                      , "Sensor's exposure width. When Auto Exposure (AE) is on the value is controlled by firmware. usec" },
            { RS2_FRAME_METADATA_GAIN_LEVEL                           , "A relative value increasing which will increase the Sensor's gain factor.\n"
                                                                        "When AE is set On, the value is controlled by firmware. Integer value" },
            { RS2_FRAME_METADATA_AUTO_EXPOSURE                        , "Auto Exposure Mode indicator. Zero corresponds to AE switched off. " },
            { RS2_FRAME_METADATA_WHITE_BALANCE                        , "White Balance setting as a color temperature. Kelvin degrees" },
            { RS2_FRAME_METADATA_TIME_OF_ARRIVAL                      , "Time of arrival in system clock" },
            { RS2_FRAME_METADATA_TEMPERATURE                          , "Temperature of the device, measured at the time of the frame capture. Celsius degrees " },
            { RS2_FRAME_METADATA_BACKEND_TIMESTAMP                    , "Timestamp get from uvc driver. usec" },
            { RS2_FRAME_METADATA_ACTUAL_FPS                           , "Hardware FPS * 1000 =\n1000000 * (frame-number - prev-frame-number) / (timestamp - prev-timestamp)" },
            { RS2_FRAME_METADATA_FRAME_LASER_POWER_MODE               , "Laser power mode. Zero corresponds to Laser power switched off and one for switched on." },
            { RS2_FRAME_METADATA_EXPOSURE_PRIORITY                    , "Exposure priority. When enabled Auto-exposure algorithm is allowed to reduce requested FPS to sufficiently increase exposure time (an get enough light)" },
            { RS2_FRAME_METADATA_POWER_LINE_FREQUENCY                 , "Power Line Frequency for anti-flickering Off/50Hz/60Hz/Auto. " },
        };


        //add_descriptions_for_d500_metadata_fields(descriptions);
        std::string pid = this->dev->dev.get_info(RS2_CAMERA_INFO_PRODUCT_ID);
        if (pid == "0B6B")
            add_d585S_metadata_descriptions(descriptions);
        for (auto i = 0; i < RS2_FRAME_METADATA_COUNT; i++)
        {
            auto&& kvp = frame_md.md_attributes[i];
            if (kvp.first)
            {
                auto val = (rs2_frame_metadata_value)i;
                std::string name = rs2_frame_metadata_to_string(val);
                if( pid == "0B6B" )
                    name = adapt_d585S_metadata_name( name );
                std::string desc;
                if( descriptions.find( val ) != descriptions.end() )
                    desc = descriptions[val];
                stream_details.push_back( { name, format_value(val, kvp.second), desc } );
            }
        }

        float max_text_width = 0.f;

        for (auto&& kvp : stream_details) {
            max_text_width = std::max(max_text_width, ImGui::CalcTextSize(kvp.name.c_str()).x);
        }

        // Set cursor to metadata start position
        ImGui::SetCursorScreenPos( { stream_rect.x, stream_rect.y } );

        // Creating layer for metadata
        std::string metadata_layer_id = rsutils::string::from() << "##Metadata-" << profile.unique_id();
        ImGui::BeginChild( metadata_layer_id.c_str(), ImVec2( stream_rect.w + 2, stream_rect.h ) );
        auto screen_pos = ImGui::GetCursorScreenPos( );
        const float space_between_columns = 20.f;
        const float space_between_lines = 4.f;
        const float space_from_left = 10.f;

        float line_y = ImGui::GetCursorScreenPos().y;

        for( auto && at : stream_details )
        {
            ImGui::SetCursorScreenPos( { screen_pos.x + space_from_left, line_y } ); // create space from left for metadata labels column

            ImGui::PushStyleColor( ImGuiCol_FrameBg, transparent );
            ImGui::PushStyleColor( ImGuiCol_TextSelectedBg, light_blue );

            if ( at.name == "" ) {
                line_y += ImGui::GetTextLineHeight() + space_between_lines; // Create space separation between stream details and metatada
            }
            else if( at.name == no_md )
            {
                std::vector<std::string> warning_lines = { "Per-frame metadata is not enabled at the OS level!", "Please follow the installation guide for the details." };
                ImGui::PushStyleColor( ImGuiCol_Text, redish );

                // This loop print 2 lines of the warning. This is work around solution because InputText can't show text after new line character.
                for (int i = 0; i < warning_lines.size(); i++) {
                    auto warning_size = ImGui::CalcTextSize(warning_lines[i].c_str());

                    // Draw a smooth rectangle background for a warning.
                    for (auto i = 3; i > 0; i--)
                        ImGui::GetWindowDrawList()->AddRectFilled(
                            { screen_pos.x + space_from_left - i, line_y - i },
                            { screen_pos.x + space_from_left + warning_size.x + i + 10, line_y + warning_size.y + i },
                            ImColor( alpha( sensor_bg, 0.1f ) ) );

                    ImGui::SetCursorScreenPos( { screen_pos.x + space_from_left, line_y } ); // create space from left for metadata labels column.
                    ImGui::PushItemWidth(warning_size.x + 5);

                    std::string metadata_id = rsutils::string::from() << "##" << at.name << "-" << profile.unique_id();
                    ImGui::InputText( metadata_id.c_str(),
                                      (char *)warning_lines[i].c_str(),
                                      warning_lines[i].size(),
                                      ImGuiInputTextFlags_ReadOnly );

                    line_y += ImGui::GetTextLineHeight() + space_between_lines; // Move down to the next line
                }

                ImGui::PopStyleColor(); // remove redish text color.
            }
            else
            {
                std::string text = rsutils::string::from() << at.name << ":";
                auto label_size = ImGui::CalcTextSize(text.c_str());
            
                // Draw a smooth rectangle background for label
                // When we draw multiple rectangles with a shorter pixel on w & h is darker the inside rectangle
                for (auto i = 3; i > 0; i--)
                    ImGui::GetWindowDrawList()->AddRectFilled(
                        { screen_pos.x + space_from_left - i, line_y - i },
                        { screen_pos.x + space_from_left + label_size.x + i + 10, line_y + label_size.y + i },
                        ImColor( alpha( sensor_bg, 0.1f ) ) );

                ImGui::PushItemWidth(label_size.x + 5);  // Set input text width for label.

                std::string label_id = rsutils::string::from() << "##" << at.name << "-" << profile.unique_id();
                ImGui::InputText( label_id.c_str(),
                                  (char *)text.c_str(),
                                  text.size(),
                                  ImGuiInputTextFlags_ReadOnly );
                
                ImGui::PopItemWidth();
                
                if( at.description != "" )
                {
                    if( ImGui::IsItemHovered() )
                    {
                        RsImGui::CustomTooltip( "%s", at.description.c_str() );
                    }
                }

                text = at.value;
                auto value_size = ImGui::CalcTextSize(text.c_str());
                
                // Draw a smooth rectangle background for label value.
                for (auto i = 3; i > 0; i--)
                    ImGui::GetWindowDrawList()->AddRectFilled(
                        { screen_pos.x + space_from_left + max_text_width + space_between_columns - i, line_y - i },
                        { screen_pos.x + space_from_left + value_size.x + max_text_width + space_between_columns + i + 10, line_y + value_size.y + i },
                        ImColor( alpha( sensor_bg, 0.1f ) ) );
                
                ImGui::SetCursorScreenPos( { screen_pos.x + space_from_left + max_text_width + space_between_columns, line_y } );

                ImGui::PushItemWidth(value_size.x + 5);  // Set input text width for label value.

                std::string value_id = rsutils::string::from() << "##" << at.name << "-" << at.value << "-" << profile.unique_id();
                ImGui::InputText( value_id.c_str(),
                                  (char *)text.c_str(),
                                  text.size(),
                                  ImGuiInputTextFlags_AutoSelectAll | ImGuiInputTextFlags_ReadOnly );
                
                ImGui::PopItemWidth();

                line_y += ImGui::GetTextLineHeight() + space_between_lines; // Move down to the next line
            }

            ImGui::PopStyleColor( 2 ); // pop transparent ImGuiCol_FrameBg, pop light_blue ImGuiCol_TextSelectedBg.
        }

        ImGui::EndChild();
    }

    void stream_model::add_d585S_metadata_descriptions(std::map<rs2_frame_metadata_value, std::string>& descriptions) const
    {
        std::vector<std::string> meanings;
        descriptions[RS2_FRAME_METADATA_SAFETY_DEPTH_FRAME_COUNTER] = "Counter of the depth frame upon which the stream was calculated";
        descriptions[RS2_FRAME_METADATA_SAFETY_LEVEL1] = "Designates the \"Yellow\" zone status: 1 - High, 0 - Low";
        descriptions[RS2_FRAME_METADATA_SAFETY_LEVEL1_ORIGIN] = "When l1 is low - equals to frame_counter in safety_header - For l1=0x1 : hold the Frame id on last transition to High state";
        descriptions[RS2_FRAME_METADATA_SAFETY_LEVEL2] = "Designates the \"Red\" zone status: 1 - High, 0 - Low";
        descriptions[RS2_FRAME_METADATA_SAFETY_LEVEL2_ORIGIN] = "When l2 is low - equals to frame_counter in safety_header - For l2=0x1 : hold the Frame id on last transition to High state";
        descriptions[RS2_FRAME_METADATA_SAFETY_LEVEL1_VERDICT] = "Current verdict for l1 Safety Signal - May differ from l1_signal due to additional logics applied";
        descriptions[RS2_FRAME_METADATA_SAFETY_LEVEL2_VERDICT] = "Current verdict for l2 Safety Signal - May differ from l2_signal due to additional logics applied";
        descriptions[RS2_FRAME_METADATA_SAFETY_OPERATIONAL_MODE] = "Reflects the SC operational mode (XU control)";

        meanings = { "Not Safe", "Collison(s) in danger zone", "Collision(s) in warning zone" };
        descriptions[RS2_FRAME_METADATA_SAFETY_VISION_VERDICT] = "Depth Visual Safety Verdict:" + get_meaning(RS2_FRAME_METADATA_SAFETY_VISION_VERDICT, meanings, "Safe");
        
        meanings = { 
            "HaRa triggers identified",
            "Collison(s) in danger zone",
            "Collision(s) in warning zone",
            "Depth fill rate in the diagnostic zone is lower than the require confidence level",
            "Depth fill rate in the floor area is lower than the require confidence level",
            "Cliff detection was triggered",
            "Depth noise standard deviation is higher than permitted level",
            "Camera posture/floor position critical deviation is detected",
            "Safety preset error",
            "Image depth fill Rate is lower than the require confidence level",
            "Contious frame drops",
            "Sustained frame drops",
            "Frozen depth image (CRC recurrence)",
            "FTTI miss (data latency)",
            "Safety & Security check failure"
        };
        descriptions[RS2_FRAME_METADATA_SAFETY_HARA_EVENTS] = "HaRa events:" + get_meaning(RS2_FRAME_METADATA_SAFETY_HARA_EVENTS, meanings, "No HaRa events identified");
        
        meanings = { "Preset inconsistency identified", "Preset CRC check invalid", "Discrepancy between actual and expected Preset Id", "Preset Selection with GPIO is invalidated."};
        descriptions[RS2_FRAME_METADATA_SAFETY_PRESET_INTEGRITY] = "Preset integrity:" + get_meaning(RS2_FRAME_METADATA_SAFETY_PRESET_INTEGRITY, meanings, "Preset integrity identified");
        
        descriptions[RS2_FRAME_METADATA_SAFETY_PRESET_ID_SELECTED] = "Safety Preset index set via Adaptive Field selection GPIO";
        descriptions[RS2_FRAME_METADATA_SAFETY_PRESET_ID_USED] = "Safety Preset index used in the latest Vision Safety algo processing";
        descriptions[RS2_FRAME_METADATA_SAFETY_SOC_FUSA_EVENTS] = "SOC critical notification: L2/L3 that requires handling/troubleshooting in S.MCU 32-bit value, as supplied by STL mechanism";

        meanings = { "HKR Reset", "HKR Shutdown"};
        descriptions[RS2_FRAME_METADATA_SAFETY_SOC_FUSA_ACTION] = "Bitmask, enumerated:" + get_meaning(RS2_FRAME_METADATA_SAFETY_SOC_FUSA_ACTION, meanings, "No action taken");

        meanings = { "Not safe", "ADC1 over-voltage", "ADC1 under-voltage", "ADC2 over-voltage", "ADC2 under-voltage", "ADC3 over-voltage", 
            "ADC3 under-voltage", "ADC4 over-voltage", "ADC4 under-voltage", "ADC5 over-voltage", "ADC5 under-voltage", "ADC6 over-voltage", 
            "ADC6 under-voltage", "ADC7 over-voltage", "ADC7 under-voltage", "PVT0 over-voltage", "PVT0 under-voltage", "PVT1 over-voltage", 
            "PVT1 under-voltage", "PVT2 over-voltage", "PVT2 under-voltage", "PVT3 over-voltage", "PVT3 under-voltage", "PVT4 over-voltage", 
            "PVT4 under-voltage", "PVT5 over-voltage", "PVT5 under-voltage", "PVT6 over-voltage", "PVT6 under-voltage", "IR L over-voltage", 
            "IR L under-voltage", "Projector L over-voltage", "Projector L under-voltage", "IMU sensor over-voltage", "IMU sensor under-voltage", 
            "RGB sensor over-voltage", "RGB sensor under-voltage", "IR R over-voltage", "IR R under-voltage", "Projector R over-voltage", 
            "Projector R under-voltage", "APM PRIN L over-voltage", "APM PRIN L under-voltage", "APM PRIN R over-voltage", "APM PRIN R under-voltage", 
            "Thermal over-voltage", "Thermal under-voltage", "Humidity over-voltage", "Humidity under-voltage", "SMCU temprature over-voltage", "SMCU temprature under-voltage" };
        descriptions[RS2_FRAME_METADATA_SAFETY_MB_FUSA_EVENT] = "MB Fusa events:" + get_meaning(RS2_FRAME_METADATA_SAFETY_MB_FUSA_EVENT, meanings, "Safe");

        meanings = { "GMT Clock is outside safe threshold", "GMT Clock is not avaialble"};
        descriptions[RS2_FRAME_METADATA_SAFETY_SOC_GMT_STATUS] = "MB Fusa events:" + get_meaning(RS2_FRAME_METADATA_SAFETY_SOC_GMT_STATUS, meanings, "GMT Clock Ok");

        descriptions[RS2_FRAME_METADATA_SAFETY_MB_FUSA_ACTION] = "Bitmask, enumerated";
        descriptions[RS2_FRAME_METADATA_SAFETY_MB_STATUS] = "Provision for future enhancements";
        descriptions[RS2_FRAME_METADATA_SAFETY_SMCU_LIVELINESS] = "Bitmask, enumerated";
        descriptions[RS2_FRAME_METADATA_SAFETY_SMCU_STATE] = "Bitmask, enumerated";
        descriptions[RS2_FRAME_METADATA_SAFETY_PRESET_ID] = "Designates the Safety Zone index in [0..63] range used in algo pipe";
        descriptions[RS2_FRAME_METADATA_SENSOR_ANGLE_ROLL] = "In millidegrees. Relative to X (forward) axis. Positive value is CCW";
        descriptions[RS2_FRAME_METADATA_SENSOR_ANGLE_PITCH] = "In millidegrees. Relative to Y (left) axis. Positive value is CCW";
        descriptions[RS2_FRAME_METADATA_DIAGNOSTIC_ZONE_MEDIAN_HEIGHT] = "In millimeters. Relative to the leveled pointcloud CS";
        descriptions[RS2_FRAME_METADATA_FLOOR_DETECTION] = "Percentage";
        descriptions[RS2_FRAME_METADATA_DIAGNOSTIC_ZONE_FILL_RATE] = "Percentage";
        descriptions[RS2_FRAME_METADATA_DEPTH_FILL_RATE] = "Unsigned value in range of [0..100]. Use [x = 0xFF] if not applicable";
        descriptions[RS2_FRAME_METADATA_DEPTH_STDEV] = "Spatial accuracy in millimetric units";
        descriptions[RS2_FRAME_METADATA_OCCUPANCY_GRID_ROWS] = "Number of rows in the grid. Max value is 250 (corresponding to 5M width with 2cm tile)";
        descriptions[RS2_FRAME_METADATA_OCCUPANCY_GRID_COLUMNS] = "Number of columns in the grid. Max value is 320 (corresponding to ~6.5M depth with 2cm tile)";
        descriptions[RS2_FRAME_METADATA_OCCUPANCY_CELL_SIZE] = "Edge size of each tile, measured in cm";
        descriptions[RS2_FRAME_METADATA_NUMBER_OF_3D_VERTICES] = "The max number of points is 640*360";

        meanings =
        {
            "ERROR_UNKNOWN", "ERROR_GRID_CELL_SIZE_OUT_OF_RANGE", "ERROR_DANGER_ZONE_OUT_OF_FOV", "ERROR_DANGER_ZONE_INVALID_GEOMETRY",
            "ERROR_WARNING_ZONE_OUT_OF_FOV", "ERROR_WARNING_ZONE_INVALID_GEOMETRY", "ERROR_DIAGNOSTIC_ZONE_OUT_OF_FOV",
            "ERROR_DIAGNOSTIC_ZONE_INVALID_GEOMETRY", "ERROR_MASK_INVALID_GEOMETRY", "ERROR_MASK_MIN_DISTANCE_OUT_OF_RANGE", "ERROR_MASK_OUT_OF_FOV",
            "ERROR_ROBOT_HEIGHT_OUT_OF_RANGE", "ERROR_SURFACE_HEIGHT_OUT_OF_RANGE", "ERROR_SURFACE_STEEPNESS_OUT_OF_RANGE", "ERROR_TRANSFORMATION_INVALID"
        };
        descriptions[RS2_FRAME_METADATA_SAFETY_PRESET_ERROR_TYPE] = "Safety Preset Error Types:" + get_meaning(RS2_FRAME_METADATA_SAFETY_PRESET_ERROR_TYPE, meanings, "OK");

        meanings =
        {
            "OSSD2_A_present",
            "OSSD2_A status : Raised / Idle",
            "OSSD2_B_present",
            "OSSD2_B status : Raised / Idle"
            "Device_Ready_present",
            "Device_Ready on / off",
            "Error signal present",
            "Error signal on / off",
        };
        descriptions[RS2_FRAME_METADATA_SAFETY_NON_FUSA_GPIO_OUT] = "Non-FuSa GPIO Out:" + get_meaning(RS2_FRAME_METADATA_SAFETY_NON_FUSA_GPIO_OUT, meanings, "OK");

        meanings =
        {
            "Interlock_present",
            "Interlock_status: Raised / Idle",
            "HW_Reset_present",
            "HW_Reset status: Raised / Idle"
        };
        descriptions[RS2_FRAME_METADATA_SAFETY_NON_FUSA_GPIO_IN] = "Non-FuSa GPIO In:" + get_meaning(RS2_FRAME_METADATA_SAFETY_NON_FUSA_GPIO_IN, meanings, "OK");

        meanings =
        {
            "Unit is Locked",
            "OHM Serial Numbers check is valid",
            "APM Serial Numbers check is valid",
            "TBD",
            "Depth calibration data is valid",
            "Triggered calibration result is valid",
            "Triggered calibration data is valid"
        };
        descriptions[RS2_FRAME_METADATA_SAFETY_SOC_SAFETY_AND_SECURITY] = "Soc Safety and Security:" + get_meaning(RS2_FRAME_METADATA_SAFETY_SOC_SAFETY_AND_SECURITY, meanings, "None");

        meanings =
        {
            "Global Notification",
            "SMCU Alarm","SMCU Alarm","SMCU Alarm","SMCU Alarm","SMCU Alarm","SMCU Alarm","SMCU Alarm","SMCU Alarm","SMCU Alarm","SMCU Alarm",
            "SMCU Image CRC Check failed",
            "LBIST Failure",
            "MONBIST Failure",
            "SMU Alive Alarm Failure",
            "RegMon CPU0 SRAM Failure",
            "MBIST Config0 Failure",
            "MBIST Config1 Failure",
            "DTS Result Failure",
            "RegMon CPU1 SRAM Failure",
            "RegMon CPU2 SRAM Failure",
            "RegMon SMU and PLL Failure",
            "MCU Startup SFR Test"
        };
        descriptions[RS2_FRAME_METADATA_SAFETY_SMCU_HW_MONITOR_STATUS] = "SMCU HW Monitor Status:" + get_meaning(RS2_FRAME_METADATA_SAFETY_SMCU_HW_MONITOR_STATUS, meanings, "None");

        meanings =
        {
            "Global Notification (SW Monitor Ok=0, Fail=1)",
            "SW Monitor Status (Ok=0, fail =1)",
            "Keep-Alive failure","Keep-Alive failure","Keep-Alive failure",
            "Keep-Alive failure","Keep-Alive failure","Keep-Alive failure",
            "Keep-Alive failure","Keep-Alive failure","Keep-Alive failure",
            "SMCU Image CRC Check failed",
            "SafeTpack Startup Tests Failure","SafeTpack Startup Tests Failure","SafeTpack Startup Tests Failure",
            "SafeTpack Startup Tests Failure","SafeTpack Startup Tests Failure","SafeTpack Startup Tests Failure",
            "SafeTpack Startup Tests Failure","SafeTpack Startup Tests Failure","SafeTpack Startup Tests Failure",
            "SafeTpack Startup Tests Failure","SafeTpack Startup Tests Failure","SafeTpack Startup Tests Failure",
            "SafeTpack Startup Tests Failure","SafeTpack Startup Tests Failure","SafeTpack Startup Tests Failure",
            "SafeTpack Startup Tests Failure","SafeTpack Startup Tests Failure","SafeTpack Startup Tests Failure",
            "SafeTpack Startup Tests Failure","SafeTpack Startup Tests Failure"
        };
        descriptions[RS2_FRAME_METADATA_SAFETY_SMCU_SW_MONITOR_STATUS] = "SMCU SW Monitor Status:" + get_meaning(RS2_FRAME_METADATA_SAFETY_SMCU_SW_MONITOR_STATUS, meanings, "None");
    }

    std::string stream_model::adapt_d585S_metadata_name( const std::string & name ) const
    {
        if( name == "Manual White Balance" )
            return "White Balance"; // D585S also outputs auto white balance values in this fields so the "manual" in the name is wrong

        return name;
    }


    // every bit is represented by its own meaning - first bit by first meaning second by second meaning etc.
    // if the value is 0, meaning_for_zero will be used instead
    std::string stream_model::get_meaning(const rs2_frame_metadata_value& md_val, const std::vector<std::string>& bits_meanings, const std::string& meaning_for_zero) const
    {
        if (bits_meanings.size() > 63)
            return "bits meanings passed is too long!"; // not supposed to reach here
        std::string meanings_str = "";
        uint64_t attribute_val = frame_md.md_attributes[md_val].second;
        uint64_t bitmask = 1;
        int i = 0;
        for (const std::string& bit_meaning : bits_meanings)
        {
            if (attribute_val & bitmask)
            {
                meanings_str += "\n" + bit_meaning + " (" + std::to_string(i) + ")";
            }
            bitmask = bitmask << 1;
            i++;
        }
        if (meanings_str.empty() && !meaning_for_zero.empty())
            meanings_str = "\n" + meaning_for_zero;
        return meanings_str;
    }

    std::string stream_model::smcu_internal_state_to_string(rs2_metadata_type& attribute_val) const
    {
        switch(attribute_val)
        {
            case 0: return "INIT_STATE";
            case 1: return "TRANSITION_STATE";
            case 2: return "RUN_SAFE_STATE";
            case 3: return "SERVICE_STATE";
            case 4: return "TESTER_STATE";
            case 5: return "DFU_HKR_STATE";
            case 6: return "PAUSE_STATE";
            case 7: return "WARNING_STATE";
            case 8: return "DANGER_STATE";
            case 9: return "DANGER_ERROR_STATE";
            case 10: return "INTERLOCK_DANGER_STATE";
            case 11: return "NON_CRITICAL_ERROR_STATE";
            case 12: return "IRRECOVERABLE_LOCK_ERROR_STATE";
            case 13: return "DFU_MCU_STATE";
            case 14: return "PENDING_STATE";

        }
        return rsutils::string::from() << "UNDEFINED:" << attribute_val;
    }

    std::string stream_model::format_value(rs2_frame_metadata_value& md_val, rs2_metadata_type& attribute_val) const
    {
        if (md_val == RS2_FRAME_METADATA_SAFETY_OPERATIONAL_MODE)
            return rs2_safety_mode_to_string((rs2_safety_mode)attribute_val);
        if (md_val == RS2_FRAME_METADATA_SAFETY_SMCU_DEBUG_INFO_INTERNAL_STATE)
            return smcu_internal_state_to_string(attribute_val);
        if (should_show_in_hex(md_val))
            return rsutils::string::from() << "0x" << std::hex << attribute_val; // return value as hex
        return rsutils::string::from() << attribute_val;
    }

    bool stream_model::should_show_in_hex(rs2_frame_metadata_value& md_val) const
    {
        // place in the SET metadata types you wish to display in HEX format
        static std::unordered_set< int > show_in_hex(
            {
                RS2_FRAME_METADATA_SAFETY_VISION_VERDICT,
                RS2_FRAME_METADATA_SAFETY_HARA_EVENTS,
                RS2_FRAME_METADATA_SAFETY_PRESET_INTEGRITY,
                RS2_FRAME_METADATA_SAFETY_MB_FUSA_EVENT,
                RS2_FRAME_METADATA_SAFETY_MB_FUSA_ACTION,
                RS2_FRAME_METADATA_SAFETY_SOC_FUSA_ACTION,
                RS2_FRAME_METADATA_SAFETY_SOC_MONITOR_L2_ERROR_TYPE,
                RS2_FRAME_METADATA_SAFETY_SOC_MONITOR_L3_ERROR_TYPE,
                RS2_FRAME_METADATA_SAFETY_SOC_FUSA_EVENTS,
                RS2_FRAME_METADATA_SAFETY_SMCU_LIVELINESS,
                RS2_FRAME_METADATA_SAFETY_SMCU_STATE,
                RS2_FRAME_METADATA_SAFETY_SMCU_DEBUG_STATUS_BITMASK,
                RS2_FRAME_METADATA_SAFETY_SMCU_DEBUG_INFO_BIST_STATUS,
                RS2_FRAME_METADATA_SAFETY_NON_FUSA_GPIO_OUT,
                RS2_FRAME_METADATA_SAFETY_SOC_SAFETY_AND_SECURITY,
                RS2_FRAME_METADATA_SAFETY_NON_FUSA_GPIO_IN,
                RS2_FRAME_METADATA_SAFETY_SMCU_HW_MONITOR_STATUS,
                RS2_FRAME_METADATA_SAFETY_SMCU_SW_MONITOR_STATUS
            });

        if (show_in_hex.find(md_val) != show_in_hex.end())
            return true;
        return false;
    }

    void stream_model::show_stream_footer(ImFont* font, const rect &stream_rect, const mouse_info& mouse, const std::map<int, stream_model> &streams, viewer_model& viewer)
    {
        auto non_visual_stream = (profile.stream_type() == RS2_STREAM_GYRO)
            || (profile.stream_type() == RS2_STREAM_ACCEL)
            || (profile.stream_type() == RS2_STREAM_GPIO)
            || (profile.stream_type() == RS2_STREAM_POSE);

        // This scope contains a cursor behavior on visual stream with no metadata on
        if (stream_rect.contains(mouse.cursor) && !non_visual_stream && !show_metadata)
        {
            std::stringstream ss;
            rect cursor_rect{ mouse.cursor.x, mouse.cursor.y };
            auto ts = cursor_rect.normalize(stream_rect);
            auto pixels = ts.unnormalize(_normalized_zoom.unnormalize(get_stream_bounds()));
            auto x = (int)pixels.x;
            auto y = (int)pixels.y;

            ss << std::fixed << std::setprecision(0) << x << ", " << y;

            float val{};
            if (texture->try_pick(x, y, &val))
            {
                ss << " 0x" << std::hex << static_cast< int >( round( val ) );
            }

            bool show_max_range = false;
            bool show_reflectivity = false;

            if (texture->get_last_frame().is<depth_frame>())
            {
                // Draw pixel distance
                auto meters = texture->get_last_frame().as<depth_frame>().get_distance(x, y);

                if (viewer.metric_system)
                {
                    // depth is displayed in mm when distance is below 20 cm and gets back to meters when above 30 cm
                    static bool display_in_mm = false;
                    if (!display_in_mm && meters > 0.f && meters < 0.2f)
                    {
                        display_in_mm = true;
                    }
                    else if (display_in_mm && meters > 0.3f)
                    {
                        display_in_mm = false;
                    }
                    if (display_in_mm)
                        ss << std::dec << " = " << std::setprecision(3) << meters * 1000 << " millimeters";
                    else
                        ss << std::dec << " = " << std::setprecision(3) << meters << " meters";
                }
                else
                    ss << std::dec << " = " << std::setprecision(3) << meters / FEET_TO_METER << " feet";

                // Draw maximum usable depth range
                auto ds = sensor_from_frame(texture->get_last_frame())->as<depth_sensor>();
                if (ds && !viewer.is_option_skipped(RS2_OPTION_ENABLE_MAX_USABLE_RANGE))
                {
                    if (ds.supports(RS2_OPTION_ENABLE_MAX_USABLE_RANGE) &&
                        (ds.get_option(RS2_OPTION_ENABLE_MAX_USABLE_RANGE) == 1.0f))
                    {
                        auto mur_sensor = ds.as<max_usable_range_sensor>();
                        if (mur_sensor)
                        {
                            show_max_range = true;
                            auto max_usable_range = mur_sensor.get_max_usable_depth_range();
                            const float MIN_RANGE = 1.5f;
                            const float MAX_RANGE = 9.0f;
                            // display maximum usable range in range 1.5-9 [m] at 1.5 [m] resolution (rounded)
                            auto max_usable_range_limited = std::min(std::max(max_usable_range, MIN_RANGE), MAX_RANGE);

                            //round to 1.5 [m]
                            auto max_usable_range_rounded = static_cast<int>(max_usable_range_limited / 1.5f) * 1.5f;

                            if (viewer.metric_system)
                                ss << std::dec << "\nMax usable range: " << std::setprecision(1) << max_usable_range_rounded << " meters";
                            else
                                ss << std::dec << "\nMax usable range: " << std::setprecision(1) << max_usable_range_rounded / FEET_TO_METER << " feet";
                        }
                    }
                }

                // Draw IR reflectivity on depth frame
                if (_reflectivity)
                {
                    if (ds.get_option(RS2_OPTION_ENABLE_IR_REFLECTIVITY) == 1.0f)
                    {
                        rect roi_for_reflectivity{
                            (float)dev->algo_roi.min_x,
                            (float)dev->algo_roi.min_y,
                            (float)( dev->algo_roi.max_x - dev->algo_roi.min_x ),
                            (float)( dev->algo_roi.max_y - dev->algo_roi.min_y ) };

                        auto normalized_roi = roi_for_reflectivity
                                                  .normalize( _normalized_zoom.unnormalize( get_original_stream_bounds() ) )
                                                  .unnormalize( stream_rect )
                                                  .cut_by( stream_rect );

                        if ((0.2f == roi_percentage) && normalized_roi.contains(mouse.cursor))
                        {
                            // Add reflectivity information on frame, if max usable range is displayed, display reflectivity on the same line
                            show_reflectivity = draw_reflectivity(x, y, ds, streams, ss, show_max_range);
                        }
                    }
                }
            }

            // Draw IR reflectivity on IR frame
            if (_reflectivity)
            {
                bool lf_exist = texture->get_last_frame();
                if (lf_exist)
                {
                    auto ds = sensor_from_frame(texture->get_last_frame())->as<depth_sensor>();
                    if (ds.get_option( RS2_OPTION_ENABLE_IR_REFLECTIVITY ) == 1.0f )
                    {
                        bool lf_exist = texture->get_last_frame();
                        if (is_stream_alive() && texture->get_last_frame().get_profile().stream_type() == RS2_STREAM_INFRARED)
                        {
                            rect roi_for_reflectivity{
                                (float)dev->algo_roi.min_x,
                                (float)dev->algo_roi.min_y,
                                (float)(dev->algo_roi.max_x - dev->algo_roi.min_x),
                                (float)(dev->algo_roi.max_y - dev->algo_roi.min_y) };

                            auto normalized_roi = roi_for_reflectivity
                                                      .normalize( _normalized_zoom.unnormalize( get_original_stream_bounds() ) )
                                                      .unnormalize( stream_rect )
                                                      .cut_by( stream_rect );

                            if ((0.2f == roi_percentage) && normalized_roi.contains(mouse.cursor))
                            {
                                show_reflectivity = draw_reflectivity(x, y, ds, streams, ss, show_max_range);
                            }
                        }
                    }
                }
            }

            std::string msg(ss.str().c_str());

            RsImGui_ScopePushFont(font);

            // adjust windows size to the message length
            auto new_line_start_idx = msg.find_first_of('\n');
            int footer_vertical_size = 35;
            auto width = float(msg.size() * 8);

            // adjust width according to the longest line
            if (show_max_range || show_reflectivity)
            {
                footer_vertical_size = 50;
                auto first_line_size = msg.find_first_of('\n') + 1;
                auto second_line_size = msg.substr(new_line_start_idx).size();
                width = std::max(first_line_size, second_line_size) * 8.0f;
            }

            auto align = 20;
            width += align - (int)width % align;

            ImVec2 pos{ stream_rect.x + 5, stream_rect.y + stream_rect.h - footer_vertical_size };
            ImGui::GetWindowDrawList()->AddRectFilled({ pos.x, pos.y },
                { pos.x + width, pos.y + footer_vertical_size - 5 }, ImColor(dark_sensor_bg));

            ImGui::SetCursorScreenPos({ pos.x + 10, pos.y + 5 });

            std::string label = rsutils::string::from() << "Footer for stream of " << profile.unique_id();

            ImGui::PushStyleColor(ImGuiCol_Text, light_grey);
            ImGui::PushStyleColor(ImGuiCol_TextSelectedBg, white);

            ImGui::Text("%s", msg.c_str());
            ImGui::PopStyleColor(2);
        }
        else
        {
            if (_reflectivity)
            {
                _reflectivity->reset_history();
                _stabilized_reflectivity.clear();
            }
        }
    }

    // This function contains a cursor behavior on IMU stream with no metadata on
    float stream_model::show_stream_imu( ImFont * font,
                                         const rect & stream_rect,
                                         const rs2_vector & axis,
                                         const mouse_info & mouse,
                                         char const * const units,
                                         char const * const title,
                                         float y_offset )
    {
        float total_h = 0.f;
        if (stream_rect.contains(mouse.cursor) && !show_metadata)
        {
            const auto precision = 3;

            ImGui::PushStyleColor(ImGuiCol_Text, light_grey);
            ImGui::PushStyleColor(ImGuiCol_TextSelectedBg, white);

            ImGui::PushStyleColor(ImGuiCol_Button, header_window_bg);
            ImGui::PushStyleColor(ImGuiCol_ButtonHovered, header_window_bg);
            ImGui::PushStyleColor(ImGuiCol_ButtonActive, header_window_bg);

            if (show_stream_details)
            {
                y_offset += 30;
            }

            std::string label = rsutils::string::from() << "IMU Stream Info of " << profile.unique_id();

            int const line_h = 18;

            ImVec2 pos{ stream_rect.x, stream_rect.y + y_offset };
            ImGui::SetCursorScreenPos({ pos.x + 5, pos.y + 5 });
            if( title )
            {
                auto rc = ImGui::GetCursorPos();
                ImGui::SetCursorPos( { rc.x + 12, rc.y + 4 } );
                ImGui::PushStyleColor( ImGuiCol_Text, from_rgba( 255, 255, 255, 255, true ) );
                ImGui::Text( "%s", title );
                ImGui::PopStyleColor( 1 );
                ImGui::SetCursorPos( { rc.x, rc.y + line_h } );
                total_h += line_h;
            }

            struct motion_data {
                std::string name;
                float coordinate;
                std::string units;
                std::string toolTip;
                ImVec4 colorFg;
                ImVec4 colorBg;
                int nameExtraSpace;
            };

            float norm = std::sqrt((axis.x*axis.x) + (axis.y*axis.y) + (axis.z*axis.z));

            std::vector<motion_data> motion_vector = { { "X", axis.x, units, "Vector X", from_rgba(233, 0, 0, 255, true) , from_rgba(233, 0, 0, 255, true), 0},
                                                    { "Y", axis.y, units, "Vector Y", from_rgba(0, 255, 0, 255, true) , from_rgba(2, 100, 2, 255, true), 0},
                                                    { "Z", axis.z, units, "Vector Z", from_rgba(85, 89, 245, 255, true) , from_rgba(0, 0, 245, 255, true), 0},
                                                    { "N", norm, "Norm", "||V|| = SQRT(X^2 + Y^2 + Z^2)",from_rgba(255, 255, 255, 255, true) , from_rgba(255, 255, 255, 255, true), 0} };

            for (auto&& motion : motion_vector)
            {
                auto rc = ImGui::GetCursorPos();
                ImGui::SetCursorPos({ rc.x + 12, rc.y + 4 });
                ImGui::PushStyleColor(ImGuiCol_Text, motion.colorFg);
                ImGui::Text("%s:", motion.name.c_str());
                if (ImGui::IsItemHovered())
                {
                    RsImGui::CustomTooltip("%s", motion.toolTip.c_str());
                }
                ImGui::PopStyleColor(1);

                ImGui::SameLine();
                ImGui::PushStyleColor(ImGuiCol_FrameBg, transparent);
                ImGui::PushStyleColor(ImGuiCol_TextSelectedBg, motion.colorBg);

                ImGui::PushItemWidth(100);
                ImGui::SetCursorPos({ rc.x + 27 + motion.nameExtraSpace, rc.y + 1 });
                std::string label = rsutils::string::from() << "##" << profile.unique_id() << "." << rc.y << " " << motion.name.c_str();
                std::string coordinate = rsutils::string::from() << std::fixed << std::setprecision(precision) << std::showpos << motion.coordinate;
                ImGui::InputText(label.c_str(), (char*)coordinate.c_str(), coordinate.size() + 1, ImGuiInputTextFlags_AutoSelectAll | ImGuiInputTextFlags_ReadOnly);
                ImGui::PopItemWidth();

                ImGui::SetCursorPos({ rc.x + 80 + motion.nameExtraSpace, rc.y + 4 });
                ImGui::PushStyleColor(ImGuiCol_Text, from_rgba(255, 255, 255, 100, true));
                ImGui::Text("(%s)", motion.units.c_str());

                ImGui::PopStyleColor(3);
                ImGui::SetCursorPos({ rc.x, rc.y + line_h });
                total_h += line_h;
            }

            ImGui::PopStyleColor(5);
        }
        return total_h;
    }

    void stream_model::show_stream_pose(ImFont* font, const rect &stream_rect,
        const rs2_pose& pose_frame, rs2_stream stream_type, bool fullScreen, float y_offset,
        viewer_model& viewer)
    {
        ImGui::PushStyleColor(ImGuiCol_Text, light_grey);
        ImGui::PushStyleColor(ImGuiCol_TextSelectedBg, white);

        ImGui::PushStyleColor(ImGuiCol_Button, header_window_bg);
        ImGui::PushStyleColor(ImGuiCol_ButtonHovered, header_window_bg);
        ImGui::PushStyleColor(ImGuiCol_ButtonActive, header_window_bg);

        std::string label = rsutils::string::from() << "Pose Stream Info of " << profile.unique_id();

        ImVec2 pos{ stream_rect.x, stream_rect.y + y_offset };
        ImGui::SetCursorScreenPos({ pos.x + 5, pos.y + 5 });

        std::string confidenceName[4] = { "Failed", "Low", "Medium", "High" };
        struct pose_data {
            std::string name;
            float floatData[4];
            std::string strData;
            uint8_t precision;
            bool signedNumber;
            std::string units;
            std::string toolTip;
            uint32_t nameExtraSpace;
            bool showOnNonFullScreen;
            bool fixedPlace;
            bool fixedColor;
        };

        rs2_vector velocity = pose_frame.velocity;
        rs2_vector acceleration = pose_frame.acceleration;
        rs2_vector translation = pose_frame.translation;
        const float feetTranslator = 3.2808f;
        std::string unit = viewer.metric_system ? "meters" : "feet";

        if (!viewer.metric_system)
        {
            velocity.x *= feetTranslator; velocity.y *= feetTranslator; velocity.z *= feetTranslator;
            acceleration.x *= feetTranslator; acceleration.y *= feetTranslator; acceleration.z *= feetTranslator;
            translation.x *= feetTranslator; translation.y *= feetTranslator; translation.z *= feetTranslator;
        }

        std::vector<pose_data> pose_vector = {
            { "Confidence",{ FLT_MAX , FLT_MAX , FLT_MAX , FLT_MAX }, confidenceName[pose_frame.tracker_confidence], 3, true, "", "Tracker confidence: High=Green, Medium=Yellow, Low=Red, Failed=Grey", 50, false, true, false },
            { "Velocity", {velocity.x, velocity.y , velocity.z , FLT_MAX }, "", 3, true, "(" + unit + "/Sec)", "Velocity: X, Y, Z values of velocity, in " + unit + "/Sec", 50, false, true, false},
            { "Angular Velocity",{ pose_frame.angular_velocity.x, pose_frame.angular_velocity.y , pose_frame.angular_velocity.z , FLT_MAX }, "", 3, true, "(Radians/Sec)", "Angular Velocity: X, Y, Z values of angular velocity, in Radians/Sec", 50, false, true, false },
            { "Acceleration",{ acceleration.x, acceleration.y , acceleration.z , FLT_MAX }, "", 3, true, "(" + unit + "/Sec^2)", "Acceleration: X, Y, Z values of acceleration, in " + unit + "/Sec^2", 50, false, true, false },
            { "Angular Acceleration",{ pose_frame.angular_acceleration.x, pose_frame.angular_acceleration.y , pose_frame.angular_acceleration.z , FLT_MAX }, "", 3, true, "(Radians/Sec^2)", "Angular Acceleration: X, Y, Z values of angular acceleration, in Radians/Sec^2", 50, false, true, false },
            { "Translation",{ translation.x, translation.y , translation.z , FLT_MAX }, "", 3, true, "(" + unit + ")", "Translation: X, Y, Z values of translation in " + unit + " (relative to initial position)", 50, true, true, false },
            { "Rotation",{ pose_frame.rotation.x, pose_frame.rotation.y , pose_frame.rotation.z , pose_frame.rotation.w }, "", 3, true,  "(Quaternion)", "Rotation: Qi, Qj, Qk, Qr components of rotation as represented in quaternion rotation (relative to initial position)", 50, true, true, false },
        };

        int line_h = 18;
        if (fullScreen)
        {
            line_h += 2;
        }

        for (auto&& pose : pose_vector)
        {
            if ((fullScreen == false) && (pose.showOnNonFullScreen == false))
            {
                continue;
            }

            auto rc = ImGui::GetCursorPos();
            ImGui::SetCursorPos({ rc.x + 12, rc.y + 4 });
            ImGui::Text("%s:", pose.name.c_str());
            if (ImGui::IsItemHovered())
            {
                RsImGui::CustomTooltip("%s", pose.toolTip.c_str());
            }

            if (pose.fixedColor == false)
            {
                switch (pose_frame.tracker_confidence) //color the line according to confidence
                {
                case 3: // High confidence - Green
                    ImGui::PushStyleColor(ImGuiCol_Text, green);
                    break;
                case 2: // Medium confidence - Yellow
                    ImGui::PushStyleColor(ImGuiCol_Text, yellow);
                    break;
                case 1: // Low confidence - Red
                    ImGui::PushStyleColor(ImGuiCol_Text, red);
                    break;
                case 0: // Failed confidence - Grey
                default: // Fall thourgh
                    ImGui::PushStyleColor(ImGuiCol_Text, grey);
                    break;
                }
            }

            ImGui::SetCursorPos({ rc.x + 100 + (fullScreen ? pose.nameExtraSpace : 0), rc.y + 1 });
            std::string label = rsutils::string::from() << "##" << profile.unique_id() << " " << pose.name.c_str();
            std::string data = "";

            if (pose.strData.empty())
            {
                data = "[";
                std::string comma = "";
                unsigned int i = 0;
                while ((i < 4) && (pose.floatData[i] != FLT_MAX))
                {

                    data += rsutils::string::from() << std::fixed << std::setprecision(pose.precision) << (pose.signedNumber ? std::showpos : std::noshowpos) << comma << pose.floatData[i];
                    comma = ", ";
                    i++;
                }
                data += "]";
            }
            else
            {
                data = pose.strData;
            }

            auto textSize = ImGui::CalcTextSize((char*)data.c_str(), (char*)data.c_str() + data.size() + 1);
            ImGui::PushItemWidth(textSize.x);
            ImGui::InputText(label.c_str(), (char*)data.c_str(), data.size() + 1, ImGuiInputTextFlags_AutoSelectAll | ImGuiInputTextFlags_ReadOnly);
            ImGui::PopItemWidth();

            if (pose.fixedColor == false)
            {
                ImGui::PopStyleColor(1);
            }

            if (pose.fixedPlace == true)
            {
                ImGui::SetCursorPos({ rc.x + 300 + (fullScreen ? pose.nameExtraSpace : 0), rc.y + 4 });
            }
            else
            {
                ImGui::SameLine();
            }

            ImGui::PushStyleColor(ImGuiCol_Text, from_rgba(255, 255, 255, 100, true));
            ImGui::Text("%s", pose.units.c_str());
            ImGui::PopStyleColor(1);

            ImGui::SetCursorPos({ rc.x, rc.y + line_h });
        }

        ImGui::PopStyleColor(5);
    }

    void stream_model::snapshot_frame(const char* filename, viewer_model& viewer) const
    {
        std::stringstream ss;
        std::string stream_desc{};
        std::string filename_base(filename);

        // Trim the file extension when provided. Note that this may amend user-provided file name in case it uses the "." character, e.g. "my.file.name"
        auto loc = filename_base.find_last_of(".");
        if (loc != std::string::npos)
            filename_base.erase(loc, std::string::npos);

        // Snapshot the color-augmented version of the frame
        if (auto colorized_frame = texture->get_last_frame(true).as<video_frame>())
        {
            stream_desc = rs2_stream_to_string(colorized_frame.get_profile().stream_type());
            auto filename_png = filename_base + "_" + stream_desc + ".png";
            save_to_png(filename_png.data(), colorized_frame.get_width(), colorized_frame.get_height(), colorized_frame.get_bytes_per_pixel(),
                colorized_frame.get_data(), colorized_frame.get_width() * colorized_frame.get_bytes_per_pixel());

            ss << "PNG snapshot was saved to " << filename_png << std::endl;
        }

        auto last_frame = texture->get_last_frame( false );
        auto original_frame = last_frame.as< video_frame >();

        // For Depth-originated streams also provide a copy of the raw data accompanied by sensor-specific metadata
        if (original_frame && val_in_range(original_frame.get_profile().stream_type(), { RS2_STREAM_DEPTH , RS2_STREAM_INFRARED }))
        {
            stream_desc = rs2_stream_to_string(original_frame.get_profile().stream_type());

            //Capture raw frame
            auto filename = filename_base + "_" + stream_desc + ".raw";
            if (save_frame_raw_data(filename, original_frame))
                ss << "Raw data is captured into " << filename << std::endl;
            else
                viewer.not_model->add_notification({ rsutils::string::from() << "Failed to save frame raw data  " << filename,
                    RS2_LOG_SEVERITY_INFO, RS2_NOTIFICATION_CATEGORY_UNKNOWN_ERROR });

            // And the frame's attributes
            filename = filename_base + "_" + stream_desc + "_metadata.csv";

            try
            {
                if (frame_metadata_to_csv(filename, original_frame))
                    ss << "The frame attributes are saved into " << filename;
                else
                    viewer.not_model->add_notification({ rsutils::string::from() << "Failed to save frame metadata file " << filename,
                        RS2_LOG_SEVERITY_INFO, RS2_NOTIFICATION_CATEGORY_UNKNOWN_ERROR });
            }
            catch (std::exception& e)
            {
                viewer.not_model->add_notification({ rsutils::string::from() << e.what(),
                    RS2_LOG_SEVERITY_INFO, RS2_NOTIFICATION_CATEGORY_UNKNOWN_ERROR });
            }
        }

        auto motion = last_frame.as< motion_frame >();
        if( motion )
        {
            stream_desc = rs2_stream_to_string( motion.get_profile().stream_type() );

            // And the frame's attributes
            auto filename = filename_base + "_" + stream_desc + ".csv";

            try
            {
                if( motion_data_to_csv( filename, motion ) )
                    ss << "The frame attributes are saved into\n" << filename;
                else
                    viewer.not_model->add_notification(
                        { rsutils::string::from() << "Failed to save frame file " << filename,
                          RS2_LOG_SEVERITY_INFO,
                          RS2_NOTIFICATION_CATEGORY_UNKNOWN_ERROR } );
            }
            catch( std::exception & e )
            {
                viewer.not_model->add_notification( { rsutils::string::from() << e.what(),
                                                      RS2_LOG_SEVERITY_INFO,
                                                      RS2_NOTIFICATION_CATEGORY_UNKNOWN_ERROR } );
            }
        }

        auto pose = last_frame.as< pose_frame >();
        if( pose )
        {
            stream_desc = rs2_stream_to_string( pose.get_profile().stream_type() );

            // And the frame's attributes
            auto filename = filename_base + "_" + stream_desc + ".csv";

            try
            {
                if( pose_data_to_csv( filename, pose ) )
                    ss << "The frame attributes are saved into\n" << filename;
                else
                    viewer.not_model->add_notification(
                        { rsutils::string::from() << "Failed to save frame file " << filename,
                          RS2_LOG_SEVERITY_INFO,
                          RS2_NOTIFICATION_CATEGORY_UNKNOWN_ERROR } );
            }
            catch( std::exception & e )
            {
                viewer.not_model->add_notification( { rsutils::string::from() << e.what(),
                                                      RS2_LOG_SEVERITY_INFO,
                                                      RS2_NOTIFICATION_CATEGORY_UNKNOWN_ERROR } );
            }
        }
        if (ss.str().size())
            viewer.not_model->add_notification(notification_data{
                ss.str().c_str(), RS2_LOG_SEVERITY_INFO, RS2_NOTIFICATION_CATEGORY_HARDWARE_EVENT });

    }

    rect stream_model::get_normalized_zoom(const rect& stream_rect, const mouse_info& g, bool is_middle_clicked, float zoom_val)
    {
        rect zoomed_rect = dev->normalized_zoom.unnormalize(stream_rect);
        if (stream_rect.contains(g.cursor))
        {
            if (!is_middle_clicked)
            {
                if (zoom_val < 1.f)
                {
                    zoomed_rect = zoomed_rect.center_at(g.cursor)
                        .zoom(zoom_val)
                        .fit({ 0, 0, 40, 40 })
                        .enclose_in(zoomed_rect)
                        .enclose_in(stream_rect);
                }
                else if (zoom_val > 1.f)
                {
                    zoomed_rect = zoomed_rect.zoom(zoom_val).enclose_in(stream_rect);
                }
            }
            else
            {
                auto dir = g.cursor - _middle_pos;

                if (dir.length() > 0)
                {
                    zoomed_rect = zoomed_rect.pan(1.1f * dir).enclose_in(stream_rect);
                }
            }
            dev->normalized_zoom = zoomed_rect.normalize(stream_rect);
        }
        return dev->normalized_zoom;
    }

    void stream_model::show_frame(const rect& stream_rect, const mouse_info& g, std::string& error_message)
    {
        auto zoom_val = 1.f;
        // Allow mouse scrolling for zoom when not displaying scrollable metadata
        if(stream_rect.contains(g.cursor) && !show_metadata && !show_graph)
        {
            static const auto wheel_step = 0.1f;
            auto mouse_wheel_value = -g.mouse_wheel * 0.1f;
            if (mouse_wheel_value > 0)
                zoom_val += wheel_step;
            else if (mouse_wheel_value < 0)
                zoom_val -= wheel_step;
        }

        auto is_middle_clicked = ImGui::GetIO().MouseDown[0] ||
            ImGui::GetIO().MouseDown[2];

        if (!_mid_click && is_middle_clicked)
            _middle_pos = g.cursor;

        _mid_click = is_middle_clicked;

        if( dev )
        {
            _normalized_zoom = get_normalized_zoom( stream_rect, g, is_middle_clicked, zoom_val );
            texture->show(stream_rect, 1.f, _normalized_zoom);

            if( dev->show_algo_roi )
            {
                rect r{ float(dev->algo_roi.min_x), float(dev->algo_roi.min_y),
                        float(dev->algo_roi.max_x - dev->algo_roi.min_x),
                        float(dev->algo_roi.max_y - dev->algo_roi.min_y) };

                r = r.normalize(_normalized_zoom.unnormalize(get_original_stream_bounds())).unnormalize(stream_rect).cut_by(stream_rect);
                glColor3f(yellow.x, yellow.y, yellow.z);
                draw_rect(r, 2, true);

                std::string message = "Metrics Region of Interest";
                auto msg_width = stb_easy_font_width((char*)message.c_str());
                if (msg_width < r.w)
                    draw_text(static_cast<int>(r.x + r.w / 2 - msg_width / 2), static_cast<int>(r.y + 10), message.c_str());

                glColor3f(1.f, 1.f, 1.f);
                roi_percentage = dev->roi_percentage;
            }

            update_ae_roi_rect(stream_rect, g, error_message);
        }
        texture->show_preview(stream_rect, _normalized_zoom);

        if (is_middle_clicked)
            _middle_pos = g.cursor;
    }
}<|MERGE_RESOLUTION|>--- conflicted
+++ resolved
@@ -410,11 +410,8 @@
         if (!viewer.allow_stream_close) --num_of_buttons;
         if (viewer.streams.size() > 1) ++num_of_buttons;
         if (RS2_STREAM_DEPTH == profile.stream_type()) ++num_of_buttons; // Color map ruler button
-<<<<<<< HEAD
+        if (RS2_FORMAT_MOTION_XYZ32F == profile.format()) ++num_of_buttons; // Motion graph button
         if (RS2_STREAM_OCCUPANCY == profile.stream_type() && _normalized_zoom.w == 1) ++num_of_buttons; // Safety zones button
-=======
-        if (RS2_FORMAT_MOTION_XYZ32F == profile.format()) ++num_of_buttons; // Motion graph button
->>>>>>> 4fd0e188
 
         RsImGui_ScopePushFont(font);
         ImGui::PushStyleColor(ImGuiCol_Text, light_grey);
