--- conflicted
+++ resolved
@@ -60,7 +60,6 @@
 
         enum auto_calib_action
         {
-<<<<<<< HEAD
             RS2_CALIB_ACTION_ON_CHIP_OB_CALIB,      // On-Chip calibration extended
             RS2_CALIB_ACTION_ON_CHIP_CALIB,         // On-Chip calibration
             RS2_CALIB_ACTION_ON_CHIP_FL_CALIB,      // On-Chip focal length calibration
@@ -71,20 +70,7 @@
         };
 
         auto_calib_action action = RS2_CALIB_ACTION_ON_CHIP_CALIB;
-=======
-            RS2_CALIB_ACTION_ON_CHIP_OB_CALIB,  // On-Chip calibration extended
-            RS2_CALIB_ACTION_ON_CHIP_CALIB,     // On-Chip calibration
-            RS2_CALIB_ACTION_ON_CHIP_FL_CALIB,  // On-Chip focal length calibration
-            RS2_CALIB_ACTION_TARE_CALIB,        // Tare calibration
-            RS2_CALIB_ACTION_TARE_GROUND_TRUTH, // Tare ground truth
-            RS2_CALIB_ACTION_FL_CALIB,          // Focal length calibration
-            RS2_CALIB_ACTION_UVMAPPING_CALIB,   // UVMapping calibration
-            RS2_CALIB_ACTION_FL_PLUS_CALIB,     // Focal length plus calibration
-        };
-
-        auto_calib_action action = RS2_CALIB_ACTION_ON_CHIP_CALIB;
         int host_assistance = 0;
->>>>>>> 881e66cd
         int step_count_v3 = 256;
         float laser_status_prev = 0.0f;
         float thermal_loop_prev = 0.f;
@@ -102,26 +88,15 @@
         int retry_times = 0;
         bool toggle = false;
 
-<<<<<<< HEAD
         float corrected_ratio = 0.0f;
         float tilt_angle = 0.0f;
 
-=======
-        float ratio = 0.0f;
-        float align = 0.0f;
-
-        const float correction_factor = 0.50f;
-        float corrected_ratio = 0.0f;
-        float tilt_angle = 0.0f;
-
         bool tare_health = false;
 
->>>>>>> 881e66cd
         std::shared_ptr<subdevice_model> _sub;
         std::shared_ptr<subdevice_model> _sub_color;
 
         bool py_px_only = false;
-<<<<<<< HEAD
 
         const std::string Y8_FORMAT = "Y8";
         const std::string Z16_FORMAT = "Z16";
@@ -131,13 +106,6 @@
         void calibrate();
         void calibrate_fl();
         void calibrate_uv_mapping();
-=======
-
-        void calibrate();
-        void calibrate_fl();
-        void calibrate_uvmapping();
-        void calibrate_fl_plus();
->>>>>>> 881e66cd
         void get_ground_truth();
 
         void turn_roi_on();
@@ -146,13 +114,8 @@
         void start_gt_viewer();
         void start_fl_viewer();
         void start_uvmapping_viewer(bool b3D = false);
-<<<<<<< HEAD
         void stop_viewer();
         void reset_device() { _dev.hardware_reset(); }
-=======
-        void start_fl_plus_viewer();
-        void stop_viewer();
->>>>>>> 881e66cd
 
     private:
         std::vector<uint8_t> safe_send_command(const std::vector<uint8_t>& cmd, const std::string& name);
@@ -197,9 +160,6 @@
         void try_start_viewer(int w, int h, int fps, invoker invoke);
 
         inline void fill_missing_data(uint16_t data[256], int size);
-        void undistort(uint8_t* img, int width, int height, const rs2_intrinsics& intrin, int roi_ws, int roi_hs, int roi_we, int roi_he);
-        void find_z_at_corners(float left_x[4], float left_y[4], int width, int num, std::vector<std::vector<uint16_t>> & depth, float left_z[4]);
-        void get_and_update_color_intrinsics(uint32_t width, uint32_t height, float ppx, float ppy, float fx, float fy);
     };
 
     // Auto-calib notification model is managing the UI state-machine
@@ -222,10 +182,6 @@
             RS2_CALIB_STATE_GET_TARE_GROUND_TRUTH_FAILED,     // Failed to calculating the ground truth
             RS2_CALIB_STATE_FL_INPUT,        // Collect input parameters for focal length calib
             RS2_CALIB_STATE_UVMAPPING_INPUT, // Collect input parameters for UVMapping calibration with specific target
-<<<<<<< HEAD
-=======
-            RS2_CALIB_STATE_FL_PLUS_INPUT,        // Collect input parameters for focal length plus calib
->>>>>>> 881e66cd
         };
 
         autocalib_notification_model(std::string name, std::shared_ptr<on_chip_calib_manager> manager, bool expaned);
@@ -244,81 +200,4 @@
         std::string _error_message = "";
     };
 
-<<<<<<< HEAD
-=======
-    // Class for calculating the rectangle sides on the specific target
-    class rect_calculator
-    {
-    public:
-        rect_calculator(bool roi = false) : _roi(roi) {}
-        virtual ~rect_calculator() {}
-
-        int calculate(const rs2_frame * frame_ref, float rect_sides[4]); // return 0 if the target is not in the center, 1 if found, 2 if found and the rectangle sides are updated
-
-    public:
-        static const int _frame_num = 25;
-
-    private:
-        void calculate_rect_sides(float rect_sides[4]);
-
-        int _width = 0;
-        int _height = 0;
-
-        float _rec_sides[_frame_num][4];
-        int _rec_idx = 0;
-        int _rec_num = 0;
-        const int _reset_limit = 10;
-
-        bool _roi = false;
-    };
-
-    // Class for calculating the four Gaussian dot center locations on the specific target
-    class dots_calculator
-    {
-    public:
-        dots_calculator() {}
-        virtual ~dots_calculator() {}
-
-        int calculate(const rs2_frame* frame_ref, float dots_x[4], float dots_y[4]); // return 0 if the target is not in the center, 1 if found, 2 if dots positions are updated
-
-    public:
-        static const int _frame_num = 25;
-
-    private:
-        void calculate_dots_position(float dots_x[4], float dots_y[4]);
-
-        int _width = 0;
-        int _height = 0;
-
-        float _dots_x[_frame_num][4];
-        float _dots_y[_frame_num][4];
-        int _rec_idx = 0;
-        int _rec_num = 0;
-        const int _reset_limit = 10;
-    };
-
-    class uvmapping_calib
-    {
-    public:
-        uvmapping_calib(int pt_num, const float* left_x, const float* left_y, const float* left_z, const float* color_x, const float* color_y, const rs2_intrinsics& left_intrin, const rs2_intrinsics& color_intrin, rs2_extrinsics& extrin);
-        virtual ~uvmapping_calib() {}
-
-        bool calibrate(float & err_before, float & err_after, float& ppx, float& ppy, float& fx, float& fy, bool py_px_only);
-
-    private:
-        const float _max_change = 16.0f;
-
-        int _pt_num;
-
-        std::vector<float> _left_x;
-        std::vector<float> _left_y;
-        std::vector<float> _left_z;
-        std::vector<float> _color_x;
-        std::vector<float> _color_y;        
-        
-        rs2_intrinsics _left_intrin;
-        rs2_intrinsics _color_intrin;
-        rs2_extrinsics _extrin;
-    };
->>>>>>> 881e66cd
 }