--- conflicted
+++ resolved
@@ -383,13 +383,6 @@
                 {
                     // stopping stream before starting fw update
                     auto fw_update_manager = dynamic_cast<firmware_update_manager*>(update_manager.get());
-<<<<<<< HEAD
-                    std::for_each(fw_update_manager->get_device_model().subdevices.begin(), 
-                        fw_update_manager->get_device_model().subdevices.end(), 
-                        [&](const std::shared_ptr<subdevice_model>& sm)
-                        {
-                            return sm->stop(fw_update_manager->get_viewer_model());
-=======
                     std::for_each(fw_update_manager->get_device_model().subdevices.begin(),
                         fw_update_manager->get_device_model().subdevices.end(),
                         [&](const std::shared_ptr<subdevice_model>& sm)
@@ -406,7 +399,6 @@
                                     // this could happen if the sensor is not streaming and the stop method is called - for example 
                                 }
                             }   
->>>>>>> 82e6f123
                         });
 
                     auto _this = shared_from_this();
