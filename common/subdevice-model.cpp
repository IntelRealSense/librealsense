--- conflicted
+++ resolved
@@ -1789,15 +1789,7 @@
             std::string(s->get_info(RS2_CAMERA_INFO_NAME)) == "Stereo Module" : false;
         bool d500_on_chip_calib_supported = is_depth_sensor && is_d500;
 
-<<<<<<< HEAD
-        bool is_d500 = s->supports(RS2_CAMERA_INFO_PRODUCT_LINE) ?
-            std::string(s->get_info(RS2_CAMERA_INFO_PRODUCT_LINE)) == "D500" : false;
-
-        return (s->is<rs2::depth_sensor>() && is_d400 && supported_fw) || (s->is<rs2::depth_sensor>() && is_d500);
-        // TODO: Once auto-calib makes it into the API, switch to querying camera info
-=======
         return d400_on_chip_calib_supported || d500_on_chip_calib_supported;
->>>>>>> 42e7adf8
     }
 
     void subdevice_model::set_extrinsics_from_depth_if_needed()
