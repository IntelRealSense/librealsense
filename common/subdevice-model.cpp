// License: Apache 2.0. See LICENSE file in root directory.
// Copyright(c) 2024 Intel Corporation. All Rights Reserved.

#include "post-processing-filters-list.h"
#include "post-processing-block-model.h"
#include <imgui_internal.h>

#include "metadata-helper.h"
#include "subdevice-model.h"

namespace rs2
{
    std::vector<const char*> get_string_pointers(const std::vector<std::string>& vec)
    {
        std::vector<const char*> res;
        for (auto&& s : vec) res.push_back(s.c_str());
        return res;
    }

    std::string get_device_sensor_name(subdevice_model* sub)
    {
        std::stringstream ss;
        ss << configurations::viewer::post_processing
            << "." << sub->dev.get_info(RS2_CAMERA_INFO_NAME)
            << "." << sub->s->get_info(RS2_CAMERA_INFO_NAME);
        return ss.str();
    }

    void subdevice_model::populate_options( const std::string & opt_base_label,
                                            bool * options_invalidated,
                                            std::string & error_message )
    {
        for (rs2::option_value option : s->get_supported_option_values())
        {
            options_metadata[option->id]
                = create_option_model( option, opt_base_label, this, s, options_invalidated, error_message );
        }
        try
        {
            s->on_options_changed( [this]( const options_list & list )
            {
                for( auto changed_option : list )
                {
                    auto it = options_metadata.find( changed_option->id );
                    if( it != options_metadata.end() && ! _destructing ) // Callback runs in different context, check options_metadata still valid
                    {
                        it->second.value = changed_option;
                    }
                }
            } );
        }
        catch( const std::exception & e )
        {
            if( viewer.not_model )
                viewer.not_model->add_log( e.what(), RS2_LOG_SEVERITY_WARN );
        }
    }

    // to be moved to processing-block-model
    bool restore_processing_block(const char* name,
        std::shared_ptr<rs2::processing_block> pb, bool enable)
    {
        for( auto opt : pb->get_supported_option_values() )
        {
            std::string key = name;
            key += ".";
            key += pb->get_option_name( opt->id );
            if (config_file::instance().contains(key.c_str()))
            {
                float val = config_file::instance().get(key.c_str());
                try
                {
                    auto range = pb->get_option_range( opt->id );
                    if (val >= range.min && val <= range.max)
                        pb->set_option( opt->id, val );
                }
                catch (...)
                {
                }
            }
        }

        std::string key = name;
        key += ".enabled";
        if (config_file::instance().contains(key.c_str()))
        {
            return config_file::instance().get(key.c_str());
        }
        return enable;
    }

    subdevice_model::subdevice_model(
        device& dev,
        std::shared_ptr<sensor> s,
        std::shared_ptr< atomic_objects_in_frame > device_detected_objects,
        std::string& error_message,
        viewer_model& viewer,
        bool new_device_connected
    )
        : s(s), dev(dev), ui(), last_valid_ui(),
        streaming(false), _pause(false),
        depth_colorizer(std::make_shared<rs2::gl::colorizer>()),
        yuy2rgb(std::make_shared<rs2::gl::yuy_decoder>()),
        m420_to_rgb(std::make_shared<rs2::gl::m420_decoder>()),
        y411(std::make_shared<rs2::gl::y411_decoder>()),
        viewer(viewer),
        detected_objects(device_detected_objects),
        _destructing( false )
    {
        supported_options = s->get_supported_options();
        restore_processing_block("colorizer", depth_colorizer);
        restore_processing_block("yuy2rgb", yuy2rgb);
        restore_processing_block("m420_to_rgb", m420_to_rgb);
        restore_processing_block("y411", y411);

        std::string device_name(dev.get_info(RS2_CAMERA_INFO_NAME));
        std::string sensor_name(s->get_info(RS2_CAMERA_INFO_NAME));

        std::stringstream ss;
        ss << configurations::viewer::post_processing
            << "." << device_name
            << "." << sensor_name;
        auto key = ss.str();

        bool const is_rgb_camera = s->is< color_sensor >();

        if (config_file::instance().contains(key.c_str()))
        {
            post_processing_enabled = config_file::instance().get(key.c_str());
        }

        try
        {
            if (s->supports(RS2_OPTION_ENABLE_AUTO_EXPOSURE))
                auto_exposure_enabled = s->get_option(RS2_OPTION_ENABLE_AUTO_EXPOSURE) > 0;
        }
        catch (...)
        {

        }

        try
        {
            if (s->supports(RS2_OPTION_DEPTH_UNITS))
                depth_units = s->get_option(RS2_OPTION_DEPTH_UNITS);
        }
        catch (...) {}

        try
        {
            if (s->supports(RS2_OPTION_STEREO_BASELINE))
                stereo_baseline = s->get_option(RS2_OPTION_STEREO_BASELINE);
        }
        catch (...) {}

        for (auto&& f : s->get_recommended_filters())
        {
            auto shared_filter = std::make_shared<filter>(f);
            auto model = std::make_shared<processing_block_model>(
                this, shared_filter->get_info(RS2_CAMERA_INFO_NAME), shared_filter,
                [=](rs2::frame f) { return shared_filter->process(f); }, error_message);

            if (shared_filter->is<hole_filling_filter>())
                model->enable(false);

            if (shared_filter->is<sequence_id_filter>())
                model->enable(false);

            if (shared_filter->is<decimation_filter>())
            {
                if (is_rgb_camera)
                    model->enable(false);
            }

            if( shared_filter->is< rotation_filter >() )
                model->enable( false ); 

            if (shared_filter->is<threshold_filter>())
            {
                if (s->supports(RS2_CAMERA_INFO_PRODUCT_ID))
                {
                    // using short range for D405
                    std::string device_pid = s->get_info(RS2_CAMERA_INFO_PRODUCT_ID);
                    if (device_pid == "0B5B")
                    {
                        std::string error_msg;
                        auto threshold_pb = shared_filter->as<threshold_filter>();
                        threshold_pb.set_option(RS2_OPTION_MIN_DISTANCE, SHORT_RANGE_MIN_DISTANCE);
                        threshold_pb.set_option(RS2_OPTION_MAX_DISTANCE, SHORT_RANGE_MAX_DISTANCE);
                    }
                }
            }

            if (shared_filter->is<hdr_merge>())
            {
                // processing block will be skipped if the requested option is not supported
                auto supported_options = s->get_supported_options();
                if (std::find(supported_options.begin(), supported_options.end(), RS2_OPTION_SEQUENCE_ID) == supported_options.end())
                    continue;
            }

            post_processing.push_back(model);
        }

        if (is_rgb_camera)
        {
            for (auto& create_filter : post_processing_filters_list::get())
            {
                auto filter = create_filter();
                if (!filter)
                    continue;
                filter->start(*this);
                std::shared_ptr< processing_block_model > model(
                    new post_processing_block_model{
                        this, filter,
                        [=](rs2::frame f) { return filter->process(f); },
                        error_message
                    });
                post_processing.push_back(model);
            }
        }

        auto colorizer = std::make_shared<processing_block_model>(
            this, "Depth Visualization", depth_colorizer,
            [=](rs2::frame f) { return depth_colorizer->colorize(f); }, error_message);
        const_effects.push_back(colorizer);


        if (s->supports(RS2_CAMERA_INFO_PRODUCT_ID))
        {
            std::string device_pid = s->get_info(RS2_CAMERA_INFO_PRODUCT_ID);

            // using short range for D405
            if (device_pid == "0B5B")
            {
                std::string error_msg;
                depth_colorizer->set_option(RS2_OPTION_MIN_DISTANCE, SHORT_RANGE_MIN_DISTANCE);
                depth_colorizer->set_option(RS2_OPTION_MAX_DISTANCE, SHORT_RANGE_MAX_DISTANCE);
            }
        }

        // Hack to restore "Enable Histogram Equalization" flag if needed.
        // The flag is set to true by colorizer constructor, but setting min/max_distance options above or during
        // restore_processing_block earlier, causes the registered observer to unset it, which is not the desired
        // behaviour. Observer should affect only if a user is setting the values after construction phase is over.
        if (depth_colorizer->supports(RS2_OPTION_VISUAL_PRESET))
        {
            auto option_value = depth_colorizer->get_option(RS2_OPTION_VISUAL_PRESET);
            depth_colorizer->set_option(RS2_OPTION_VISUAL_PRESET, option_value);
        }

        ss.str("");
        ss << "##" << dev.get_info(RS2_CAMERA_INFO_NAME)
            << "/" << s->get_info(RS2_CAMERA_INFO_NAME)
            << "/" << (long long)this;

        if (s->supports(RS2_CAMERA_INFO_PHYSICAL_PORT) && dev.supports(RS2_CAMERA_INFO_PRODUCT_LINE))
        {
            std::string product = dev.get_info(RS2_CAMERA_INFO_PRODUCT_LINE);
            std::string id = s->get_info(RS2_CAMERA_INFO_PHYSICAL_PORT);

            bool has_metadata = !rs2::metadata_helper::instance().can_support_metadata(product)
                || rs2::metadata_helper::instance().is_enabled(id);
            static bool showed_metadata_prompt = false;

            if (!has_metadata && !showed_metadata_prompt)
            {
                auto n = std::make_shared<metadata_warning_model>();
                viewer.not_model->add_notification(n);
                showed_metadata_prompt = true;
            }
        }

        try
        {
            auto sensor_profiles = s->get_stream_profiles();
            reverse(begin(sensor_profiles), end(sensor_profiles));
            std::map<int, rs2_format> def_format{ {0, RS2_FORMAT_ANY} };
            auto default_resolution = std::make_pair(1280, 720);
            auto default_fps = 30;
            for (auto&& profile : sensor_profiles)
            {
                std::stringstream res;
                if (auto vid_prof = profile.as<video_stream_profile>())
                {
                    if (profile.is_default())
                    {
                        default_resolution = std::pair<int, int>(vid_prof.width(), vid_prof.height());
                        default_fps = profile.fps();

                        if (is_rgb_camera)
                        {
                            auto intrinsics = vid_prof.get_intrinsics();
                            if (intrinsics.model == RS2_DISTORTION_INVERSE_BROWN_CONRADY
                                && (std::abs(intrinsics.coeffs[0]) > std::numeric_limits< float >::epsilon() ||
                                    std::abs(intrinsics.coeffs[1]) > std::numeric_limits< float >::epsilon() ||
                                    std::abs(intrinsics.coeffs[2]) > std::numeric_limits< float >::epsilon() ||
                                    std::abs(intrinsics.coeffs[3]) > std::numeric_limits< float >::epsilon() ||
                                    std::abs(intrinsics.coeffs[4]) > std::numeric_limits< float >::epsilon()))
                            {
                                uvmapping_calib_full = true;
                            }
                        }
                    }
                    res << vid_prof.width() << " x " << vid_prof.height();
                    push_back_if_not_exists(res_values, std::pair<int, int>(vid_prof.width(), vid_prof.height()));
                    push_back_if_not_exists(resolutions, res.str());
                    push_back_if_not_exists(resolutions_per_stream[profile.stream_type()], std::pair<int, int>(vid_prof.width(), vid_prof.height()));
                }

                std::stringstream fps;
                fps << profile.fps();
                push_back_if_not_exists(fps_values_per_stream[profile.unique_id()], profile.fps());
                push_back_if_not_exists(shared_fps_values, profile.fps());
                push_back_if_not_exists(fpses_per_stream[profile.unique_id()], fps.str());
                push_back_if_not_exists(shared_fpses, fps.str());
                stream_display_names[profile.unique_id()] = profile.stream_name();

                std::string format = rs2_format_to_string(profile.format());

                push_back_if_not_exists(formats[profile.unique_id()], format);
                push_back_if_not_exists(format_values[profile.unique_id()], profile.format());

                if (profile.is_default())
                {
                    stream_enabled[profile.unique_id()] = true;
                    def_format[profile.unique_id()] = profile.format();
                }

                profiles.push_back(profile);
            }
            auto any_stream_enabled = std::any_of(std::begin(stream_enabled), std::end(stream_enabled), [](const std::pair<int, bool>& p) { return p.second; });
            if (!any_stream_enabled)
            {
                if (sensor_profiles.size() > 0)
                    stream_enabled[sensor_profiles.rbegin()->unique_id()] = true;
            }

            for (auto&& fps_list : fps_values_per_stream)
            {
                sort_together(fps_list.second, fpses_per_stream[fps_list.first]);
            }
            sort_together(shared_fps_values, shared_fpses);
            for (auto&& res_list : resolutions_per_stream)
            {
                sort_resolutions(res_list.second);
            }
            sort_together(res_values, resolutions);

            show_single_fps_list = is_there_common_fps();

            int selection_index{};

            if (!show_single_fps_list)
            {
                for (auto fps_array : fps_values_per_stream)
                {
                    if (get_default_selection_index(fps_array.second, default_fps, &selection_index))
                    {
                        ui.selected_fps_id[fps_array.first] = selection_index;
                        break;
                    }
                }
            }
            else
            {
                if (get_default_selection_index(shared_fps_values, default_fps, &selection_index))
                    ui.selected_shared_fps_id = selection_index;
            }

            for (auto format_array : format_values)
            {
                if (get_default_selection_index(format_array.second, def_format[format_array.first], &selection_index))
                {
                    ui.selected_format_id[format_array.first] = selection_index;
                }
            }

            if (is_multiple_resolutions_supported())
            {
                ui.is_multiple_resolutions = true;
                for (auto res_array : resolutions_per_stream)
                {
                    ui.selected_stream_to_res[res_array.first] = default_resolution;
                }
            }
            else
            {
                get_default_selection_index(res_values, default_resolution, &selection_index);
                ui.selected_res_id = selection_index;
            }

            if (ui.is_multiple_resolutions)
            {
                for (auto it = ui.selected_stream_to_res.begin(); it != ui.selected_stream_to_res.end(); ++it)
                {
                    if (!is_selected_combination_supported())
                    {
                        auto cur_stream = it->first;
                        auto resolutions_for_current_stream = resolutions_per_stream[cur_stream];
                        if (resolutions_for_current_stream.size() == 0)
                            throw std::runtime_error("Multiple Resolution Issue, please check your requested resolution");

                        auto res_it = resolutions_for_current_stream.end() - 1;
                        ui.selected_stream_to_res[cur_stream] = *res_it;

                        while (res_it->first && !is_selected_combination_supported())
                            --res_it;
                    }
                }
            }
            else
            {
                while (ui.selected_res_id >= 0 && !is_selected_combination_supported())
                    ui.selected_res_id--;
            }
            last_valid_ui = ui;
        }
        catch (const error& e)
        {
            error_message = error_to_string(e);
        }
        populate_options(ss.str().c_str(), &_options_invalidated, error_message);

    }

    subdevice_model::~subdevice_model()
    {
        _destructing = true;
        try
        {
            s->on_options_changed( []( const options_list & list ) {} );
        }
        catch( ... )
        {
        }
    }

    void subdevice_model::sort_resolutions(std::vector<std::pair<int, int>>& resolutions) const
    {
        std::sort(resolutions.begin(), resolutions.end(),
            [](const std::pair<int, int>& a, const std::pair<int, int>& b) {
                if (a.first != b.first)
                    return (a.first < b.first);
                return (a.second <= b.second);
            });
    }

    bool subdevice_model::is_there_common_fps()
    {
        std::vector<int> first_fps_group;
        size_t group_index = 0;
        for (; group_index < fps_values_per_stream.size(); ++group_index)
        {
            if (!fps_values_per_stream[(rs2_stream)group_index].empty())
            {
                first_fps_group = fps_values_per_stream[(rs2_stream)group_index];
                break;
            }
        }

        for (size_t i = group_index + 1; i < fps_values_per_stream.size(); ++i)
        {
            auto fps_group = fps_values_per_stream[(rs2_stream)i];
            if (fps_group.empty())
                continue;

            auto fps1 = first_fps_group[0];
            auto it = std::find_if( std::begin( fps_group ),
                                    std::end( fps_group ),
                                    [&]( const int & fps2 ) { return fps2 == fps1; } );
            if( it == std::end( fps_group ) )
                return false;
        }
        return true;
    }

    bool subdevice_model::draw_resolutions(std::string& error_message, std::string& label, std::function<void()> streaming_tooltip, float col0, float col1)
    {
        bool res = false;

        // Draw combo-box with all resolution options for this device
        auto res_chars = get_string_pointers(resolutions);
        if (res_chars.size() > 0)
        {
            ImGui::Text("Resolution:");
            streaming_tooltip();
            ImGui::SameLine(); ImGui::SetCursorPosX(col1);

            label = rsutils::string::from() << "##" << dev.get_info(RS2_CAMERA_INFO_NAME)
                << s->get_info(RS2_CAMERA_INFO_NAME) << " resolution";

            if (!allow_change_resolution_while_streaming && streaming)
            {
                ImGui::Text("%s", res_chars[ui.selected_res_id]);
                streaming_tooltip();
            }
            else
            {
                ImGui::PushItemWidth(-1);
                ImGui::PushStyleColor(ImGuiCol_TextSelectedBg, { 1,1,1,1 });
                auto tmp_selected_res_id = ui.selected_res_id;
                if (ImGui::Combo(label.c_str(), &tmp_selected_res_id, res_chars.data(),
                    static_cast<int>(res_chars.size())))
                {
                    res = true;
                    _options_invalidated = true;

                    ui.selected_res_id = tmp_selected_res_id;

                }
                ImGui::PopStyleColor();
                ImGui::PopItemWidth();
            }
            ImGui::SetCursorPosX(col0);
        }
        return res;
    }

    bool subdevice_model::draw_fps(std::string& error_message, std::string& label, std::function<void()> streaming_tooltip, float col0, float col1)
    {
        bool res = false;
        // FPS
        if (show_single_fps_list)
        {
            auto fps_chars = get_string_pointers(shared_fpses);
            ImGui::Text("Frame Rate (FPS):");
            streaming_tooltip();
            ImGui::SameLine(); ImGui::SetCursorPosX(col1);

            label = rsutils::string::from()
                << "##" << dev.get_info(RS2_CAMERA_INFO_NAME) << s->get_info(RS2_CAMERA_INFO_NAME) << " fps";

            if (!allow_change_fps_while_streaming && streaming)
            {
                ImGui::Text("%s", fps_chars[ui.selected_shared_fps_id]);
                streaming_tooltip();
            }
            else
            {
                ImGui::PushItemWidth(-1);
                ImGui::PushStyleColor(ImGuiCol_TextSelectedBg, { 1,1,1,1 });
                if (ImGui::Combo(label.c_str(), &ui.selected_shared_fps_id, fps_chars.data(),
                    static_cast<int>(fps_chars.size())))
                {
                    res = true;
                }
                ImGui::PopStyleColor();
                ImGui::PopItemWidth();
            }

            ImGui::SetCursorPosX(col0);
        }
        return res;
    }

    bool subdevice_model::draw_streams_and_formats(std::string& error_message, std::string& label, std::function<void()> streaming_tooltip, float col0, float col1)
    {
        bool res = false;

        if (!streaming)
        {
            ImGui::Text("Available Streams:");
        }

        // Draw combo-box with all format options for current device
        for (auto&& f : formats)
        {
            // Format
            if (f.second.size() == 0)
                continue;

            auto formats_chars = get_string_pointers(f.second);
            if (!streaming || (streaming && stream_enabled[f.first]))
            {
                if (streaming)
                {
                    label = rsutils::string::from()
                        << stream_display_names[f.first] << (show_single_fps_list ? "" : " stream:");
                    ImGui::Text("%s", label.c_str());
                    streaming_tooltip();
                }
                else
                {
                    auto tmp = stream_enabled;
                    label = rsutils::string::from() << stream_display_names[f.first] << "##" << f.first;
                    if (ImGui::Checkbox(label.c_str(), &stream_enabled[f.first]))
                    {
                        prev_stream_enabled = tmp;
                    }
                }
            }

            if (stream_enabled[f.first])
            {
                if (show_single_fps_list)
                {
                    ImGui::SameLine();
                    ImGui::SetCursorPosX(col1);
                }

                label = rsutils::string::from()
                    << "##" << dev.get_info(RS2_CAMERA_INFO_NAME) << s->get_info(RS2_CAMERA_INFO_NAME) << " "
                    << f.first << " format";

                if (!show_single_fps_list)
                {
                    ImGui::Text("Format:");
                    streaming_tooltip();
                    ImGui::SameLine(); ImGui::SetCursorPosX(col1);
                }

                if (streaming)
                {
                    ImGui::Text("%s", formats_chars[ui.selected_format_id[f.first]]);
                    streaming_tooltip();
                }
                else
                {
                    ImGui::PushItemWidth(-1);
                    ImGui::PushStyleColor(ImGuiCol_TextSelectedBg, { 1,1,1,1 });
                    ImGui::Combo(label.c_str(), &ui.selected_format_id[f.first], formats_chars.data(),
                        static_cast<int>(formats_chars.size()));
                    ImGui::PopStyleColor();
                    ImGui::PopItemWidth();
                }
                ImGui::SetCursorPosX(col0);
                // FPS
                // Draw combo-box with all FPS options for this device
                if (!show_single_fps_list && !fpses_per_stream[f.first].empty() && stream_enabled[f.first])
                {
                    auto fps_chars = get_string_pointers(fpses_per_stream[f.first]);
                    ImGui::Text("Frame Rate (FPS):");
                    streaming_tooltip();
                    ImGui::SameLine(); ImGui::SetCursorPosX(col1);

                    label = rsutils::string::from() << "##" << s->get_info(RS2_CAMERA_INFO_NAME)
                        << s->get_info(RS2_CAMERA_INFO_NAME) << f.first << " fps";

                    if (streaming)
                    {
                        ImGui::Text("%s", fps_chars[ui.selected_fps_id[f.first]]);
                        streaming_tooltip();
                    }
                    else
                    {
                        ImGui::PushItemWidth(-1);
                        ImGui::PushStyleColor(ImGuiCol_TextSelectedBg, { 1,1,1,1 });
                        ImGui::Combo(label.c_str(), &ui.selected_fps_id[f.first], fps_chars.data(),
                            static_cast<int>(fps_chars.size()));
                        ImGui::PopStyleColor();
                        ImGui::PopItemWidth();
                    }
                    ImGui::SetCursorPosX(col0);
                }
            }
        }

        return res;
    }

    int subdevice_model::get_res_id_in_resolutions_array(const std::vector<const char*>& res_chars, const std::pair<int, int>& res) const
    {
        int id = -1;
        std::stringstream ss;
        ss << res.first << "x" << res.second;
        for (int i = 0; i < res_chars.size(); ++i)
        {
            auto cur_res = std::string(res_chars[i]);
            if (cur_res == ss.str())
            {
                id = i;
                break;
            }
        }
        if (id == -1)
            throw std::runtime_error("Multiple Resolution Issue, please check the requested resolution");

        return id;
    }

    std::pair<int, int> subdevice_model::get_resolution_from_res_chars_id(const std::vector<const char*>& res_chars, int id_in_res_chars) const
    {
        std::string res_str = res_chars[id_in_res_chars];
        std::pair<int, int> res;
        auto width_str = res_str.substr(0, res_str.find('x'));
        auto height_str = res_str.substr(res_str.find('x') + 1, res_str.size());
        res.first = std::atoi(width_str.c_str());
        res.second = std::atoi(height_str.c_str());

        return res;
    }

    bool subdevice_model::draw_resolutions_combo_box_multiple_resolutions(std::string& error_message, std::string& label, std::function<void()> streaming_tooltip, float col0, float col1,
        rs2_stream stream_type)
    {
        bool res = false;

        auto res_pairs = resolutions_per_stream[stream_type];
        std::vector<std::string> resolutions_str;
        for (int i = 0; i < res_pairs.size(); ++i)
        {
            std::stringstream ss;
            ss << res_pairs[i].first << "x" << res_pairs[i].second;
            resolutions_str.push_back(ss.str());
        }

        auto res_chars = get_string_pointers(resolutions_str);

        std::map<const char*, std::pair<int, std::pair<int, int>>> res_char_to_id_and_res;
        for (int i = 0; i < res_chars.size(); ++i)
        {
            res_char_to_id_and_res[res_chars[i]] = std::make_pair(i, res_pairs[i]);
        }
        
        if (res_chars.size() > 0)
        {
            if (!(streaming && !streaming_map[stream_type]))
            {
                // resolution
                // Draw combo-box with all resolution options for this stream type
                ImGui::Text("Resolution:");
                streaming_tooltip();
                ImGui::SameLine(); ImGui::SetCursorPosX(col1);

                label = rsutils::string::from() << "##" << dev.get_info(RS2_CAMERA_INFO_NAME)
                    << s->get_info(RS2_CAMERA_INFO_NAME) << " resolution for " << rs2_stream_to_string(stream_type);

                int id_in_res_chars = get_res_id_in_resolutions_array(res_chars, ui.selected_stream_to_res[stream_type]);
                if (!allow_change_resolution_while_streaming && streaming)
                {
                    ImGui::Text("%s", res_chars[id_in_res_chars]);
                    streaming_tooltip();
                }
                else
                {
                    ImGui::PushItemWidth(-1);
                    ImGui::PushStyleColor(ImGuiCol_TextSelectedBg, { 1,1,1,1 });
                    auto tmp_selected_res = ui.selected_stream_to_res[stream_type];

                    if (ImGui::Combo(label.c_str(), &id_in_res_chars, res_chars.data(),
                        static_cast<int>(res_chars.size())))
                    {
                        res = true;
                        _options_invalidated = true;
                        
                        ui.selected_res_id_map[stream_type_id] = tmp_selected_res_id;

<<<<<<< HEAD
                        // Set sensor mode only at the Viewer app,
                        // DQT app will handle the sensor mode when the streaming is off (while reseting the stream)
                        if (s->supports(RS2_OPTION_SENSOR_MODE) && !allow_change_resolution_while_streaming)
                        {
                            auto width = tmp_selected_res.first;
                            auto height = tmp_selected_res.second;
                            auto res = resolution_from_width_height(width, height);
                            if (res >= RS2_SENSOR_MODE_VGA && res < RS2_SENSOR_MODE_COUNT)
                            {
                                try
                                {
                                    s->set_option(RS2_OPTION_SENSOR_MODE, float(res));
                                }
                                catch (const error& e)
                                {
                                    error_message = error_to_string(e);
                                }

                                // Only update the cached value once set_option is done! That way, if it doesn't change anything...
                                try
                                {
                                    int sensor_mode_val = static_cast<int>(s->get_option(RS2_OPTION_SENSOR_MODE));
                                    {
                                        ui.selected_res_id = get_resolution_id_from_sensor_mode(
                                            static_cast<rs2_sensor_mode>(sensor_mode_val),
                                            res_values);
                                    }
                                }
                                catch (...) {}
                            }
                            else
                            {
                                error_message = rsutils::string::from() << "Resolution " << width << "x" << height
                                    << " is not supported on this device";
                            }
                        }
                        else
                        {
                            ui.selected_stream_to_res[stream_type] = get_resolution_from_res_chars_id(res_chars, id_in_res_chars);
                        }
=======
>>>>>>> 22f23458
                    }
                    ImGui::PopStyleColor();
                    ImGui::PopItemWidth();
                }
            }
            ImGui::SetCursorPosX(col0);
        }

        
        return res;
    }

    bool subdevice_model::draw_formats_combo_box_multiple_resolutions(std::string& error_message, std::string& label, std::function<void()> streaming_tooltip, 
        float col0, float col1, rs2_stream stream_type)
    {
        bool res = false;

        for (auto&& f : formats)
        {
            if (f.second.size() == 0)
                continue;

            if (stream_type == RS2_STREAM_DEPTH && f.second[0] != std::string("Z16") ||
                stream_type == RS2_STREAM_INFRARED && f.second[0] == std::string("Z16"))
                continue;

            auto formats_chars = get_string_pointers(f.second);
            if (!streaming || (streaming && stream_enabled[f.first]))
            {
                if (streaming)
                {
                    label = rsutils::string::from()
                        << stream_display_names[f.first] << (show_single_fps_list ? "" : " stream:");
                    ImGui::Text("%s", label.c_str());
                    streaming_tooltip();
                }
                else
                {
                    res = true;
                    auto tmp = stream_enabled;
                    label = rsutils::string::from() << stream_display_names[f.first] << "##" << f.first;
                    if (ImGui::Checkbox(label.c_str(), &stream_enabled[f.first]))
                    {
                        prev_stream_enabled = tmp;
                    }
                }
            }

            if (stream_enabled[f.first])
            {
                if (show_single_fps_list)
                {
                    ImGui::SameLine();
                    ImGui::SetCursorPosX(col1);
                }

                label = rsutils::string::from()
                    << "##" << dev.get_info(RS2_CAMERA_INFO_NAME) << s->get_info(RS2_CAMERA_INFO_NAME) << " "
                    << f.first << " format";

                if (!show_single_fps_list)
                {
                    ImGui::Text("Format:");
                    streaming_tooltip();
                    ImGui::SameLine(); ImGui::SetCursorPosX(col1);
                }

                if (streaming)
                {
                    ImGui::Text("%s", formats_chars[ui.selected_format_id[f.first]]);
                    streaming_tooltip();
                }
                else
                {
                    ImGui::PushItemWidth(-1);
                    ImGui::PushStyleColor(ImGuiCol_TextSelectedBg, { 1,1,1,1 });
                    ImGui::Combo(label.c_str(), &ui.selected_format_id[f.first], formats_chars.data(),
                        static_cast<int>(formats_chars.size()));
                    ImGui::PopStyleColor();
                    ImGui::PopItemWidth();
                }
                ImGui::SetCursorPosX(col0);
            }
        }
        return res;
    }


    bool subdevice_model::draw_res_stream_formats(std::string& error_message, std::string& label, std::function<void()> streaming_tooltip, float col0, float col1)
    {
        bool res = false;

        if (!ui.is_multiple_resolutions)
        {
            return false;
        }

        std::vector<rs2_stream> relevant_streams = { RS2_STREAM_DEPTH, RS2_STREAM_INFRARED };
        for (auto&& stream_type : relevant_streams)
        {
            // resolution
            // Draw combo-box with all resolution options for this stream type
            res &= draw_resolutions_combo_box_multiple_resolutions(error_message, label, streaming_tooltip, col0, col1, stream_type);

            // stream and formats
            // Draw combo-box with all format options for current stream type
            res &= draw_formats_combo_box_multiple_resolutions(error_message, label, streaming_tooltip, col0, col1, stream_type);
        }

        return res;
    }
    // The function returns true if one of the configuration parameters changed
    bool subdevice_model::draw_stream_selection(std::string& error_message)
    {
        bool res = false;

        std::string label = rsutils::string::from()
            << "Stream Selection Columns##" << dev.get_info(RS2_CAMERA_INFO_NAME)
            << s->get_info(RS2_CAMERA_INFO_NAME);

        auto streaming_tooltip = [&]() {
            if ((!allow_change_resolution_while_streaming && streaming)
                && ImGui::IsItemHovered())
                ImGui::SetTooltip("Can't modify while streaming");
        };

        auto col0 = ImGui::GetCursorPosX();
        auto col1 = 9.f * (float)config_file::instance().get( configurations::window::font_size );

        if (ui.is_multiple_resolutions && !strcmp(s->get_info(RS2_CAMERA_INFO_NAME), "Stereo Module"))
        {
            if (draw_fps_selector)
            {
                res |= draw_fps(error_message, label, streaming_tooltip, col0, col1);
            }

            if (draw_streams_selector)
            {
                if (!streaming)
                {
                    ImGui::Text("Available Streams:");
                }

                res |= draw_res_stream_formats(error_message, label, streaming_tooltip, col0, col1);
            }
        }
        else
        {
            res |= draw_resolutions(error_message, label, streaming_tooltip, col0, col1);

            if (draw_fps_selector)
            {
                res |= draw_fps(error_message, label, streaming_tooltip, col0, col1);
            }

            if (draw_streams_selector)
            {
                res |= draw_streams_and_formats(error_message, label, streaming_tooltip, col0, col1);
            }
        }

        ImGui::SetCursorPosY(ImGui::GetCursorPosY() + 5);
        return res;
    }

    bool subdevice_model::is_selected_combination_supported()
    {
        bool enforce_inter_stream_policies = false;
        std::vector<stream_profile> results = get_selected_profiles(enforce_inter_stream_policies);

        if (results.size() == 0)
            return false;
        // Verify that the number of found matches corrseponds to the number of the requested streams
        // TODO - review whether the comparison can be made strict (==)
        return results.size() >= size_t(std::count_if(stream_enabled.begin(), stream_enabled.end(), [](const std::pair<int, bool>& kpv)-> bool { return kpv.second == true; }));
    }

    void subdevice_model::update_ui(std::vector<stream_profile> profiles_vec)
    {
        if (profiles_vec.empty())
            return;
        for (auto& s : stream_enabled)
            s.second = false;
        for (auto& p : profiles_vec)
        {
            stream_enabled[p.unique_id()] = true;

            // update format
            auto format_vec = format_values[p.unique_id()];
            for (int i = 0; i < format_vec.size(); i++)
            {
                if (format_vec[i] == p.format())
                {
                    ui.selected_format_id[p.unique_id()] = i;
                    break;
                }
            }

            // update resolution
            if (!ui.is_multiple_resolutions)
            {
                for (int i = 0; i < res_values.size(); i++)
                {
                    if (auto vid_prof = p.as<video_stream_profile>())
                        if (res_values[i].first == vid_prof.width() && res_values[i].second == vid_prof.height())
                        {
                            ui.selected_res_id = i;
                            break;
                        }
                }
            }
            else
            {
                auto res_vec = resolutions_per_stream[p.stream_type()];
                for (int i = 0; i < res_vec.size(); i++)
                {
                    if (auto vid_prof = p.as<video_stream_profile>())
                        if (res_vec[i].first == vid_prof.width() && res_vec[i].second == vid_prof.height())
                        {
                            ui.selected_stream_to_res[p.stream_type()] = res_vec[i];
                            break;
                        }
                }
            }

            // update fps
            for (int i = 0; i < shared_fps_values.size(); i++)
            {
                if (shared_fps_values[i] == p.fps())
                {
                    ui.selected_shared_fps_id = i;
                    break;
                }
            }
        }
        last_valid_ui = ui;
        prev_stream_enabled = stream_enabled; // prev differs from curr only after user changes
    }

    template<typename T, typename V>
    bool subdevice_model::check_profile(stream_profile p, T cond, std::map<V, std::map<int, stream_profile>>& profiles_map,
        std::vector<stream_profile>& results, V key, int num_streams, stream_profile& def_p)
    {
        bool found = false;
        if (auto vid_prof = p.as<video_stream_profile>())
        {
            for (auto& s : stream_enabled)
            {
                // find profiles that have an enabled stream and match the required condition
                if (s.second == true && vid_prof.unique_id() == s.first && cond(vid_prof))
                {
                    profiles_map[key].insert(std::pair<int, stream_profile>(p.unique_id(), p));
                    if (profiles_map[key].size() == num_streams)
                    {
                        results.clear(); // make sure only current profiles are saved
                        for (auto& it : profiles_map[key])
                            results.push_back(it.second);
                        found = true;
                    }
                    else if (results.empty() && num_streams > 1 && profiles_map[key].size() == num_streams - 1)
                    {
                        for (auto& it : profiles_map[key])
                            results.push_back(it.second);
                    }
                }
                else if (!def_p.get() && cond(vid_prof))
                    def_p = p; // in case no matching profile for current stream will be found, we'll use some profile that matches the condition
            }
        }
        return found;
    }


    void subdevice_model::get_sorted_profiles(std::vector<stream_profile>& profiles)
    {
        auto fps = shared_fps_values[ui.selected_shared_fps_id];
        int width = 0;
        int height = 0;
        std::vector<std::pair<int, int>> selected_resolutions;
        if (!ui.is_multiple_resolutions)
        {
            width = res_values[ui.selected_res_id].first;
            height = res_values[ui.selected_res_id].second;
        }
        else
        {
            for (auto it = resolutions_per_stream.begin(); it != resolutions_per_stream.end(); ++it)
            {
                selected_resolutions.push_back(ui.selected_stream_to_res[it->first]);
            }
        }
        std::sort(profiles.begin(), profiles.end(), [&](stream_profile a, stream_profile b) {
            int score_a = 0, score_b = 0;
            if (a.fps() != fps)
                score_a++;
            if (b.fps() != fps)
                score_b++;

            if (a.format() != format_values[a.unique_id()][ui.selected_format_id[a.unique_id()]])
                score_a++;
            if (b.format() != format_values[b.unique_id()][ui.selected_format_id[b.unique_id()]])
                score_b++;

            auto a_vp = a.as<video_stream_profile>();
            auto b_vp = a.as<video_stream_profile>();
            if (!a_vp || !b_vp)
                return score_a < score_b;

            if (!ui.is_multiple_resolutions)
            {
                if (a_vp.width() != width || a_vp.height() != height)
                    score_a++;
                if (b_vp.width() != width || b_vp.height() != height)
                    score_b++;
            }
            else
            {
                bool a_same_res_found = false;
                bool b_same_res_found = false;
                for (int i = 0; i < selected_resolutions.size(); ++i)
                {
                    if (a_vp.width() == selected_resolutions[i].first && a_vp.height() == selected_resolutions[i].second)
                        a_same_res_found = true;
                    if (b_vp.width() == selected_resolutions[i].first && b_vp.height() == selected_resolutions[i].second)
                        b_same_res_found = true;
                }
                if (!a_same_res_found)
                    score_a++;
                if (!b_same_res_found)
                    score_b++;
            }

            return score_a < score_b;
            });
    }

    std::vector<stream_profile> subdevice_model::get_supported_profiles()
    {
        std::vector<stream_profile> results;
        if (!show_single_fps_list || res_values.size() == 0)
            return results;

        int num_streams = 0;
        for (auto& s : stream_enabled)
            if (s.second == true)
                num_streams++;
        stream_profile def_p;
        auto fps = shared_fps_values[ui.selected_shared_fps_id];
        int width = 0;
        int height = 0;
        std::vector<std::pair<int, int>> selected_resolutions;
        if (!ui.is_multiple_resolutions)
        {
            width = res_values[ui.selected_res_id].first;
            height = res_values[ui.selected_res_id].second;
        }
        else
        {
            for (auto it = resolutions_per_stream.begin(); it != resolutions_per_stream.end(); ++it)
            {
                selected_resolutions.push_back(ui.selected_stream_to_res[it->first]);
            }
        }

        std::vector<stream_profile> sorted_profiles = profiles;

        if (!ui.is_multiple_resolutions && (ui.selected_res_id != last_valid_ui.selected_res_id))
        {
            get_sorted_profiles(sorted_profiles);
            std::map<int, std::map<int, stream_profile>> profiles_by_fps;
            for (auto&& p : sorted_profiles)
            {
                if (check_profile(p, [&](video_stream_profile vsp)
                    { return (vsp.width() == width && vsp.height() == height); },
                    profiles_by_fps, results, p.fps(), num_streams, def_p))
                    break;
            }
        }
        else if (ui.is_multiple_resolutions && (ui.selected_stream_to_res != last_valid_ui.selected_stream_to_res))
        {
            get_sorted_profiles(sorted_profiles);
            std::map<int, std::map<int, stream_profile>> profiles_by_fps;
            for (auto&& p : sorted_profiles)
            {
                if (check_profile(p, [&](video_stream_profile vsp)
                    {
                        bool res = false;
                        std::pair<int, int> cur_res;
                        if (p.stream_type() == RS2_STREAM_DEPTH)
                            cur_res = selected_resolutions[0];
                        else
                            cur_res = selected_resolutions[1];
                        return (vsp.width() == cur_res.first && vsp.height() == cur_res.second);
                    },
                    profiles_by_fps, results, p.fps(), num_streams, def_p))
                    break;
            }
        }
        else if (ui.selected_shared_fps_id != last_valid_ui.selected_shared_fps_id)
        {
            get_sorted_profiles(sorted_profiles);
            std::map<std::tuple<int, int>, std::map<int, stream_profile>> profiles_by_res;

            for (auto&& p : sorted_profiles)
            {
                if (auto vid_prof = p.as<video_stream_profile>())
                {
                    if (check_profile(p, [&](video_stream_profile vsp) { return (vsp.fps() == fps); },
                        profiles_by_res, results, std::make_tuple(vid_prof.width(), vid_prof.height()), num_streams, def_p))
                        break;
                }
            }
        }
        else if (ui.selected_format_id != last_valid_ui.selected_format_id)
        {
            if (num_streams == 0)
            {
                last_valid_ui = ui;
                return results;
            }
            get_sorted_profiles(sorted_profiles);
            std::vector<stream_profile> matching_profiles;
            std::map<std::tuple<int, int, int>, std::map<int, stream_profile>> profiles_by_fps_res; //fps, width, height
            rs2_format format;
            int stream_id;
            // find the stream to which the user made changes
            for (auto& it : ui.selected_format_id)
            {
                if (stream_enabled[it.first])
                {
                    auto last_valid_it = last_valid_ui.selected_format_id.find(it.first);
                    if ((last_valid_it == last_valid_ui.selected_format_id.end() || it.second != last_valid_it->second))
                    {
                        format = format_values[it.first][it.second];
                        stream_id = it.first;
                    }
                }
            }
            for (auto&& p : sorted_profiles)
            {
                if (auto vid_prof = p.as<video_stream_profile>())
                    if (p.unique_id() == stream_id && p.format() == format) // && stream_enabled[stream_id]
                    {
                        profiles_by_fps_res[std::make_tuple(p.fps(), vid_prof.width(), vid_prof.height())].insert(std::pair<int, stream_profile>(p.unique_id(), p));
                        matching_profiles.push_back(p);
                        if (!def_p.get())
                            def_p = p;
                    }
            }
            // take profiles not in matching_profiles with enabled stream and fps+resolution matching some profile in matching_profiles
            for (auto&& p : sorted_profiles)
            {
                if (auto vid_prof = p.as<video_stream_profile>())
                {
                    if (check_profile(p, [&](stream_profile prof) { return (std::find_if(matching_profiles.begin(), matching_profiles.end(), [&](stream_profile sp)
                        { return (stream_id != p.unique_id() && sp.fps() == p.fps() && sp.as<video_stream_profile>().width() == vid_prof.width() &&
                            sp.as<video_stream_profile>().height() == vid_prof.height()); }) != matching_profiles.end()); },
                        profiles_by_fps_res, results, std::make_tuple(p.fps(), vid_prof.width(), vid_prof.height()), num_streams, def_p))
                        break;
                }
            }
        }
        else if (stream_enabled != prev_stream_enabled)
        {
            if (num_streams == 0)
                return results;
            get_sorted_profiles(sorted_profiles);
            std::vector<stream_profile> matching_profiles;
            std::map<rs2_format, std::map<int, stream_profile>> profiles_by_format;

            for (auto&& p : sorted_profiles)
            {
                // first try to find profile from the new stream to match the current configuration
                if (!ui.is_multiple_resolutions)
                {
                    if (check_profile(p, [&](video_stream_profile vid_prof)
                        { return (p.fps() == fps && vid_prof.width() == width && vid_prof.height() == height); },
                        profiles_by_format, results, p.format(), num_streams, def_p))
                        break;
                }
                else
                {
                    if (check_profile(p, [&](video_stream_profile vid_prof)
                        {
                            bool res = false;
                            for (int i = 0; i < selected_resolutions.size(); ++i)
                            {
                                auto cur_res = selected_resolutions[i];
                                if (p.fps() == fps && vid_prof.width() == cur_res.first && vid_prof.height() == cur_res.second)
                                {
                                    res = true;
                                    break;
                                }
                            }
                            return res;
                        },
                        profiles_by_format, results, p.format(), num_streams, def_p))
                        break;
                }
            }
            if (results.size() < num_streams)
            {
                results.clear();
                std::map<std::tuple<int, int, int>, std::map<int, stream_profile>> profiles_by_fps_res;
                for (auto&& p : sorted_profiles)
                {
                    if (auto vid_prof = p.as<video_stream_profile>())
                    {
                        // if no stream with current configuration was found, try to find some configuration to match all enabled streams
                        if (check_profile(p, [&](video_stream_profile vsp) { return true; }, profiles_by_fps_res, results,
                            std::make_tuple(p.fps(), vid_prof.width(), vid_prof.height()), num_streams, def_p))
                            break;
                    }
                }
            }
        }
        if (results.empty())
            results.push_back(def_p);
        update_ui(results);
        return results;
    }

    bool subdevice_model::is_ir_calibration_profile() const
    {
        // checking format
        bool is_cal_format = false;
        // checking that the SKU is D405 - otherwise, this method should return false
        if (dev.supports(RS2_CAMERA_INFO_PRODUCT_ID) && !strcmp(dev.get_info(RS2_CAMERA_INFO_PRODUCT_ID), "0B5B"))
        {
            for (auto it = stream_enabled.begin(); it != stream_enabled.end(); ++it)
            {
                if (it->second)
                {
                    int selected_format_index = -1;
                    if (ui.selected_format_id.count(it->first) > 0)
                        selected_format_index = ui.selected_format_id.at(it->first);

                    if (format_values.count(it->first) > 0 && selected_format_index > -1)
                    {
                        auto formats = format_values.at(it->first);
                        if (formats.size() > selected_format_index)
                        {
                            auto format = formats[selected_format_index];
                            if (format == RS2_FORMAT_Y16)
                            {
                                is_cal_format = true;
                                break;
                            }
                        }
                    }
                }
            }
        }
        return is_cal_format;
    }

<<<<<<< HEAD
    bool subdevice_model::is_multiple_resolutions_supported() const
    {
        std::string product_line = dev.get_info(RS2_CAMERA_INFO_PRODUCT_LINE);
        std::string sensor_name = s->get_info(RS2_CAMERA_INFO_NAME);

        return product_line == "D500" && sensor_name == "Stereo Module";
=======
    bool subdevice_model::is_depth_calibration_profile() const
    {
        // Check if D555 at depth resolution of 1280x800
        std::string dev_name = "";
        if( dev.supports( RS2_CAMERA_INFO_NAME ) )
            dev_name = dev.get_info( RS2_CAMERA_INFO_NAME );

        if( dev_name.find( "D555" ) != std::string::npos )
        {
            // More efficient to check resolution before format
            if( ui.selected_res_id > 0 && res_values.size() > ui.selected_res_id &&  // Verify res_values is initialized
                res_values[ui.selected_res_id].first == 1280 && res_values[ui.selected_res_id].second == 800 )
            {
                for( auto it = stream_enabled.begin(); it != stream_enabled.end(); ++it )
                {
                    if( it->second )
                    {
                        int selected_format_index = -1;
                        if( ui.selected_format_id.count( it->first ) > 0 )
                            selected_format_index = ui.selected_format_id.at( it->first );

                        if( format_values.count( it->first ) > 0 && selected_format_index > -1 )
                        {
                            auto formats = format_values.at( it->first );
                            if( formats.size() > selected_format_index )
                            {
                                auto format = formats[selected_format_index];
                                if( format == RS2_FORMAT_Z16 )
                                    return true;
                            }
                        }
                    }
                }
            }
        }

        return false;
>>>>>>> 22f23458
    }

    std::pair<int, int> subdevice_model::get_max_resolution(rs2_stream stream) const
    {
        if (resolutions_per_stream.count(stream) > 0)
            return resolutions_per_stream.at(stream).back();

        std::stringstream error_message;
        error_message << "The stream ";
        error_message << rs2_stream_to_string(stream);
        error_message << " is not available with this sensor ";
        error_message << s->get_info(RS2_CAMERA_INFO_NAME);
        throw std::runtime_error(error_message.str());
    }

    std::vector<stream_profile> subdevice_model::get_selected_profiles(bool enforce_inter_stream_policies)
    {
        std::vector<stream_profile> results;

        std::stringstream error_message;
        error_message << "The profile ";

        bool is_cal_profile = is_ir_calibration_profile();

        for (auto&& f : formats)
        {
            auto stream = f.first;
            if (stream_enabled[stream])
            {
                auto format = format_values[stream][ui.selected_format_id[stream]];

                auto fps = 0;
                if (show_single_fps_list)
                    fps = shared_fps_values[ui.selected_shared_fps_id];
                else
                    fps = fps_values_per_stream[stream][ui.selected_fps_id[stream]];

                for (auto&& p : profiles)
                {
                    if (auto vid_prof = p.as<video_stream_profile>())
                    {
                        if (res_values.size() > 0)
                        {
                            int width = 0;
                            int height = 0;
                            std::map<rs2_stream, std::pair<int, int>> stream_to_selected_resolution;
                            if (!ui.is_multiple_resolutions)
                            {
                                width = res_values[ui.selected_res_id].first;
                                height = res_values[ui.selected_res_id].second;
                                error_message << "\n{" << stream_display_names[stream] << ","
                                    << width << "x" << height << " at " << fps << "Hz, "
                                    << rs2_format_to_string(format) << "} ";
                            }
                            else
                            {
                                stream_to_selected_resolution[p.stream_type()] = ui.selected_stream_to_res[p.stream_type()];
  
                                error_message << "\n{" << stream_display_names[stream] << ","
                                    << stream_to_selected_resolution[p.stream_type()].first << "x" 
                                    << stream_to_selected_resolution[p.stream_type()].second << " at " << fps << "Hz, "
                                    << rs2_format_to_string(format) << "} ";
                            }

                            if (p.unique_id() == stream && p.fps() == fps && p.format() == format)
                            {
                                // permitting to add color stream profile to depth sensor
                                // when infrared calibration is active
                                if (is_cal_profile && p.stream_type() == RS2_STREAM_COLOR)
                                {
                                    auto max_color_res = get_max_resolution(RS2_STREAM_COLOR);
                                    if (vid_prof.width() == max_color_res.first && vid_prof.height() == max_color_res.second)
                                        results.push_back(p);
                                }
                                else
                                {
                                    if (!ui.is_multiple_resolutions)
                                    {
                                        if (vid_prof.width() == width && vid_prof.height() == height)
                                            results.push_back(p);
                                    }
                                    else
                                    {
                                        std::pair<int, int> cur_res;
                                        cur_res = stream_to_selected_resolution[p.stream_type()];
                                        if (vid_prof.width() == cur_res.first && vid_prof.height() == cur_res.second)
                                            results.push_back(p);
                                    }
                                }
                            }
                        }
                    }
                    else
                    {
                        error_message << "\n{" << stream_display_names[stream] << ", at " << fps << "Hz, "
                            << rs2_format_to_string(format) << "} ";

                        if (p.fps() == fps &&
                            p.unique_id() == stream &&
                            p.format() == format)
                            results.push_back(p);
                    }
                }
            }
        }
        if (results.size() == 0 && enforce_inter_stream_policies)
        {
            error_message << " is unsupported!";
            throw std::runtime_error(error_message.str());
        }
        return results;
    }

    void subdevice_model::stop(std::shared_ptr<notifications_model> not_model)
    {
        if (not_model)
            not_model->add_log("Stopping streaming");

        streaming = false;
        _pause = false;

        if (ui.is_multiple_resolutions)
        {
            streaming_map[RS2_STREAM_DEPTH] = false;
            streaming_map[RS2_STREAM_INFRARED] = false;
        }

        if (profiles[0].stream_type() == RS2_STREAM_COLOR)
        {
            std::lock_guard< std::mutex > lock(detected_objects->mutex);
            detected_objects->clear();
            detected_objects->sensor_is_on = false;
        }
        else if (profiles[0].stream_type() == RS2_STREAM_DEPTH)
        {
            viewer.disable_measurements();
        }

        s->stop();

        _options_invalidated = true;

        queues.foreach([&](frame_queue& q)
            {
                frame f;
                while (q.poll_for_frame(&f));
            });

        s->close();
    }

    bool subdevice_model::is_paused() const
    {
        return _pause.load();
    }

    void subdevice_model::pause()
    {
        _pause = true;
    }

    void subdevice_model::resume()
    {
        _pause = false;
    }

    //The function decides if specific frame should be sent to the syncer
    bool subdevice_model::is_synchronized_frame(viewer_model& viewer, const frame& f)
    {
        if (!viewer.is_3d_view || viewer.is_3d_depth_source(f) || viewer.is_3d_texture_source(f))
            return true;

        return false;
    }

    void subdevice_model::play(const std::vector<stream_profile>& profiles, viewer_model& viewer, std::shared_ptr<rs2::asynchronous_syncer> syncer)
    {
        set_extrinsics_from_depth_if_needed();

        std::stringstream ss;
        ss << "Starting streaming of ";
        for (size_t i = 0; i < profiles.size(); i++)
        {
            ss << profiles[i].stream_type();
            if (i < profiles.size() - 1) ss << ", ";
        }
        ss << "...";
        viewer.not_model->add_log(ss.str());

        s->open(profiles);
        try {
            s->start([&, syncer](frame f)
                {
                    // The condition here must match the condition inside render_loop()!
                    if (viewer.synchronization_enable)
                    {
                        syncer->invoke(f);
                    }
                    else
                    {
                        auto id = f.get_profile().unique_id();
                        viewer.ppf.frames_queue[id].enqueue(f);

                        on_frame();
                    }
                });
        }

        catch (...)
        {
            s->close();
            throw;
        }

        _options_invalidated = true;
        streaming = true;

        if (ui.is_multiple_resolutions)
        {
            for (size_t i = 0; i < profiles.size(); i++)
            {
                streaming_map[profiles[i].stream_type()] = true;
            }
        }

        if (s->is< color_sensor >())
        {
            std::lock_guard< std::mutex > lock(detected_objects->mutex);
            detected_objects->sensor_is_on = true;
        }
    }
    void subdevice_model::update(std::string& error_message, notifications_model& notifications)
    {
        if (_options_invalidated)
        {
            next_option = 0;
            _options_invalidated = false;

            save_processing_block_to_config_file("colorizer", depth_colorizer);
            save_processing_block_to_config_file("yuy2rgb", yuy2rgb);
            save_processing_block_to_config_file("m420_to_rgb", m420_to_rgb);
            save_processing_block_to_config_file("y411", y411);

            for (auto&& pbm : post_processing) pbm->save_to_config_file();
        }

        if (next_option < supported_options.size())
        {
            auto next = supported_options[next_option];
            if (options_metadata.find(static_cast<rs2_option>(next)) != options_metadata.end())
            {
                auto& opt_md = options_metadata[static_cast<rs2_option>(next)];
                opt_md.update_all_fields(error_message, notifications);

                if (next == RS2_OPTION_ENABLE_AUTO_EXPOSURE)
                {
                    auto old_ae_enabled = auto_exposure_enabled;
                    auto_exposure_enabled = opt_md.value_as_float() > 0;

                    if (!old_ae_enabled && auto_exposure_enabled)
                    {
                        try
                        {
                            if (s->is<roi_sensor>())
                            {
                                auto r = s->as<roi_sensor>().get_region_of_interest();
                                roi_rect.x = static_cast<float>(r.min_x);
                                roi_rect.y = static_cast<float>(r.min_y);
                                roi_rect.w = static_cast<float>(r.max_x - r.min_x);
                                roi_rect.h = static_cast<float>(r.max_y - r.min_y);
                            }
                        }
                        catch (...)
                        {
                            auto_exposure_enabled = false;
                        }
                    }
                }

                if (next == RS2_OPTION_DEPTH_UNITS)
                {
                    opt_md.dev->depth_units = opt_md.value_as_float();
                }

                if (next == RS2_OPTION_STEREO_BASELINE)
                    opt_md.dev->stereo_baseline = opt_md.value_as_float();
            }

            next_option++;
        }
    }

    void subdevice_model::draw_options(const std::vector<rs2_option>& drawing_order,
        bool update_read_only_options, std::string& error_message,
        notifications_model& notifications)
    {
        for (auto& opt : drawing_order)
        {
            draw_option(opt, update_read_only_options, error_message, notifications);
        }

        for (auto i = 0; i < RS2_OPTION_COUNT; i++)
        {
            auto opt = static_cast<rs2_option>(i);
            if (viewer.is_option_skipped(opt)) continue;
            if (std::find(drawing_order.begin(), drawing_order.end(), opt) == drawing_order.end())
            {
                draw_option(opt, update_read_only_options, error_message, notifications);
            }
        }
    }

    uint64_t subdevice_model::num_supported_non_default_options() const
    {
        return (uint64_t)std::count_if(
            std::begin(options_metadata),
            std::end(options_metadata),
            [&](const std::pair<int, option_model>& p) {return p.second.supported && !viewer.is_option_skipped(p.second.opt); });
    }

    bool subdevice_model::supports_on_chip_calib()
    {
        bool is_d400 = s->supports(RS2_CAMERA_INFO_PRODUCT_LINE) ?
            std::string(s->get_info(RS2_CAMERA_INFO_PRODUCT_LINE)) == "D400" : false;
        std::string fw_version = s->supports(RS2_CAMERA_INFO_FIRMWARE_VERSION) ?
            s->get_info(RS2_CAMERA_INFO_FIRMWARE_VERSION) : "";
        bool supported_fw = s->supports(RS2_CAMERA_INFO_FIRMWARE_VERSION) ?
            is_upgradeable("05.11.12.0", fw_version) : false;
        bool d400_on_chip_calib_supported = s->is<rs2::depth_sensor>() && is_d400 && supported_fw;

        bool is_d500 = s->supports(RS2_CAMERA_INFO_PRODUCT_LINE) ?
            std::string(s->get_info(RS2_CAMERA_INFO_PRODUCT_LINE)) == "D500" : false;
        bool is_depth_sensor = s->supports(RS2_CAMERA_INFO_NAME) ?
            std::string(s->get_info(RS2_CAMERA_INFO_NAME)) == "Stereo Module" : false;
        bool d500_on_chip_calib_supported = is_depth_sensor && is_d500;

        return d400_on_chip_calib_supported || d500_on_chip_calib_supported;
    }

    void subdevice_model::set_extrinsics_from_depth_if_needed()
    {
        std::string pid = dev.get_info(RS2_CAMERA_INFO_PRODUCT_ID);
        std::string sensor_name = s->get_info(RS2_CAMERA_INFO_NAME);
        if (pid == "0B6B" && sensor_name == "Depth Mapping Camera")
        {
            //_labeled_point_cloud_to_depth_extrinsics
            stream_profile depth_profile;

            auto depth_sensor = dev.first<rs2::depth_sensor>();
            auto profiles = depth_sensor.get_stream_profiles();
            for (auto&& p : profiles)
            {
                if (p.stream_type() == RS2_STREAM_DEPTH)
                {
                    depth_profile = p;
                    break;
                }
            }
            stream_profile lpc_profile;
            profiles = s->get_stream_profiles();
            for (auto&& p : profiles)
            {
                if (p.stream_type() == RS2_STREAM_LABELED_POINT_CLOUD)
                {
                    lpc_profile = p;
                    break;
                }
            }
            _extrinsics_from_depth = depth_profile.get_extrinsics_to(lpc_profile);
        }
    }

}<|MERGE_RESOLUTION|>--- conflicted
+++ resolved
@@ -744,51 +744,8 @@
                         res = true;
                         _options_invalidated = true;
                         
-                        ui.selected_res_id_map[stream_type_id] = tmp_selected_res_id;
-
-<<<<<<< HEAD
-                        // Set sensor mode only at the Viewer app,
-                        // DQT app will handle the sensor mode when the streaming is off (while reseting the stream)
-                        if (s->supports(RS2_OPTION_SENSOR_MODE) && !allow_change_resolution_while_streaming)
-                        {
-                            auto width = tmp_selected_res.first;
-                            auto height = tmp_selected_res.second;
-                            auto res = resolution_from_width_height(width, height);
-                            if (res >= RS2_SENSOR_MODE_VGA && res < RS2_SENSOR_MODE_COUNT)
-                            {
-                                try
-                                {
-                                    s->set_option(RS2_OPTION_SENSOR_MODE, float(res));
-                                }
-                                catch (const error& e)
-                                {
-                                    error_message = error_to_string(e);
-                                }
-
-                                // Only update the cached value once set_option is done! That way, if it doesn't change anything...
-                                try
-                                {
-                                    int sensor_mode_val = static_cast<int>(s->get_option(RS2_OPTION_SENSOR_MODE));
-                                    {
-                                        ui.selected_res_id = get_resolution_id_from_sensor_mode(
-                                            static_cast<rs2_sensor_mode>(sensor_mode_val),
-                                            res_values);
-                                    }
-                                }
-                                catch (...) {}
-                            }
-                            else
-                            {
-                                error_message = rsutils::string::from() << "Resolution " << width << "x" << height
-                                    << " is not supported on this device";
-                            }
-                        }
-                        else
-                        {
-                            ui.selected_stream_to_res[stream_type] = get_resolution_from_res_chars_id(res_chars, id_in_res_chars);
-                        }
-=======
->>>>>>> 22f23458
+                        ui.selected_stream_to_res[stream_type] = get_resolution_from_res_chars_id(res_chars, id_in_res_chars);
+
                     }
                     ImGui::PopStyleColor();
                     ImGui::PopItemWidth();
@@ -1345,14 +1302,6 @@
         return is_cal_format;
     }
 
-<<<<<<< HEAD
-    bool subdevice_model::is_multiple_resolutions_supported() const
-    {
-        std::string product_line = dev.get_info(RS2_CAMERA_INFO_PRODUCT_LINE);
-        std::string sensor_name = s->get_info(RS2_CAMERA_INFO_NAME);
-
-        return product_line == "D500" && sensor_name == "Stereo Module";
-=======
     bool subdevice_model::is_depth_calibration_profile() const
     {
         // Check if D555 at depth resolution of 1280x800
@@ -1390,7 +1339,14 @@
         }
 
         return false;
->>>>>>> 22f23458
+    }
+
+    bool subdevice_model::is_multiple_resolutions_supported() const
+    {
+        std::string product_line = dev.get_info(RS2_CAMERA_INFO_PRODUCT_LINE);
+        std::string sensor_name = s->get_info(RS2_CAMERA_INFO_NAME);
+
+        return product_line == "D500" && sensor_name == "Stereo Module";
     }
 
     std::pair<int, int> subdevice_model::get_max_resolution(rs2_stream stream) const
