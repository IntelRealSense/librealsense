--- conflicted
+++ resolved
@@ -440,5623 +440,11 @@
         return values;
     }
 
-<<<<<<< HEAD
-    subdevice_model::subdevice_model(
-        device& dev,
-        std::shared_ptr<sensor> s,
-        std::shared_ptr< atomic_objects_in_frame > device_detected_objects,
-        std::string& error_message,
-        viewer_model& viewer,
-        bool new_device_connected
-    )
-        : s(s), dev(dev), tm2(), ui(), last_valid_ui(),
-        streaming(false), _pause(false),
-        depth_colorizer(std::make_shared<rs2::gl::colorizer>()),
-        yuy2rgb(std::make_shared<rs2::gl::yuy_decoder>()),
-        m420_to_rgb(std::make_shared<rs2::gl::m420_decoder>()),
-        y411(std::make_shared<rs2::gl::y411_decoder>()),
-        depth_decoder(std::make_shared<rs2::depth_huffman_decoder>()),
-        viewer(viewer),
-        detected_objects(device_detected_objects)
-    {
-        supported_options = s->get_supported_options();
-        restore_processing_block("colorizer", depth_colorizer);
-        restore_processing_block("yuy2rgb", yuy2rgb);
-        restore_processing_block("m420_to_rgb", m420_to_rgb);
-        restore_processing_block("y411", y411);
-
-        std::string device_name(dev.get_info(RS2_CAMERA_INFO_NAME));
-        std::string sensor_name(s->get_info(RS2_CAMERA_INFO_NAME));
-
-        std::stringstream ss;
-        ss << configurations::viewer::post_processing
-            << "." << device_name
-            << "." << sensor_name;
-        auto key = ss.str();
-
-        bool const is_rgb_camera = s->is< color_sensor >();
-
-        if (config_file::instance().contains(key.c_str()))
-        {
-            post_processing_enabled = config_file::instance().get(key.c_str());
-        }
-
-        try
-        {
-            if (s->supports(RS2_OPTION_ENABLE_AUTO_EXPOSURE))
-                auto_exposure_enabled = s->get_option(RS2_OPTION_ENABLE_AUTO_EXPOSURE) > 0;
-        }
-        catch (...)
-        {
-
-        }
-
-        try
-        {
-            if (s->supports(RS2_OPTION_DEPTH_UNITS))
-                depth_units = s->get_option(RS2_OPTION_DEPTH_UNITS);
-        }
-        catch (...) {}
-
-        try
-        {
-            if (s->supports(RS2_OPTION_STEREO_BASELINE))
-                stereo_baseline = s->get_option(RS2_OPTION_STEREO_BASELINE);
-        }
-        catch (...) {}
-
-        auto filters = s->get_recommended_filters();
-
-        auto it = std::find_if(filters.begin(), filters.end(), [&](const filter &f)
-        {
-            if (f.is<zero_order_invalidation>())
-                return true;
-            return false;
-        });
-
-        auto is_zo = it != filters.end();
-
-        for (auto&& f : s->get_recommended_filters())
-        {
-            auto shared_filter = std::make_shared<filter>(f);
-            auto model = std::make_shared<processing_block_model>(
-                this, shared_filter->get_info(RS2_CAMERA_INFO_NAME), shared_filter,
-                [=](rs2::frame f) { return shared_filter->process(f); }, error_message);
-
-            if (shared_filter->is<depth_huffman_decoder>())
-                model->visible = false;
-
-            if (is_zo)
-            {
-                if (shared_filter->is<zero_order_invalidation>())
-                {
-                    zero_order_artifact_fix = model;
-                    viewer.zo_sensors++;
-                }
-                else
-                    model->enable(false);
-            }
-
-            if (shared_filter->is<hole_filling_filter>())
-                model->enable(false);
-
-            if (shared_filter->is<sequence_id_filter>())
-                model->enable(false);
-
-            if (shared_filter->is<decimation_filter>())
-            {
-                if (is_rgb_camera)
-                    model->enable(false);
-            }
-
-            if (shared_filter->is<threshold_filter>())
-            {
-                if (s->supports(RS2_CAMERA_INFO_PRODUCT_ID))
-                {
-                // using short range for D405
-                    std::string device_pid = s->get_info(RS2_CAMERA_INFO_PRODUCT_ID);
-                    if (device_pid == "0B5B")
-                    {
-                        std::string error_msg;
-                        auto threshold_pb = shared_filter->as<threshold_filter>();
-                        threshold_pb.set_option(RS2_OPTION_MIN_DISTANCE, SHORT_RANGE_MIN_DISTANCE);
-                        threshold_pb.set_option(RS2_OPTION_MAX_DISTANCE, SHORT_RANGE_MAX_DISTANCE);
-                    }
-                }
-            }
-
-            if (shared_filter->is<hdr_merge>())
-            {
-                // processing block will be skipped if the requested option is not supported
-                auto supported_options = s->get_supported_options();
-                if (std::find(supported_options.begin(), supported_options.end(), RS2_OPTION_SEQUENCE_ID) == supported_options.end())
-                    continue;
-            }
-
-            post_processing.push_back(model);
-        }
-
-        if (is_rgb_camera)
-        {
-            for (auto & create_filter : post_processing_filters_list::get())
-            {
-                auto filter = create_filter();
-                if (!filter)
-                    continue;
-                filter->start(*this);
-                std::shared_ptr< processing_block_model > model(
-                    new post_processing_block_model{
-                        this, filter,
-                        [=](rs2::frame f) { return filter->process(f); },
-                        error_message
-                    });
-                post_processing.push_back(model);
-            }
-        }
-
-        auto colorizer = std::make_shared<processing_block_model>(
-            this, "Depth Visualization", depth_colorizer,
-            [=](rs2::frame f) { return depth_colorizer->colorize(f); }, error_message);
-        const_effects.push_back(colorizer);
-
-
-        if (s->supports(RS2_CAMERA_INFO_PRODUCT_ID))
-        {
-            std::string device_pid = s->get_info(RS2_CAMERA_INFO_PRODUCT_ID);
-
-            // using short range for D405
-            if (device_pid == "0B5B")
-            {
-                std::string error_msg;
-                depth_colorizer->set_option(RS2_OPTION_MIN_DISTANCE, SHORT_RANGE_MIN_DISTANCE);
-                depth_colorizer->set_option(RS2_OPTION_MAX_DISTANCE, SHORT_RANGE_MAX_DISTANCE);
-            }
-        }
-
-        // Hack to restore "Enable Histogram Equalization" flag if needed.
-        // The flag is set to true by colorizer constructor, but setting min/max_distance options above or during
-        // restore_processing_block earlier, causes the registered observer to unset it, which is not the desired
-        // behaviour. Observer should affect only if a user is setting the values after construction phase is over.
-        if( depth_colorizer->supports( RS2_OPTION_VISUAL_PRESET ) )
-        {
-            auto option_value = depth_colorizer->get_option( RS2_OPTION_VISUAL_PRESET );
-            depth_colorizer->set_option( RS2_OPTION_VISUAL_PRESET, option_value );
-        }
-
-        ss.str("");
-        ss << "##" << dev.get_info(RS2_CAMERA_INFO_NAME)
-            << "/" << s->get_info(RS2_CAMERA_INFO_NAME)
-            << "/" << (long long)this;
-
-        if (s->supports(RS2_CAMERA_INFO_PHYSICAL_PORT) && dev.supports(RS2_CAMERA_INFO_PRODUCT_LINE))
-        {
-            std::string product = dev.get_info(RS2_CAMERA_INFO_PRODUCT_LINE);
-            std::string id = s->get_info(RS2_CAMERA_INFO_PHYSICAL_PORT);
-
-            bool has_metadata = !rs2::metadata_helper::instance().can_support_metadata(product)
-                || rs2::metadata_helper::instance().is_enabled(id);
-            static bool showed_metadata_prompt = false;
-
-            if (!has_metadata && !showed_metadata_prompt)
-            {
-                auto n = std::make_shared<metadata_warning_model>();
-                viewer.not_model->add_notification(n);
-                showed_metadata_prompt = true;
-            }
-        }
-
-        try
-        {
-            auto sensor_profiles = s->get_stream_profiles();
-            reverse(begin(sensor_profiles), end(sensor_profiles));
-            std::map<int, rs2_format> def_format{ {0, RS2_FORMAT_ANY} };
-            auto default_resolution = std::make_pair(1280, 720);
-            auto default_fps = 30;
-            for (auto&& profile : sensor_profiles)
-            {
-                std::stringstream res;
-                if (auto vid_prof = profile.as<video_stream_profile>())
-                {
-                    if (profile.is_default())
-                    {
-                        default_resolution = std::pair<int, int>(vid_prof.width(), vid_prof.height());
-                        default_fps = profile.fps();
-
-                        if (is_rgb_camera)
-                        {
-                            auto intrinsics = vid_prof.get_intrinsics();
-                            if (intrinsics.model == RS2_DISTORTION_INVERSE_BROWN_CONRADY
-                                && (std::abs(intrinsics.coeffs[0]) > std::numeric_limits< float >::epsilon() ||
-                                    std::abs(intrinsics.coeffs[1]) > std::numeric_limits< float >::epsilon() ||
-                                    std::abs(intrinsics.coeffs[2]) > std::numeric_limits< float >::epsilon() ||
-                                    std::abs(intrinsics.coeffs[3]) > std::numeric_limits< float >::epsilon() ||
-                                    std::abs(intrinsics.coeffs[4]) > std::numeric_limits< float >::epsilon()))
-                            {
-                                uvmapping_calib_full = true;
-                            }
-                        }
-                    }
-                    res << vid_prof.width() << " x " << vid_prof.height();
-                    push_back_if_not_exists(res_values, std::pair<int, int>(vid_prof.width(), vid_prof.height()));
-                    push_back_if_not_exists(resolutions, res.str());
-                    push_back_if_not_exists(resolutions_per_stream[profile.stream_type()], std::pair<int, int>(vid_prof.width(), vid_prof.height()));
-                }
-
-                std::stringstream fps;
-                fps << profile.fps();
-                push_back_if_not_exists(fps_values_per_stream[profile.unique_id()], profile.fps());
-                push_back_if_not_exists(shared_fps_values, profile.fps());
-                push_back_if_not_exists(fpses_per_stream[profile.unique_id()], fps.str());
-                push_back_if_not_exists(shared_fpses, fps.str());
-                stream_display_names[profile.unique_id()] = profile.stream_name();
-
-                std::string format = rs2_format_to_string(profile.format());
-
-                push_back_if_not_exists(formats[profile.unique_id()], format);
-                push_back_if_not_exists(format_values[profile.unique_id()], profile.format());
-
-                if (profile.is_default())
-                {
-                    stream_enabled[profile.unique_id()] = true;
-                    def_format[profile.unique_id()] = profile.format();
-                }
-
-                profiles.push_back(profile);
-            }
-            auto any_stream_enabled = std::any_of(std::begin(stream_enabled), std::end(stream_enabled), [](const std::pair<int, bool>& p) { return p.second; });
-            if (!any_stream_enabled)
-            {
-                if (sensor_profiles.size() > 0)
-                    stream_enabled[sensor_profiles.rbegin()->unique_id()] = true;
-            }
-
-            for (auto&& fps_list : fps_values_per_stream)
-            {
-                sort_together(fps_list.second, fpses_per_stream[fps_list.first]);
-            }
-            sort_together(shared_fps_values, shared_fpses);
-            for (auto&& res_list : resolutions_per_stream)
-            {
-                sort_resolutions(res_list.second);
-            }
-            sort_together(res_values, resolutions);
-
-            show_single_fps_list = is_there_common_fps();
-
-            int selection_index{};
-
-            if (!show_single_fps_list)
-            {
-                for (auto fps_array : fps_values_per_stream)
-                {
-                    if (get_default_selection_index(fps_array.second, default_fps, &selection_index))
-                    {
-                        ui.selected_fps_id[fps_array.first] = selection_index;
-                        break;
-                    }
-                }
-            }
-            else
-            {
-                if (get_default_selection_index(shared_fps_values, default_fps, &selection_index))
-                    ui.selected_shared_fps_id = selection_index;
-            }
-
-            for (auto format_array : format_values)
-            {
-                if (get_default_selection_index(format_array.second, def_format[format_array.first], &selection_index))
-                {
-                    ui.selected_format_id[format_array.first] = selection_index;
-                }
-            }
-
-            get_default_selection_index(res_values, default_resolution, &selection_index);
-            ui.selected_res_id = selection_index;
-
-            if (new_device_connected)
-            {
-                // Have the various preset options automatically update based on the resolution of the
-                // (closed) stream...
-                // TODO we have no res_values when loading color rosbag, and color sensor isn't
-                // even supposed to support SENSOR_MODE... see RS5-7726
-                if( s->supports( RS2_OPTION_SENSOR_MODE ) && !res_values.empty() )
-                {
-                    // Watch out for read-only options in the playback sensor!
-                    try
-                    {
-                        auto requested_sensor_mode = static_cast<float>(resolution_from_width_height(
-                            res_values[ui.selected_res_id].first,
-                            res_values[ui.selected_res_id].second));
-
-                        auto currest_sensor_mode = s->get_option(RS2_OPTION_SENSOR_MODE);
-
-                        if (requested_sensor_mode != currest_sensor_mode)
-                            s->set_option(RS2_OPTION_SENSOR_MODE, requested_sensor_mode);
-                    }
-                    catch( not_implemented_error const &)
-                    {
-                        // Just ignore for now: need to figure out a way to write to playback sensors...
-                    }
-                }
-            }
-
-            while (ui.selected_res_id >= 0 && !is_selected_combination_supported()) ui.selected_res_id--;
-            last_valid_ui = ui;
-        }
-        catch (const error& e)
-        {
-            error_message = error_to_string(e);
-        }
-        populate_options(options_metadata, ss.str().c_str(), this, s, &_options_invalidated, error_message);
-
-    }
-
-    subdevice_model::~subdevice_model()
-    {
-        if (zero_order_artifact_fix)
-            viewer.zo_sensors--;
-    }
-
-    void subdevice_model::sort_resolutions(std::vector<std::pair<int, int>>& resolutions) const
-    {
-        std::sort(resolutions.begin(), resolutions.end(),
-            [](const std::pair<int, int>& a, const std::pair<int, int>& b) {
-                if (a.first != b.first)
-                    return (a.first < b.first);
-                return (a.second <= b.second);
-            });
-    }
-
-    bool subdevice_model::is_there_common_fps()
-    {
-        std::vector<int> first_fps_group;
-        size_t group_index = 0;
-        for (; group_index < fps_values_per_stream.size(); ++group_index)
-        {
-            if (!fps_values_per_stream[(rs2_stream)group_index].empty())
-            {
-                first_fps_group = fps_values_per_stream[(rs2_stream)group_index];
-                break;
-            }
-        }
-
-        for (size_t i = group_index + 1; i < fps_values_per_stream.size(); ++i)
-        {
-            auto fps_group = fps_values_per_stream[(rs2_stream)i];
-            if (fps_group.empty())
-                continue;
-
-            for (auto& fps1 : first_fps_group)
-            {
-                auto it = std::find_if(std::begin(fps_group),
-                    std::end(fps_group),
-                    [&](const int& fps2)
-                {
-                    return fps2 == fps1;
-                });
-                if (it != std::end(fps_group))
-                {
-                    break;
-                }
-                return false;
-            }
-        }
-        return true;
-    }
-
-    bool subdevice_model::draw_stream_selection(std::string& error_message)
-    {
-        bool res = false;
-
-        std::string label = rsutils::string::from()
-                         << "Stream Selection Columns##" << dev.get_info( RS2_CAMERA_INFO_NAME )
-                         << s->get_info( RS2_CAMERA_INFO_NAME );
-
-        auto streaming_tooltip = [&]() {
-            if( ( ! allow_change_resolution_while_streaming && streaming )
-                && ImGui::IsItemHovered() )
-                ImGui::SetTooltip( "Can't modify while streaming" );
-        };
-
-        //ImGui::Columns(2, label.c_str(), false);
-        //ImGui::SetColumnOffset(1, 135);
-        auto col0 = ImGui::GetCursorPosX();
-        auto col1 = 155.f;
-
-        // Draw combo-box with all resolution options for this device
-        auto res_chars = get_string_pointers(resolutions);
-        if (res_chars.size() > 0)
-        {
-            ImGui::Text("Resolution:");
-            streaming_tooltip();
-            ImGui::SameLine(); ImGui::SetCursorPosX(col1);
-
-            label = rsutils::string::from() << "##" << dev.get_info( RS2_CAMERA_INFO_NAME )
-                                            << s->get_info( RS2_CAMERA_INFO_NAME ) << " resolution";
-
-            if( ! allow_change_resolution_while_streaming && streaming )
-            {
-                ImGui::Text("%s", res_chars[ui.selected_res_id]);
-                streaming_tooltip();
-            }
-            else
-            {
-                ImGui::PushItemWidth(-1);
-                ImGui::PushStyleColor(ImGuiCol_TextSelectedBg, { 1,1,1,1 });
-                auto tmp_selected_res_id = ui.selected_res_id;
-                if (ImGui::Combo(label.c_str(), &tmp_selected_res_id, res_chars.data(),
-                    static_cast<int>(res_chars.size())))
-                {
-                    res = true;
-                    _options_invalidated = true;
-
-                    // Set sensor mode only at the Viewer app,
-                    // DQT app will handle the sensor mode when the streaming is off (while reseting the stream)
-                    if (s->supports(RS2_OPTION_SENSOR_MODE) && !allow_change_resolution_while_streaming)
-                    {
-                        auto width = res_values[tmp_selected_res_id].first;
-                        auto height = res_values[tmp_selected_res_id].second;
-                        auto res = resolution_from_width_height(width, height);
-                        if (res >= RS2_SENSOR_MODE_VGA && res < RS2_SENSOR_MODE_COUNT)
-                        {
-                            try
-                            {
-                                s->set_option(RS2_OPTION_SENSOR_MODE, float(res));
-                            }
-                            catch (const error& e)
-                            {
-                                error_message = error_to_string(e);
-                            }
-
-                            // Only update the cached value once set_option is done! That way, if it doesn't change anything...
-                            try
-                            {
-                                int sensor_mode_val = static_cast<int>(s->get_option( RS2_OPTION_SENSOR_MODE ));
-                                {
-                                    ui.selected_res_id = get_resolution_id_from_sensor_mode(
-                                        static_cast< rs2_sensor_mode >( sensor_mode_val ),
-                                        res_values );
-                                }
-                            }
-                            catch (...) {}
-                        }
-                        else
-                        {
-                            error_message = rsutils::string::from() << "Resolution " << width << "x" << height
-                                                                    << " is not supported on this device";
-                        }
-                    }
-                    else
-                    {
-                        ui.selected_res_id = tmp_selected_res_id;
-                    }
-                }
-                ImGui::PopStyleColor();
-                ImGui::PopItemWidth();
-            }
-            ImGui::SetCursorPosX(col0);
-        }
-
-        if (draw_fps_selector)
-        {
-            // FPS
-            if (show_single_fps_list)
-            {
-                auto fps_chars = get_string_pointers(shared_fpses);
-                ImGui::Text("Frame Rate (FPS):");
-                streaming_tooltip();
-                ImGui::SameLine(); ImGui::SetCursorPosX(col1);
-
-                label = rsutils::string::from()
-                     << "##" << dev.get_info( RS2_CAMERA_INFO_NAME ) << s->get_info( RS2_CAMERA_INFO_NAME ) << " fps";
-
-                if( ! allow_change_fps_while_streaming && streaming )
-                {
-                    ImGui::Text("%s", fps_chars[ui.selected_shared_fps_id]);
-                    streaming_tooltip();
-                }
-                else
-                {
-                    ImGui::PushItemWidth(-1);
-                    ImGui::PushStyleColor(ImGuiCol_TextSelectedBg, { 1,1,1,1 });
-                    if (ImGui::Combo(label.c_str(), &ui.selected_shared_fps_id, fps_chars.data(),
-                        static_cast<int>(fps_chars.size())))
-                    {
-                        res = true;
-                    }
-                    ImGui::PopStyleColor();
-                    ImGui::PopItemWidth();
-                }
-
-                ImGui::SetCursorPosX(col0);
-            }
-        }
-
-        if (draw_streams_selector)
-        {
-            if (!streaming)
-            {
-                ImGui::Text("Available Streams:");
-            }
-
-            // Draw combo-box with all format options for current device
-            for (auto&& f : formats)
-            {
-                // Format
-                if (f.second.size() == 0)
-                    continue;
-
-                auto formats_chars = get_string_pointers(f.second);
-                if (!streaming || (streaming && stream_enabled[f.first]))
-                {
-                    if (streaming)
-                    {
-                        label = rsutils::string::from()
-                             << stream_display_names[f.first] << ( show_single_fps_list ? "" : " stream:" );
-                        ImGui::Text("%s", label.c_str());
-                        streaming_tooltip();
-                    }
-                    else
-                    {
-                        auto tmp = stream_enabled;
-                        label = rsutils::string::from() << stream_display_names[f.first] << "##" << f.first;
-                        if (ImGui::Checkbox(label.c_str(), &stream_enabled[f.first]))
-                        {
-                            prev_stream_enabled = tmp;
-                        }
-                    }
-                }
-
-                if (stream_enabled[f.first])
-                {
-                    if (show_single_fps_list)
-                    {
-                        ImGui::SameLine();
-                        ImGui::SetCursorPosX(col1);
-                    }
-
-                    label = rsutils::string::from()
-                         << "##" << dev.get_info( RS2_CAMERA_INFO_NAME ) << s->get_info( RS2_CAMERA_INFO_NAME ) << " "
-                         << f.first << " format";
-
-                    if (!show_single_fps_list)
-                    {
-                        ImGui::Text("Format:");
-                        streaming_tooltip();
-                        ImGui::SameLine(); ImGui::SetCursorPosX(col1);
-                    }
-
-                    if (streaming)
-                    {
-                        ImGui::Text("%s", formats_chars[ui.selected_format_id[f.first]]);
-                        streaming_tooltip();
-                    }
-                    else
-                    {
-                        ImGui::PushItemWidth(-1);
-                        ImGui::PushStyleColor(ImGuiCol_TextSelectedBg, { 1,1,1,1 });
-                        ImGui::Combo(label.c_str(), &ui.selected_format_id[f.first], formats_chars.data(),
-                            static_cast<int>(formats_chars.size()));
-                        ImGui::PopStyleColor();
-                        ImGui::PopItemWidth();
-                    }
-                    ImGui::SetCursorPosX(col0);
-                    // FPS
-                    // Draw combo-box with all FPS options for this device
-                    if (!show_single_fps_list && !fpses_per_stream[f.first].empty() && stream_enabled[f.first])
-                    {
-                        auto fps_chars = get_string_pointers(fpses_per_stream[f.first]);
-                        ImGui::Text("Frame Rate (FPS):");
-                        streaming_tooltip();
-                        ImGui::SameLine(); ImGui::SetCursorPosX(col1);
-
-                        label = rsutils::string::from() << "##" << s->get_info( RS2_CAMERA_INFO_NAME )
-                                                        << s->get_info( RS2_CAMERA_INFO_NAME ) << f.first << " fps";
-
-                        if (streaming)
-                        {
-                            ImGui::Text("%s", fps_chars[ui.selected_fps_id[f.first]]);
-                            streaming_tooltip();
-                        }
-                        else
-                        {
-                            ImGui::PushItemWidth(-1);
-                            ImGui::PushStyleColor(ImGuiCol_TextSelectedBg, { 1,1,1,1 });
-                            ImGui::Combo(label.c_str(), &ui.selected_fps_id[f.first], fps_chars.data(),
-                                static_cast<int>(fps_chars.size()));
-                            ImGui::PopStyleColor();
-                            ImGui::PopItemWidth();
-                        }
-                        ImGui::SetCursorPosX(col0);
-                    }
-                }
-                else
-                {
-                    //ImGui::NextColumn();
-                }
-            }
-        }
-
-        ImGui::SetCursorPosY(ImGui::GetCursorPosY() + 5);
-        return res;
-    }
-
-    bool subdevice_model::is_selected_combination_supported()
-    {
-        bool enforce_inter_stream_policies = false;
-        std::vector<stream_profile> results = get_selected_profiles(enforce_inter_stream_policies);
-
-        if (results.size() == 0)
-            return false;
-        // Verify that the number of found matches corrseponds to the number of the requested streams
-        // TODO - review whether the comparison can be made strict (==)
-        return results.size() >= size_t(std::count_if(stream_enabled.begin(), stream_enabled.end(), [](const std::pair<int, bool>& kpv)-> bool { return kpv.second == true; }));
-    }
-
-    void subdevice_model::update_ui(std::vector<stream_profile> profiles_vec)
-    {
-        if (profiles_vec.empty())
-            return;
-        for (auto& s : stream_enabled)
-            s.second = false;
-        for (auto& p : profiles_vec)
-        {
-            stream_enabled[p.unique_id()] = true;
-
-            auto format_vec = format_values[p.unique_id()];
-            for (int i = 0; i < format_vec.size(); i++)
-            {
-                if (format_vec[i] == p.format())
-                {
-                    ui.selected_format_id[p.unique_id()] = i;
-                    break;
-                }
-            }
-            for (int i = 0; i < res_values.size(); i++)
-            {
-                if (auto vid_prof = p.as<video_stream_profile>())
-                    if (res_values[i].first == vid_prof.width() && res_values[i].second == vid_prof.height())
-                    {
-                        ui.selected_res_id = i;
-                        break;
-                    }
-            }
-            for (int i = 0; i < shared_fps_values.size(); i++)
-            {
-                if (shared_fps_values[i] == p.fps())
-                {
-                    ui.selected_shared_fps_id = i;
-                    break;
-                }
-            }
-        }
-        last_valid_ui = ui;
-        prev_stream_enabled = stream_enabled; // prev differs from curr only after user changes
-    }
-
-    template<typename T, typename V>
-    bool subdevice_model::check_profile(stream_profile p, T cond, std::map<V, std::map<int, stream_profile>>& profiles_map,
-        std::vector<stream_profile>& results, V key, int num_streams, stream_profile& def_p)
-    {
-        bool found = false;
-        if (auto vid_prof = p.as<video_stream_profile>())
-        {
-            for (auto& s : stream_enabled)
-            {
-                // find profiles that have an enabled stream and match the required condition
-                if (s.second == true && vid_prof.unique_id() == s.first && cond(vid_prof))
-                {
-                    profiles_map[key].insert(std::pair<int, stream_profile>(p.unique_id(), p));
-                    if (profiles_map[key].size() == num_streams)
-                    {
-                        results.clear(); // make sure only current profiles are saved
-                        for (auto& it : profiles_map[key])
-                            results.push_back(it.second);
-                        found = true;
-                    }
-                    else if (results.empty() && num_streams > 1 && profiles_map[key].size() == num_streams - 1)
-                    {
-                        for (auto& it : profiles_map[key])
-                            results.push_back(it.second);
-                    }
-                }
-                else if (!def_p.get() && cond(vid_prof))
-                    def_p = p; // in case no matching profile for current stream will be found, we'll use some profile that matches the condition
-            }
-        }
-        return found;
-    }
-
-
-    void subdevice_model::get_sorted_profiles(std::vector<stream_profile>& profiles)
-    {
-        auto fps = shared_fps_values[ui.selected_shared_fps_id];
-        auto width = res_values[ui.selected_res_id].first;
-        auto height = res_values[ui.selected_res_id].second;
-        std::sort(profiles.begin(), profiles.end(), [&](stream_profile a, stream_profile b) {
-            int score_a = 0, score_b = 0;
-            if (a.fps() != fps)
-                score_a++;
-            if (b.fps() != fps)
-                score_b++;
-
-            if (a.format() != format_values[a.unique_id()][ui.selected_format_id[a.unique_id()]])
-                score_a++;
-            if (b.format() != format_values[b.unique_id()][ui.selected_format_id[b.unique_id()]])
-                score_b++;
-
-            auto a_vp = a.as<video_stream_profile>();
-            auto b_vp = a.as<video_stream_profile>();
-            if (!a_vp || !b_vp)
-                return score_a < score_b;
-            if (a_vp.width() != width || a_vp.height() != height)
-                score_a++;
-            if (b_vp.width() != width || b_vp.height() != height)
-                score_b++;
-            return score_a < score_b;
-        });
-    }
-
-    std::vector<stream_profile> subdevice_model::get_supported_profiles()
-    {
-        std::vector<stream_profile> results;
-        if (!show_single_fps_list || res_values.size() == 0)
-            return results;
-
-        int num_streams = 0;
-        for (auto& s : stream_enabled)
-            if (s.second == true)
-                num_streams++;
-        stream_profile def_p;
-        auto fps = shared_fps_values[ui.selected_shared_fps_id];
-        auto width = res_values[ui.selected_res_id].first;
-        auto height = res_values[ui.selected_res_id].second;
-        std::vector<stream_profile> sorted_profiles = profiles;
-
-        if (ui.selected_res_id != last_valid_ui.selected_res_id)
-        {
-            get_sorted_profiles(sorted_profiles);
-            std::map<int, std::map<int, stream_profile>> profiles_by_fps;
-            for (auto&& p : sorted_profiles)
-            {
-                if (check_profile(p, [&](video_stream_profile vsp)
-                { return (vsp.width() == width && vsp.height() == height); },
-                    profiles_by_fps, results, p.fps(), num_streams, def_p))
-                    break;
-            }
-        }
-        else if (ui.selected_shared_fps_id != last_valid_ui.selected_shared_fps_id)
-        {
-            get_sorted_profiles(sorted_profiles);
-            std::map<std::tuple<int, int>, std::map<int, stream_profile>> profiles_by_res;
-
-            for (auto&& p : sorted_profiles)
-            {
-                if (auto vid_prof = p.as<video_stream_profile>())
-                {
-                    if (check_profile(p, [&](video_stream_profile vsp) { return (vsp.fps() == fps); },
-                        profiles_by_res, results, std::make_tuple(vid_prof.width(), vid_prof.height()), num_streams, def_p))
-                        break;
-                }
-            }
-        }
-        else if (ui.selected_format_id != last_valid_ui.selected_format_id)
-        {
-            if (num_streams == 0)
-            {
-                last_valid_ui = ui;
-                return results;
-            }
-            get_sorted_profiles(sorted_profiles);
-            std::vector<stream_profile> matching_profiles;
-            std::map<std::tuple<int, int, int>, std::map<int, stream_profile>> profiles_by_fps_res; //fps, width, height
-            rs2_format format;
-            int stream_id;
-            // find the stream to which the user made changes
-            for (auto& it : ui.selected_format_id)
-            {
-                if (stream_enabled[it.first])
-                {
-                    auto last_valid_it = last_valid_ui.selected_format_id.find(it.first);
-                    if ((last_valid_it == last_valid_ui.selected_format_id.end() || it.second != last_valid_it->second))
-                    {
-                        format = format_values[it.first][it.second];
-                        stream_id = it.first;
-                    }
-                }
-            }
-            for (auto&& p : sorted_profiles)
-            {
-                if (auto vid_prof = p.as<video_stream_profile>())
-                    if (p.unique_id() == stream_id && p.format() == format) // && stream_enabled[stream_id]
-                    {
-                        profiles_by_fps_res[std::make_tuple(p.fps(), vid_prof.width(), vid_prof.height())].insert(std::pair<int, stream_profile>(p.unique_id(), p));
-                        matching_profiles.push_back(p);
-                        if (!def_p.get())
-                            def_p = p;
-                    }
-            }
-            // take profiles not in matching_profiles with enabled stream and fps+resolution matching some profile in matching_profiles
-            for (auto&& p : sorted_profiles)
-            {
-                if (auto vid_prof = p.as<video_stream_profile>())
-                {
-                    if (check_profile(p, [&](stream_profile prof) { return (std::find_if(matching_profiles.begin(), matching_profiles.end(), [&](stream_profile sp)
-                    { return (stream_id != p.unique_id() && sp.fps() == p.fps() && sp.as<video_stream_profile>().width() == vid_prof.width() &&
-                        sp.as<video_stream_profile>().height() == vid_prof.height()); }) != matching_profiles.end()); },
-                        profiles_by_fps_res, results, std::make_tuple(p.fps(), vid_prof.width(), vid_prof.height()), num_streams, def_p))
-                        break;
-                }
-            }
-        }
-        else if (stream_enabled != prev_stream_enabled)
-        {
-            if (num_streams == 0)
-                return results;
-            get_sorted_profiles(sorted_profiles);
-            std::vector<stream_profile> matching_profiles;
-            std::map<rs2_format, std::map<int, stream_profile>> profiles_by_format;
-
-            for (auto&& p : sorted_profiles)
-            {
-                // first try to find profile from the new stream to meatch the current configuration
-                if (check_profile(p, [&](video_stream_profile vid_prof)
-                { return (p.fps() == fps && vid_prof.width() == width && vid_prof.height() == height); },
-                    profiles_by_format, results, p.format(), num_streams, def_p))
-                    break;
-            }
-            if (results.size() < num_streams)
-            {
-                results.clear();
-                std::map<std::tuple<int, int, int>, std::map<int, stream_profile>> profiles_by_fps_res;
-                for (auto&& p : sorted_profiles)
-                {
-                    if (auto vid_prof = p.as<video_stream_profile>())
-                    {
-                        // if no stream with current configuration was found, try to find some configuration to match all enabled streams
-                        if (check_profile(p, [&](video_stream_profile vsp) { return true; }, profiles_by_fps_res, results,
-                            std::make_tuple(p.fps(), vid_prof.width(), vid_prof.height()), num_streams, def_p))
-                            break;
-                    }
-                }
-            }
-        }
-        if (results.empty())
-            results.push_back(def_p);
-        update_ui(results);
-        return results;
-    }
-
-    bool subdevice_model::is_ir_calibration_profile() const
-    {
-        // checking format
-        bool is_cal_format = false;
-        // checking that the SKU is D405 - otherwise, this method should return false
-        if (dev.supports(RS2_CAMERA_INFO_PRODUCT_ID) && !strcmp(dev.get_info(RS2_CAMERA_INFO_PRODUCT_ID), "0B5B"))
-        {
-            for (auto it = stream_enabled.begin(); it != stream_enabled.end(); ++it)
-            {
-                if (it->second)
-                {
-                    int selected_format_index = -1;
-                    if (ui.selected_format_id.count(it->first) > 0)
-                        selected_format_index = ui.selected_format_id.at(it->first);
-
-                    if (format_values.count(it->first) > 0 && selected_format_index > -1)
-                    {
-                        auto formats = format_values.at(it->first);
-                        if (formats.size() > selected_format_index)
-                        {
-                            auto format = formats[selected_format_index];
-                            if (format == RS2_FORMAT_Y16)
-                            {
-                                is_cal_format = true;
-                                break;
-                            }
-                        }
-                    }
-                }
-            }
-        }
-        return is_cal_format;
-    }
-
-    std::pair<int, int> subdevice_model::get_max_resolution(rs2_stream stream) const
-    {
-        if (resolutions_per_stream.count(stream) > 0)
-            return resolutions_per_stream.at(stream).back();
-
-        std::stringstream error_message;
-        error_message << "The stream ";
-        error_message << rs2_stream_to_string(stream);
-        error_message << " is not available with this sensor ";
-        error_message << s->get_info(RS2_CAMERA_INFO_NAME);
-        throw std::runtime_error(error_message.str());
-    }
-
-    std::vector<stream_profile> subdevice_model::get_selected_profiles(bool enforce_inter_stream_policies)
-    {
-        std::vector<stream_profile> results;
-
-        std::stringstream error_message;
-        error_message << "The profile ";
-
-        bool is_cal_profile = is_ir_calibration_profile();
-
-        for (auto&& f : formats)
-        {
-            auto stream = f.first;
-            if (stream_enabled[stream])
-            {
-                auto format = format_values[stream][ui.selected_format_id[stream]];
-
-                auto fps = 0;
-                if (show_single_fps_list)
-                    fps = shared_fps_values[ui.selected_shared_fps_id];
-                else
-                    fps = fps_values_per_stream[stream][ui.selected_fps_id[stream]];
-
-                for (auto&& p : profiles)
-                {
-                    if (auto vid_prof = p.as<video_stream_profile>())
-                    {
-                        if (res_values.size() > 0)
-                        {
-                            auto width = res_values[ui.selected_res_id].first;
-                            auto height = res_values[ui.selected_res_id].second;
-
-                            error_message << "\n{" << stream_display_names[stream] << ","
-                                << width << "x" << height << " at " << fps << "Hz, "
-                                << rs2_format_to_string(format) << "} ";
-
-                            if (p.unique_id() == stream && p.fps() == fps && p.format() == format)
-                            {
-                                // permitting to add color stream profile to depth sensor
-                                // when infrared calibration is active
-                                if (is_cal_profile && p.stream_type() == RS2_STREAM_COLOR)
-                                {
-                                    auto max_color_res = get_max_resolution(RS2_STREAM_COLOR);
-                                    if (vid_prof.width() == max_color_res.first && vid_prof.height() == max_color_res.second)
-                                        results.push_back(p);
-                                }
-                                else if (vid_prof.width() == width && vid_prof.height() == height)
-                                    results.push_back(p);
-                            }
-                        }
-                    }
-                    else
-                    {
-                        error_message << "\n{" << stream_display_names[stream] << ", at " << fps << "Hz, "
-                            << rs2_format_to_string(format) << "} ";
-
-                        if (p.fps() == fps &&
-                            p.unique_id() == stream &&
-                            p.format() == format)
-                            results.push_back(p);
-                    }
-                }
-            }
-        }
-        if (results.size() == 0 && enforce_inter_stream_policies)
-        {
-            error_message << " is unsupported!";
-            throw std::runtime_error(error_message.str());
-        }
-        return results;
-    }
-
-    void subdevice_model::stop(std::shared_ptr<notifications_model> not_model)
-    {
-        if ( not_model )
-            not_model->add_log("Stopping streaming");
-
-        for_each(stream_display_names.begin(), stream_display_names.end(), [this](std::pair<int, std::string> kvp)
-        {
-            if ("Pose" == kvp.second)
-            {
-                this->tm2.reset_trajectory();
-                this->tm2.record_trajectory(false);
-            }
-        });
-
-        streaming = false;
-        _pause = false;
-
-        if (profiles[0].stream_type() == RS2_STREAM_COLOR)
-        {
-            std::lock_guard< std::mutex > lock(detected_objects->mutex);
-            detected_objects->clear();
-            detected_objects->sensor_is_on = false;
-        }
-        else if (profiles[0].stream_type() == RS2_STREAM_DEPTH)
-        {
-            viewer.disable_measurements();
-        }
-
-        s->stop();
-
-        _options_invalidated = true;
-
-        queues.foreach([&](frame_queue& q)
-        {
-            frame f;
-            while (q.poll_for_frame(&f));
-        });
-
-        s->close();
-    }
-
-    bool subdevice_model::is_paused() const
-    {
-        return _pause.load();
-    }
-
-    void subdevice_model::pause()
-    {
-        _pause = true;
-    }
-
-    void subdevice_model::resume()
-    {
-        _pause = false;
-    }
-
-    bool subdevice_model::can_enable_zero_order()
-    {
-        auto ir = std::find_if(profiles.begin(), profiles.end(), [&](stream_profile p) { return (p.stream_type() == RS2_STREAM_INFRARED); });
-        auto depth = std::find_if(profiles.begin(), profiles.end(), [&](stream_profile p) { return (p.stream_type() == RS2_STREAM_DEPTH); });
-
-        return !(ir == profiles.end() || depth == profiles.end() || !stream_enabled[depth->unique_id()] || !stream_enabled[ir->unique_id()]);
-    }
-
-    void subdevice_model::verify_zero_order_conditions()
-    {
-        if (!can_enable_zero_order())
-            throw std::runtime_error( rsutils::string::from()
-                                      << "Zero order filter requires both IR and Depth streams turned on.\nPlease "
-                                         "rectify the configuration and rerun" );
-    }
-
-    //The function decides if specific frame should be sent to the syncer
-    bool subdevice_model::is_synchronized_frame(viewer_model& viewer, const frame& f)
-    {
-        if (zero_order_artifact_fix && zero_order_artifact_fix->is_enabled() &&
-            (f.get_profile().stream_type() == RS2_STREAM_DEPTH || f.get_profile().stream_type() == RS2_STREAM_INFRARED || f.get_profile().stream_type() == RS2_STREAM_CONFIDENCE))
-            return true;
-        if (!viewer.is_3d_view || viewer.is_3d_depth_source(f) || viewer.is_3d_texture_source(f))
-            return true;
-
-        return false;
-    }
-
-    void subdevice_model::play(const std::vector<stream_profile>& profiles, viewer_model& viewer, std::shared_ptr<rs2::asynchronous_syncer> syncer)
-    {
-        if (post_processing_enabled && zero_order_artifact_fix && zero_order_artifact_fix->is_enabled())
-        {
-            verify_zero_order_conditions();
-        }
-
-        std::stringstream ss;
-        ss << "Starting streaming of ";
-        for (size_t i = 0; i < profiles.size(); i++)
-        {
-            ss << profiles[i].stream_type();
-            if (i < profiles.size() - 1) ss << ", ";
-        }
-        ss << "...";
-        viewer.not_model->add_log(ss.str());
-
-        // TODO  - refactor tm2 from viewer to subdevice
-        for_each(stream_display_names.begin(), stream_display_names.end(), [this](std::pair<int, std::string> kvp)
-        {
-            if ("Pose" == kvp.second)
-            {
-                this->tm2.record_trajectory(true);
-            }
-        });
-        s->open(profiles);
-        try {
-            s->start([&, syncer](frame f)
-            {
-                // The condition here must match the condition inside render_loop()!
-                if( viewer.synchronization_enable )
-                {
-                    syncer->invoke(f);
-                }
-                else
-                {
-                    auto id = f.get_profile().unique_id();
-                    viewer.ppf.frames_queue[id].enqueue(f);
-
-                    on_frame();
-                }
-            });
-        }
-
-        catch (...)
-        {
-            s->close();
-            throw;
-        }
-
-        _options_invalidated = true;
-        streaming = true;
-        if (s->is< color_sensor >())
-        {
-            std::lock_guard< std::mutex > lock(detected_objects->mutex);
-            detected_objects->sensor_is_on = true;
-        }
-    }
-    void subdevice_model::update(std::string& error_message, notifications_model& notifications)
-    {
-        if (_options_invalidated)
-        {
-            next_option = 0;
-            _options_invalidated = false;
-
-            save_processing_block_to_config_file("colorizer", depth_colorizer);
-            save_processing_block_to_config_file("yuy2rgb", yuy2rgb);
-            save_processing_block_to_config_file("m420_to_rgb", m420_to_rgb);
-            save_processing_block_to_config_file("y411", y411);
-
-            for (auto&& pbm : post_processing) pbm->save_to_config_file();
-        }
-
-        if (next_option < supported_options.size())
-        {
-            auto next = supported_options[next_option];
-            if (options_metadata.find(static_cast<rs2_option>(next)) != options_metadata.end())
-            {
-                auto& opt_md = options_metadata[static_cast<rs2_option>(next)];
-                opt_md.update_all_fields(error_message, notifications);
-
-                if (next == RS2_OPTION_ENABLE_AUTO_EXPOSURE)
-                {
-                    auto old_ae_enabled = auto_exposure_enabled;
-                    auto_exposure_enabled = opt_md.value > 0;
-
-                    if (!old_ae_enabled && auto_exposure_enabled)
-                    {
-                        try
-                        {
-                            if (s->is<roi_sensor>())
-                            {
-                                auto r = s->as<roi_sensor>().get_region_of_interest();
-                                roi_rect.x = static_cast<float>(r.min_x);
-                                roi_rect.y = static_cast<float>(r.min_y);
-                                roi_rect.w = static_cast<float>(r.max_x - r.min_x);
-                                roi_rect.h = static_cast<float>(r.max_y - r.min_y);
-                            }
-                        }
-                        catch (...)
-                        {
-                            auto_exposure_enabled = false;
-                        }
-                    }
-                }
-
-                if (next == RS2_OPTION_DEPTH_UNITS)
-                {
-                    opt_md.dev->depth_units = opt_md.value;
-                }
-
-                if (next == RS2_OPTION_STEREO_BASELINE)
-                    opt_md.dev->stereo_baseline = opt_md.value;
-            }
-
-            next_option++;
-        }
-    }
-
-    void subdevice_model::draw_options(const std::vector<rs2_option>& drawing_order,
-        bool update_read_only_options, std::string& error_message,
-        notifications_model& notifications)
-    {
-        for (auto& opt : drawing_order)
-        {
-            draw_option(opt, update_read_only_options, error_message, notifications);
-        }
-
-        for (auto i = 0; i < RS2_OPTION_COUNT; i++)
-        {
-            auto opt = static_cast<rs2_option>(i);
-            if (viewer.is_option_skipped(opt)) continue;
-            if (std::find(drawing_order.begin(), drawing_order.end(), opt) == drawing_order.end())
-            {
-                draw_option(opt, update_read_only_options, error_message, notifications);
-            }
-        }
-    }
-
-    uint64_t subdevice_model::num_supported_non_default_options() const
-    {
-        return (uint64_t)std::count_if(
-            std::begin(options_metadata),
-            std::end(options_metadata),
-            [&](const std::pair<int, option_model>& p) {return p.second.supported && !viewer.is_option_skipped(p.second.opt); });
-    }
-
-    bool option_model::draw_option(bool update_read_only_options,
-        bool is_streaming,
-        std::string& error_message, notifications_model& model)
-    {
-        if (update_read_only_options)
-        {
-            update_supported(error_message);
-            if (supported && is_streaming)
-            {
-                update_read_only_status(error_message);
-                if (read_only)
-                {
-                    update_all_fields(error_message, model);
-                }
-            }
-        }
-        if (custom_draw_method)
-            return custom_draw_method(*this, error_message, model);
-        else
-            return draw(error_message, model);
-    }
-
-    bool option_model::set_option( rs2_option opt,
-                                   float req_value,
-                                   std::string & error_message,
-                                   std::chrono::steady_clock::duration ignore_period )
-    {
-        // Only set the value if `ignore_period` time past since last set_option() call for this option
-        if ( last_set_stopwatch.get_elapsed() < ignore_period )
-            return false;
-        
-        try
-        {
-            last_set_stopwatch.reset();
-            endpoint->set_option( opt, req_value );
-        }
-        catch( const error & e )
-        {
-            error_message = error_to_string( e );
-        }
-
-        // Only update the cached value once set_option is done! That way, if it doesn't change
-        // anything...
-        try
-        {
-            value = endpoint->get_option( opt );
-        }
-        catch( ... )
-        {
-        }
-
-        return true;
-    }
-
-    stream_model::stream_model()
-        : texture(std::unique_ptr<texture_buffer>(new texture_buffer())),
-        _stream_not_alive(std::chrono::milliseconds(1500)),
-        _stabilized_reflectivity(10)
-    {
-        show_map_ruler = config_file::instance().get_or_default(
-            configurations::viewer::show_map_ruler, true);
-        show_stream_details = config_file::instance().get_or_default(
-            configurations::viewer::show_stream_details, false);
-    }
-
-    std::shared_ptr<texture_buffer> stream_model::upload_frame(frame&& f)
-    {
-        if (dev && dev->is_paused() && !dev->dev.is<playback>()) return nullptr;
-
-        last_frame = std::chrono::high_resolution_clock::now();
-
-        auto image = f.as<video_frame>();
-        auto width = (image) ? image.get_width() : 640.f;
-        auto height = (image) ? image.get_height() : 480.f;
-
-        size = { static_cast<float>(width), static_cast<float>(height) };
-        profile = f.get_profile();
-        frame_number = f.get_frame_number();
-        timestamp_domain = f.get_frame_timestamp_domain();
-        timestamp = f.get_timestamp();
-        fps.add_timestamp(f.get_timestamp(), f.get_frame_number());
-
-        view_fps.add_timestamp(glfwGetTime() * 1000, count++);
-
-        // populate frame metadata attributes
-        for (auto i = 0; i < RS2_FRAME_METADATA_COUNT; i++)
-        {
-            if (f.supports_frame_metadata((rs2_frame_metadata_value)i))
-                frame_md.md_attributes[i] = std::make_pair(true, f.get_frame_metadata((rs2_frame_metadata_value)i));
-            else
-                frame_md.md_attributes[i].first = false;
-        }
-
-        texture->upload(f);
-        return texture;
-    }
-
-    void outline_rect(const rect& r)
-    {
-        glPushAttrib(GL_ENABLE_BIT);
-
-        glLineWidth(1);
-        glLineStipple(1, 0xAAAA);
-        glEnable(GL_LINE_STIPPLE);
-
-        glBegin(GL_LINE_STRIP);
-        glVertex2f(r.x, r.y);
-        glVertex2f(r.x, r.y + r.h);
-        glVertex2f(r.x + r.w, r.y + r.h);
-        glVertex2f(r.x + r.w, r.y);
-        glVertex2f(r.x, r.y);
-        glEnd();
-
-        glPopAttrib();
-    }
-
-    void draw_rect(const rect& r, int line_width)
-    {
-        glPushAttrib(GL_ENABLE_BIT);
-
-        glLineWidth((GLfloat)line_width);
-
-        glBegin(GL_LINE_STRIP);
-        glVertex2f(r.x, r.y);
-        glVertex2f(r.x, r.y + r.h);
-        glVertex2f(r.x + r.w, r.y + r.h);
-        glVertex2f(r.x + r.w, r.y);
-        glVertex2f(r.x, r.y);
-        glVertex2f(r.x, r.y + r.h);
-        glVertex2f(r.x + r.w, r.y + r.h);
-        glVertex2f(r.x + r.w, r.y);
-        glVertex2f(r.x, r.y);
-        glEnd();
-
-        glPopAttrib();
-    }
-
-    bool stream_model::is_stream_visible() const
-    {
-        if (dev &&
-            (dev->is_paused() ||
-            (dev->streaming && dev->dev.is<playback>()) ||
-                (dev->streaming /*&& texture->get_last_frame()*/)))
-        {
-            return true;
-        }
-        return false;
-    }
-
-    bool stream_model::is_stream_alive()
-    {
-        if (dev &&
-            (dev->is_paused() ||
-            (dev->streaming && dev->dev.is<playback>())))
-        {
-            last_frame = std::chrono::high_resolution_clock::now();
-            return true;
-        }
-
-        using namespace std::chrono;
-        auto now = high_resolution_clock::now();
-        auto diff = now - last_frame;
-        auto ms = duration_cast<milliseconds>(diff).count();
-        _stream_not_alive.add_value(ms > _frame_timeout + _min_timeout);
-        return !_stream_not_alive.eval();
-    }
-
-    void stream_model::begin_stream(std::shared_ptr<subdevice_model> d, rs2::stream_profile p, const viewer_model& viewer)
-    {
-        dev = d;
-        original_profile = p;
-
-        profile = p;
-        texture->colorize = d->depth_colorizer;
-        texture->yuy2rgb = d->yuy2rgb;
-        texture->m420_to_rgb = d->m420_to_rgb;
-        texture->y411 = d->y411;
-        texture->depth_decode = d->depth_decoder;
-
-        if (auto vd = p.as<video_stream_profile>())
-        {
-            size = {
-                static_cast<float>(vd.width()),
-                static_cast<float>(vd.height()) };
-
-            original_size = {
-                static_cast<float>(vd.width()),
-                static_cast<float>(vd.height()) };
-        }
-        _stream_not_alive.reset();
-
-        try
-        {
-            auto ds = d->dev.first< depth_sensor >();
-            if( viewer._support_ir_reflectivity
-                && ds.supports( RS2_OPTION_ENABLE_IR_REFLECTIVITY )
-                && ds.supports( RS2_OPTION_ENABLE_MAX_USABLE_RANGE )
-                && ( ( p.stream_type() == RS2_STREAM_INFRARED )
-                     || ( p.stream_type() == RS2_STREAM_DEPTH ) ) )
-            {
-                _reflectivity = std::unique_ptr< reflectivity >( new reflectivity() );
-            }
-        }
-        catch(...) {};
-
-        show_metadata_by_default(p);
-    }
-
-    void stream_model::show_metadata_by_default(const rs2::stream_profile& p)
-    {
-        // The purpose is to show metadata to a user by default because a user will not see frames in this stream.
-        if (p.stream_type() == RS2_STREAM_SAFETY)
-            show_metadata = true;
-    }
-
-    bool stream_model::draw_reflectivity( int x,
-                                          int y,
-                                          rs2::depth_sensor ds,
-                                          const std::map< int, stream_model > & streams,
-                                          std::stringstream & ss,
-                                          bool same_line )
-    {
-        bool reflectivity_valid = false;
-
-        static const int MAX_PIXEL_MOVEMENT_TOLERANCE = 0;
-
-        if( std::abs( _prev_mouse_pos_x - x ) > MAX_PIXEL_MOVEMENT_TOLERANCE
-            || std::abs( _prev_mouse_pos_y - y ) > MAX_PIXEL_MOVEMENT_TOLERANCE )
-        {
-            _reflectivity->reset_history();
-            _stabilized_reflectivity.clear();
-            _prev_mouse_pos_x = x;
-            _prev_mouse_pos_y = y;
-        }
-
-        // Get IR sample for getting current reflectivity
-        auto ir_stream
-            = std::find_if( streams.cbegin(),
-                            streams.cend(),
-                            []( const std::pair< const int, stream_model > & stream ) {
-                                return stream.second.profile.stream_type() == RS2_STREAM_INFRARED;
-                            } );
-
-        // Get depth sample for adding to reflectivity history
-        auto depth_stream
-            = std::find_if( streams.cbegin(),
-                            streams.cend(),
-                            []( const std::pair< const int, stream_model > & stream ) {
-                                return stream.second.profile.stream_type() == RS2_STREAM_DEPTH;
-                            } );
-
-        if ((ir_stream != streams.end()) && (depth_stream != streams.end()))
-        {
-            auto depth_val = 0.0f;
-            auto ir_val = 0.0f;
-            depth_stream->second.texture->try_pick( x, y, &depth_val );
-            ir_stream->second.texture->try_pick( x, y, &ir_val );
-
-            _reflectivity->add_depth_sample( depth_val, x, y );  // Add depth sample to the history
-
-            float noise_est = ds.get_option( RS2_OPTION_NOISE_ESTIMATION );
-            auto mur_sensor = ds.as< max_usable_range_sensor >();
-            if( mur_sensor )
-            {
-                auto max_usable_range = mur_sensor.get_max_usable_depth_range();
-                reflectivity_valid = true;
-                std::string ref_str = "N/A";
-                try
-                {
-                    if (_reflectivity->is_history_full())
-                    {
-                        auto pixel_ref
-                            = _reflectivity->get_reflectivity(noise_est, max_usable_range, ir_val);
-                        _stabilized_reflectivity.add(pixel_ref);
-                        auto stabilized_pixel_ref = _stabilized_reflectivity.get( 0.75f ); // We use 75% stability for preventing spikes
-                        ref_str = rsutils::string::from() << std::dec << round( stabilized_pixel_ref * 100 ) << "%";
-                    }
-                    else
-                    {
-                        // Show dots when calculating ,dots count [3-10]
-                        int dots_count = static_cast<int>(_reflectivity->get_samples_ratio() * 7);
-                        ref_str = "calculating...";
-                        ref_str += std::string(dots_count, '.');
-                    }
-                }
-                catch( ... )
-                {
-                }
-
-                if( same_line )
-                    ss << ", Reflectivity: " << ref_str;
-                else
-                    ss << "\nReflectivity: " << ref_str;
-            }
-        }
-
-        return reflectivity_valid;
-    }
-
-    void stream_model::update_ae_roi_rect(const rect& stream_rect, const mouse_info& mouse, std::string& error_message)
-    {
-        if (dev->roi_checked)
-        {
-            auto&& sensor = dev->s;
-            // Case 1: Starting Dragging of the ROI rect
-            // Pre-condition: not capturing already + mouse is down + we are inside stream rect
-            if (!capturing_roi && mouse.mouse_down[0] && stream_rect.contains(mouse.cursor))
-            {
-                // Initialize roi_display_rect with drag-start position
-                roi_display_rect.x = mouse.cursor.x;
-                roi_display_rect.y = mouse.cursor.y;
-                roi_display_rect.w = 0; // Still unknown, will be update later
-                roi_display_rect.h = 0;
-                capturing_roi = true; // Mark that we are in process of capturing the ROI rect
-            }
-            // Case 2: We are in the middle of dragging (capturing) ROI rect and we did not leave the stream boundaries
-            if (capturing_roi && stream_rect.contains(mouse.cursor))
-            {
-                // x,y remain the same, only update the width,height with new mouse position relative to starting mouse position
-                roi_display_rect.w = mouse.cursor.x - roi_display_rect.x;
-                roi_display_rect.h = mouse.cursor.y - roi_display_rect.y;
-            }
-            // Case 3: We are in middle of dragging (capturing) and mouse was released
-            if (!mouse.mouse_down[0] && capturing_roi && stream_rect.contains(mouse.cursor))
-            {
-                // Update width,height one last time
-                roi_display_rect.w = mouse.cursor.x - roi_display_rect.x;
-                roi_display_rect.h = mouse.cursor.y - roi_display_rect.y;
-                capturing_roi = false; // Mark that we are no longer dragging
-
-                if (roi_display_rect) // If the rect is not empty?
-                {
-                    // Convert from local (pixel) coordinate system to device coordinate system
-                    auto r = roi_display_rect;
-                    r = r.normalize(stream_rect).unnormalize(_normalized_zoom.unnormalize(get_original_stream_bounds()));
-                    dev->roi_rect = r; // Store new rect in device coordinates into the subdevice object
-
-                    // Send it to firmware:
-                    // Step 1: get rid of negative width / height
-                    region_of_interest roi{};
-                    roi.min_x = static_cast<int>(std::min(r.x, r.x + r.w));
-                    roi.max_x = static_cast<int>(std::max(r.x, r.x + r.w));
-                    roi.min_y = static_cast<int>(std::min(r.y, r.y + r.h));
-                    roi.max_y = static_cast<int>(std::max(r.y, r.y + r.h));
-
-                    try
-                    {
-                        // Step 2: send it to firmware
-                        if (sensor->is<roi_sensor>())
-                        {
-                            sensor->as<roi_sensor>().set_region_of_interest(roi);
-                        }
-                    }
-                    catch (const error& e)
-                    {
-                        error_message = error_to_string(e);
-                    }
-                }
-                else // If the rect is empty
-                {
-                    try
-                    {
-                        // To reset ROI, just set ROI to the entire frame
-                        auto x_margin = (int)size.x / 8;
-                        auto y_margin = (int)size.y / 8;
-
-                        // Default ROI behavior is center 3/4 of the screen:
-                        if (sensor->is<roi_sensor>())
-                        {
-                            sensor->as<roi_sensor>().set_region_of_interest({ x_margin, y_margin,
-                                                                             (int)size.x - x_margin - 1,
-                                                                             (int)size.y - y_margin - 1 });
-                        }
-
-                        roi_display_rect = { 0, 0, 0, 0 };
-                        dev->roi_rect = { 0, 0, 0, 0 };
-                    }
-                    catch (const error& e)
-                    {
-                        error_message = error_to_string(e);
-                    }
-                }
-
-                dev->roi_checked = false;
-            }
-            // If we left stream bounds while capturing, stop capturing
-            if (capturing_roi && !stream_rect.contains(mouse.cursor))
-            {
-                capturing_roi = false;
-            }
-
-            // When not capturing, just refresh the ROI rect in case the stream box moved
-            if (!capturing_roi)
-            {
-                auto r = dev->roi_rect; // Take the current from device, convert to local coordinates
-                r = r.normalize(_normalized_zoom.unnormalize(get_original_stream_bounds())).unnormalize(stream_rect).cut_by(stream_rect);
-                roi_display_rect = r;
-            }
-
-            // Display ROI rect
-            glColor3f(1.0f, 1.0f, 1.0f);
-            outline_rect(roi_display_rect);
-        }
-    }
-
-    bool draw_combo_box(const std::string& id, const std::vector<std::string>& device_names, int& new_index)
-    {
-        std::vector<const char*>  device_names_chars = get_string_pointers(device_names);
-        return ImGui::Combo(id.c_str(), &new_index, device_names_chars.data(), static_cast<int>(device_names.size()));
-    }
-
-    void stream_model::show_stream_header(ImFont* font, const rect &stream_rect, viewer_model& viewer)
-    {
-        const auto top_bar_height = 32.f;
-        auto num_of_buttons = 5;
-
-        if (!viewer.allow_stream_close) --num_of_buttons;
-        if (viewer.streams.size() > 1) ++num_of_buttons;
-        if (RS2_STREAM_DEPTH == profile.stream_type()) ++num_of_buttons; // Color map ruler button
-
-        ImGui_ScopePushFont(font);
-        ImGui::PushStyleColor(ImGuiCol_Text, light_grey);
-        ImGui::PushStyleColor(ImGuiCol_TextSelectedBg, white);
-
-        ImGui::PushStyleColor(ImGuiCol_Button, header_window_bg);
-        ImGui::PushStyleColor(ImGuiCol_ButtonHovered, header_window_bg);
-        ImGui::PushStyleColor(ImGuiCol_ButtonActive, header_window_bg);
-
-        std::string label = rsutils::string::from() << "Stream of " << profile.unique_id();
-
-        ImGui::GetWindowDrawList()->AddRectFilled({ stream_rect.x, stream_rect.y - top_bar_height },
-            { stream_rect.x + stream_rect.w, stream_rect.y }, ImColor(sensor_bg));
-
-        int offset = 5;
-        if (dev->_is_being_recorded) offset += 23;
-        auto p = dev->dev.as<playback>();
-        if (dev->is_paused() || (p && p.current_status() == RS2_PLAYBACK_STATUS_PAUSED)) offset += 23;
-
-        ImGui::SetCursorScreenPos({ stream_rect.x + 4 + offset, stream_rect.y - top_bar_height + 7 });
-
-        std::string tooltip;
-        if (dev && dev->dev.supports(RS2_CAMERA_INFO_NAME) &&
-            dev->dev.supports(RS2_CAMERA_INFO_SERIAL_NUMBER) &&
-            dev->s->supports(RS2_CAMERA_INFO_NAME))
-        {
-            std::string dev_name = dev->dev.get_info(RS2_CAMERA_INFO_NAME);
-            std::string dev_serial = dev->dev.get_info(RS2_CAMERA_INFO_SERIAL_NUMBER);
-            std::string sensor_name = dev->s->get_info(RS2_CAMERA_INFO_NAME);
-            std::string stream_name = rs2_stream_to_string(profile.stream_type());
-            std::string stream_index_str;
-
-            // Show stream index on IR streams
-            if (profile.stream_type() == RS2_STREAM_INFRARED)
-            {
-                int stream_index = profile.stream_index();
-                stream_index_str = rsutils::string::from() << " #" << stream_index;
-            }
-
-            tooltip = rsutils::string::from() << dev_name << " s.n:" << dev_serial << " | " << sensor_name << ", " << stream_name << stream_index_str << " stream";
-            const auto approx_char_width = 12;
-            if (stream_rect.w - 32 * num_of_buttons >= (dev_name.size() + dev_serial.size() + sensor_name.size() + stream_name.size() + stream_index_str.size()) * approx_char_width)
-                label = tooltip;
-            else
-            {
-                // Use only the SKU type for compact representation and use only the last three digits for S.N
-                auto short_name = split_string(dev_name, ' ').back();
-                auto short_sn = dev_serial;
-                short_sn.erase(0, dev_serial.size() - 5).replace(0, 2, "..");
-
-                auto label_length = stream_rect.w - 32 * num_of_buttons;
-                
-
-                if (label_length >= (short_name.size() + dev_serial.size() + sensor_name.size() + stream_name.size() + stream_index_str.size()) * approx_char_width)
-                    label = rsutils::string::from() << short_name << " s.n:" << dev_serial << " | " << sensor_name << " " << stream_name << stream_index_str << " stream";
-                else if (label_length >= (short_name.size() + short_sn.size() + stream_name.size() + stream_index_str.size()) * approx_char_width)
-                    label = rsutils::string::from() << short_name << " s.n:" << short_sn << " " << stream_name << stream_index_str << " stream";
-                else if (label_length >= (short_name.size() + stream_index_str.size()) * approx_char_width)
-                    label = rsutils::string::from() << short_name << " " << stream_name << stream_index_str << " stream";
-                else if (label_length >= short_name.size() * approx_char_width)
-                    label = rsutils::string::from() << short_name << " " << stream_name;
-                else
-                    label = "";
-            }
-        }
-        else
-        {
-            label = rsutils::string::from() << "Unknown " << rs2_stream_to_string(profile.stream_type()) << " stream";
-            tooltip = label;
-        }
-
-        ImGui::PushTextWrapPos(stream_rect.x + stream_rect.w - 32 * num_of_buttons - 5);
-        ImGui::Text("%s", label.c_str());
-        if (tooltip != label && ImGui::IsItemHovered())
-            ImGui::SetTooltip("%s", tooltip.c_str());
-        ImGui::PopTextWrapPos();
-
-        ImGui::SetCursorScreenPos({ stream_rect.x + stream_rect.w - 32 * num_of_buttons, stream_rect.y - top_bar_height });
-
-
-        label = rsutils::string::from() << textual_icons::metadata << "##Metadata" << profile.unique_id();
-        if (show_metadata)
-        {
-            ImGui::PushStyleColor(ImGuiCol_Text, light_blue);
-            ImGui::PushStyleColor(ImGuiCol_TextSelectedBg, light_blue);
-            if (ImGui::Button(label.c_str(), { 24, top_bar_height }))
-            {
-                show_metadata = false;
-            }
-            if (ImGui::IsItemHovered())
-            {
-                ImGui::SetTooltip("Hide frame metadata");
-            }
-            ImGui::PopStyleColor(2);
-        }
-        else
-        {
-            if (ImGui::Button(label.c_str(), { 24, top_bar_height }))
-            {
-                show_metadata = true;
-            }
-            if (ImGui::IsItemHovered())
-            {
-                ImGui::SetTooltip("Show frame metadata");
-            }
-        }
-        ImGui::SameLine();
-
-        if (RS2_STREAM_DEPTH == profile.stream_type())
-        {
-            label = rsutils::string::from() << textual_icons::bar_chart << "##Color map";
-            if (show_map_ruler)
-            {
-                ImGui::PushStyleColor(ImGuiCol_Text, light_blue);
-                ImGui::PushStyleColor(ImGuiCol_TextSelectedBg, light_blue);
-                if (ImGui::Button(label.c_str(), { 24, top_bar_height }))
-                {
-                    show_map_ruler = false;
-                    config_file::instance().set(configurations::viewer::show_map_ruler, show_map_ruler);
-                }
-                if (ImGui::IsItemHovered())
-                {
-                    ImGui::SetTooltip("Hide color map ruler");
-                }
-                ImGui::PopStyleColor(2);
-            }
-            else
-            {
-                if (ImGui::Button(label.c_str(), { 24, top_bar_height }))
-                {
-                    show_map_ruler = true;
-                    config_file::instance().set(configurations::viewer::show_map_ruler, show_map_ruler);
-                }
-                if (ImGui::IsItemHovered())
-                {
-                    ImGui::SetTooltip("Show color map ruler");
-                }
-            }
-            ImGui::SameLine();
-        }
-
-        if (dev->is_paused() || (p && p.current_status() == RS2_PLAYBACK_STATUS_PAUSED))
-        {
-            ImGui::PushStyleColor(ImGuiCol_Text, light_blue);
-            ImGui::PushStyleColor(ImGuiCol_TextSelectedBg, light_blue);
-            label = rsutils::string::from() << textual_icons::play << "##Resume " << profile.unique_id();
-            if (ImGui::Button(label.c_str(), { 24, top_bar_height }))
-            {
-                if (p)
-                {
-                    p.resume();
-                }
-                dev->resume();
-                viewer.paused = false;
-            }
-            if (ImGui::IsItemHovered())
-            {
-                ImGui::SetTooltip("Resume sensor");
-            }
-            ImGui::PopStyleColor(2);
-        }
-        else
-        {
-            label = rsutils::string::from() << textual_icons::pause << "##Pause " << profile.unique_id();
-            if (ImGui::Button(label.c_str(), { 24, top_bar_height }))
-            {
-                if (p)
-                {
-                    p.pause();
-                }
-                dev->pause();
-                viewer.paused = true;
-            }
-            if (ImGui::IsItemHovered())
-            {
-                ImGui::SetTooltip("Pause sensor");
-            }
-        }
-        ImGui::SameLine();
-
-        label = rsutils::string::from() << textual_icons::camera << "##Snapshot " << profile.unique_id();
-        if (ImGui::Button(label.c_str(), { 24, top_bar_height }))
-        {
-            auto filename = file_dialog_open(save_file, "Portable Network Graphics (PNG)\0*.png\0", nullptr, nullptr);
-
-            if (filename)
-            {
-                snapshot_frame(filename, viewer);
-            }
-        }
-        if (ImGui::IsItemHovered())
-        {
-            ImGui::SetTooltip("Save snapshot");
-        }
-        ImGui::SameLine();
-
-        label = rsutils::string::from() << textual_icons::info_circle << "##Info " << profile.unique_id();
-        if (show_stream_details)
-        {
-            ImGui::PushStyleColor(ImGuiCol_Text, light_blue);
-            ImGui::PushStyleColor(ImGuiCol_TextSelectedBg, light_blue);
-
-            if (ImGui::Button(label.c_str(), { 24, top_bar_height }))
-            {
-                show_stream_details = false;
-                config_file::instance().set(
-                    configurations::viewer::show_stream_details,
-                    show_stream_details);
-            }
-            if (ImGui::IsItemHovered())
-            {
-                ImGui::SetTooltip("Hide stream info overlay");
-            }
-
-            ImGui::PopStyleColor(2);
-        }
-        else
-        {
-            if (ImGui::Button(label.c_str(), { 24, top_bar_height }))
-            {
-                show_stream_details = true;
-                config_file::instance().set(
-                    configurations::viewer::show_stream_details,
-                    show_stream_details);
-            }
-            if (ImGui::IsItemHovered())
-            {
-                ImGui::SetTooltip("Show stream info overlay");
-            }
-        }
-        ImGui::SameLine();
-
-        if (viewer.streams.size() > 1)
-        {
-            if (!viewer.fullscreen)
-            {
-                label = rsutils::string::from() << textual_icons::window_maximize << "##Maximize " << profile.unique_id();
-
-                if (ImGui::Button(label.c_str(), { 24, top_bar_height }))
-                {
-                    viewer.fullscreen = true;
-                    viewer.selected_stream = this;
-                }
-                if (ImGui::IsItemHovered())
-                {
-                    ImGui::SetTooltip("Maximize stream to full-screen");
-                }
-
-                ImGui::SameLine();
-            }
-            else if (viewer.fullscreen)
-            {
-                ImGui::PushStyleColor(ImGuiCol_Text, light_blue);
-                ImGui::PushStyleColor(ImGuiCol_TextSelectedBg, light_blue);
-
-                label = rsutils::string::from() << textual_icons::window_restore << "##Restore " << profile.unique_id();
-
-                if (ImGui::Button(label.c_str(), { 24, top_bar_height }))
-                {
-                    viewer.fullscreen = false;
-                }
-                if (ImGui::IsItemHovered())
-                {
-                    ImGui::SetTooltip("Restore tile view");
-                }
-
-                ImGui::PopStyleColor(2);
-                ImGui::SameLine();
-            }
-        }
-        else
-        {
-            viewer.fullscreen = false;
-        }
-
-        if (viewer.allow_stream_close)
-        {
-            label = rsutils::string::from() << textual_icons::times << "##Stop " << profile.unique_id();
-            if (ImGui::Button(label.c_str(), { 24, top_bar_height }))
-            {
-                dev->stop(viewer.not_model);
-            }
-            if (ImGui::IsItemHovered())
-            {
-                ImGui::SetTooltip("Stop this sensor");
-            }
-        }
-
-        ImGui::PopStyleColor(5);
-
-        _info_height = (show_stream_details || show_metadata) ? (show_metadata ? stream_rect.h : 32.f) : 0.f;
-
-        static const auto y_offset_info_rect = 0.f;
-        static const auto x_offset_info_rect = 0.f;
-        auto width_info_rect = stream_rect.w - 2.f * x_offset_info_rect;
-
-        curr_info_rect = rect{ stream_rect.x + x_offset_info_rect,
-            stream_rect.y + y_offset_info_rect,
-            width_info_rect,
-            _info_height };
-
-        ImGui::GetWindowDrawList()->AddRectFilled({ curr_info_rect.x, curr_info_rect.y },
-            { curr_info_rect.x + curr_info_rect.w, curr_info_rect.y + curr_info_rect.h },
-            ImColor(dark_sensor_bg));
-
-        ImGui::PushStyleColor(ImGuiCol_Text, light_grey);
-        ImGui::PushStyleColor(ImGuiCol_TextSelectedBg, white);
-
-        ImGui::PushStyleColor(ImGuiCol_Button, header_window_bg);
-        ImGui::PushStyleColor(ImGuiCol_ButtonHovered, header_window_bg);
-        ImGui::PushStyleColor(ImGuiCol_ButtonActive, header_window_bg);
-
-        float line_y = curr_info_rect.y + 8;
-        float tail_w = curr_info_rect.w - 20;
-        float min_w = ImGui::CalcTextSize("0").x;
-        auto ctx = ImGui::GetCurrentContext();
-        float space_w = ctx->Style.ItemSpacing.x;
-
-        if (show_stream_details && !show_metadata)
-        {
-            if (_info_height.get() > line_y + ImGui::GetTextLineHeight() - curr_info_rect.y)
-            {
-                ImGui::SetCursorScreenPos({ curr_info_rect.x + 10, line_y });
-
-                if (timestamp_domain == RS2_TIMESTAMP_DOMAIN_SYSTEM_TIME)
-                    ImGui::PushStyleColor(ImGuiCol_Text, redish);
-
-                label = rsutils::string::from() << "Time: " << std::left << std::fixed << std::setprecision(1) << timestamp << " ";
-
-                if( timestamp_domain == RS2_TIMESTAMP_DOMAIN_SYSTEM_TIME )
-                    label = rsutils::string::from() << textual_icons::exclamation_triangle << label;
-
-                tail_w -= ImGui::CalcTextSize(label.c_str()).x;
-                if (tail_w > min_w)
-                {
-                    ImGui::Text("%s", label.c_str());
-
-                    if (timestamp_domain == RS2_TIMESTAMP_DOMAIN_SYSTEM_TIME) ImGui::PopStyleColor();
-
-                    if (ImGui::IsItemHovered())
-                    {
-                        if (timestamp_domain == RS2_TIMESTAMP_DOMAIN_SYSTEM_TIME)
-                        {
-                            ImGui::BeginTooltip();
-                            ImGui::PushTextWrapPos(450.0f);
-                            ImGui::TextUnformatted("Timestamp Domain: System Time. Hardware Timestamps unavailable!\nPlease refer to frame_metadata.md for more information");
-                            ImGui::PopTextWrapPos();
-                            ImGui::EndTooltip();
-                        }
-                        else if (timestamp_domain == RS2_TIMESTAMP_DOMAIN_GLOBAL_TIME)
-                        {
-                            ImGui::SetTooltip("Timestamp: Global Time");
-                        }
-                        else
-                        {
-                            ImGui::SetTooltip("Timestamp: Hardware Clock");
-                        }
-                    }
-
-                    ImGui::SameLine();
-                    tail_w -= space_w;
-                }
-
-                if (tail_w > min_w)
-                {
-                    label = rsutils::string::from() << " Frame: " << std::left << frame_number;
-                    tail_w -= ImGui::CalcTextSize(label.c_str()).x;
-                    if (tail_w > min_w)
-                        ImGui::Text("%s", label.c_str());
-
-                    ImGui::SameLine();
-                    tail_w -= space_w;
-                }
-
-                if (tail_w > min_w)
-                {
-                    std::string res;
-                    if (profile.as<rs2::video_stream_profile>())
-                        res = rsutils::string::from() << size.x << "x" << size.y << ",  ";
-                    label = rsutils::string::from() << res << truncate_string(rs2_format_to_string(profile.format()), 9) << ", ";
-                    tail_w -= ImGui::CalcTextSize(label.c_str()).x;
-                    if (tail_w > min_w)
-                        ImGui::Text("%s", label.c_str());
-                    if (ImGui::IsItemHovered())
-                    {
-                        ImGui::SetTooltip("%s", "Stream Resolution, Format");
-                    }
-
-                    ImGui::SameLine();
-                    tail_w -= space_w;
-                }
-
-                if (tail_w > min_w)
-                {
-                    label = rsutils::string::from() << "FPS: " << std::setprecision(2) << std::setw(7) << std::fixed << fps.get_fps();
-                    tail_w -= ImGui::CalcTextSize(label.c_str()).x;
-                    if (tail_w > min_w)
-                        ImGui::Text("%s", label.c_str());
-                    if (ImGui::IsItemHovered())
-                    {
-                        ImGui::SetTooltip("%s", "FPS is calculated based on timestamps and not viewer time");
-                    }
-                }
-
-                line_y += ImGui::GetTextLineHeight() + 5;
-            }
-        }
-
-
-
-        if (show_metadata)
-        {
-            std::vector<attribute> stream_details;
-
-            if (true) // Always show stream details options
-            {
-                stream_details.push_back({ "Frame Timestamp",
-                    rsutils::string::from() << std::fixed << std::setprecision(1) << timestamp,
-                    "Frame Timestamp is normalized represetation of when the frame was taken.\n"
-                    "It's a property of every frame, so when exact creation time is not provided by the hardware, an approximation will be used.\n"
-                    "Clock Domain feilds helps to interpret the meaning of timestamp\n"
-                    "Timestamp is measured in milliseconds, and is allowed to roll-over (reset to zero) in some situations" });
-                stream_details.push_back({ "Clock Domain",
-                    rsutils::string::from() << rs2_timestamp_domain_to_string(timestamp_domain),
-                    "Clock Domain describes the format of Timestamp field. It can be one of the following:\n"
-                    "1. System Time - When no hardware timestamp is available, system time of arrival will be used.\n"
-                    "                 System time benefits from being comparable between device, but suffers from not being able to approximate latency.\n"
-                    "2. Hardware Clock - Hardware timestamp is attached to the frame by the device, and is consistent accross device sensors.\n"
-                    "                    Hardware timestamp encodes precisely when frame was captured, but cannot be compared across devices\n"
-                    "3. Global Time - Global time is provided when the device can both offer hardware timestamp and implements Global Timestamp Protocol.\n"
-                    "                 Global timestamps encode exact time of capture and at the same time are comparable accross devices." });
-                stream_details.push_back({ "Frame Number",
-                    rsutils::string::from() << frame_number, "Frame Number is a rolling ID assigned to frames.\n"
-                    "Most devices do not guarantee consequitive frames to have conseuquitive frame numbers\n"
-                    "But it is true most of the time" });
-
-                if (profile.as<rs2::video_stream_profile>())
-                {
-                    stream_details.push_back({ "Hardware Size",
-                        rsutils::string::from() << original_size.x << " x " << original_size.y,
-                        "Hardware size is the original frame resolution we got from the sensor, before applying post processing filters." });
-
-                    stream_details.push_back({ "Display Size",
-                        rsutils::string::from() << size.x << " x " << size.y,
-                        "When Post-Processing is enabled, the actual display size of the frame may differ from original capture size" });
-                }
-                stream_details.push_back({ "Pixel Format",
-                    rsutils::string::from() << rs2_format_to_string(profile.format()), "" });
-
-                stream_details.push_back({ "Hardware FPS",
-                    rsutils::string::from() << std::setprecision(2) << std::fixed << fps.get_fps(),
-                    "Hardware FPS captures the number of frames per second produced by the device.\n"
-                    "It is possible and likely that not all of these frames will make it to the application." });
-
-                stream_details.push_back({ "Viewer FPS",
-                    rsutils::string::from() << std::setprecision(2) << std::fixed << view_fps.get_fps(),
-                    "Viewer FPS captures how many frames the application manages to render.\n"
-                    "Frame drops can occur for variety of reasons." });
-
-                stream_details.push_back({ "", "", "" });
-            }
-
-            const std::string no_md = "no md";
-
-            if (timestamp_domain == RS2_TIMESTAMP_DOMAIN_SYSTEM_TIME)
-            {
-                stream_details.push_back({ no_md, "", "" });
-            }
-
-            std::map<rs2_frame_metadata_value, std::string> descriptions = {
-                { RS2_FRAME_METADATA_FRAME_COUNTER                        , "A sequential index managed per-stream. Integer value" },
-                { RS2_FRAME_METADATA_FRAME_TIMESTAMP                      , "Timestamp set by device clock when data readout and transmit commence. Units are device dependent" },
-                { RS2_FRAME_METADATA_SENSOR_TIMESTAMP                     , "Timestamp of the middle of sensor's exposure calculated by device. usec" },
-                { RS2_FRAME_METADATA_ACTUAL_EXPOSURE                      , "Sensor's exposure width. When Auto Exposure (AE) is on the value is controlled by firmware. usec" },
-                { RS2_FRAME_METADATA_GAIN_LEVEL                           , "A relative value increasing which will increase the Sensor's gain factor.\n"
-                                                                            "When AE is set On, the value is controlled by firmware. Integer value" },
-                { RS2_FRAME_METADATA_AUTO_EXPOSURE                        , "Auto Exposure Mode indicator. Zero corresponds to AE switched off. " },
-                { RS2_FRAME_METADATA_WHITE_BALANCE                        , "White Balance setting as a color temperature. Kelvin degrees" },
-                { RS2_FRAME_METADATA_TIME_OF_ARRIVAL                      , "Time of arrival in system clock " },
-                { RS2_FRAME_METADATA_TEMPERATURE                          , "Temperature of the device, measured at the time of the frame capture. Celsius degrees " },
-                { RS2_FRAME_METADATA_BACKEND_TIMESTAMP                    , "Timestamp get from uvc driver. usec" },
-                { RS2_FRAME_METADATA_ACTUAL_FPS                           , "Actual hardware FPS. May differ from requested due to Auto-Exposure" },
-                { RS2_FRAME_METADATA_FRAME_LASER_POWER_MODE               , "Laser power mode. Zero corresponds to Laser power switched off and one for switched on." },
-                { RS2_FRAME_METADATA_EXPOSURE_PRIORITY                    , "Exposure priority. When enabled Auto-exposure algorithm is allowed to reduce requested FPS to sufficiently increase exposure time (an get enough light)" },
-                { RS2_FRAME_METADATA_POWER_LINE_FREQUENCY                 , "Power Line Frequency for anti-flickering Off/50Hz/60Hz/Auto. " },
-            };
-
-            for (auto i = 0; i < RS2_FRAME_METADATA_COUNT; i++)
-            {
-                auto&& kvp = frame_md.md_attributes[i];
-                if (kvp.first)
-                {
-                    auto val = (rs2_frame_metadata_value)i;
-                    std::string name = rs2_frame_metadata_to_string(val);
-                    std::string desc = "";
-                    if (descriptions.find(val) != descriptions.end()) desc = descriptions[val];
-                    stream_details.push_back({ name, rsutils::string::from() << kvp.second, desc });
-                }
-            }
-
-            float max_text_width = 0.;
-            for (auto&& kvp : stream_details)
-                max_text_width = std::max(max_text_width, ImGui::CalcTextSize(kvp.name.c_str()).x);
-
-            for (auto&& at : stream_details)
-            {
-                if (_info_height.get() > line_y + ImGui::GetTextLineHeight() - curr_info_rect.y)
-                {
-                    ImGui::SetCursorScreenPos({ curr_info_rect.x + 10, line_y });
-
-                    if (at.name == no_md)
-                    {
-                        auto text = "Per-frame metadata is not enabled at the OS level!\nPlease follow the installation guide for the details";
-                        auto size = ImGui::CalcTextSize(text);
-
-                        for (int i = 3; i > 0; i -= 1)
-                            ImGui::GetWindowDrawList()->AddRectFilled({ curr_info_rect.x + 10 - i, line_y - i },
-                                { curr_info_rect.x + 10 + i + size.x, line_y + size.y + i },
-                                ImColor(alpha(sensor_bg, 0.1f)));
-
-                        ImGui::PushStyleColor(ImGuiCol_Text, redish);
-                        ImGui::Text("%s", text);
-                        ImGui::PopStyleColor();
-
-                        line_y += ImGui::GetTextLineHeight() + 3;
-                    }
-                    else
-                    {
-                        std::string text = "";
-                        if (at.name != "") text = rsutils::string::from() << at.name << ":";
-                        auto size = ImGui::CalcTextSize(text.c_str());
-
-                        for (int i = 3; i > 0; i -= 1)
-                            ImGui::GetWindowDrawList()->AddRectFilled({ curr_info_rect.x + 10 - i, line_y - i },
-                                { curr_info_rect.x + 10 + i + size.x, line_y + size.y + i },
-                                ImColor(alpha(sensor_bg, 0.1f)));
-
-                        ImGui::PushStyleColor(ImGuiCol_Text, white);
-                        ImGui::Text("%s", text.c_str()); ImGui::SameLine();
-
-                        if (at.description != "")
-                        {
-                            if (ImGui::IsItemHovered())
-                            {
-                                ImGui::SetTooltip("%s", at.description.c_str());
-                            }
-                        }
-
-                        text = at.value;
-                        size = ImGui::CalcTextSize(text.c_str());
-
-                        for (int i = 3; i > 0; i -= 1)
-                            ImGui::GetWindowDrawList()->AddRectFilled({ curr_info_rect.x + 20 + max_text_width - i, line_y - i },
-                                { curr_info_rect.x + 30 + max_text_width + i + size.x, line_y + size.y + i },
-                                ImColor(alpha(sensor_bg, 0.1f)));
-
-                        ImGui::PopStyleColor();
-
-                        ImGui::SetCursorScreenPos({ curr_info_rect.x + 20 + max_text_width, line_y });
-
-                        std::string id = rsutils::string::from() << "##" << at.name << "-" << profile.unique_id();
-
-                        ImGui::PushStyleColor(ImGuiCol_FrameBg, transparent);
-                        ImGui::PushStyleColor(ImGuiCol_TextSelectedBg, light_blue);
-
-                        ImGui::InputText(id.c_str(),
-                            (char*)text.c_str(),
-                            text.size() + 1,
-                            ImGuiInputTextFlags_AutoSelectAll | ImGuiInputTextFlags_ReadOnly);
-
-                        ImGui::PopStyleColor(2);
-                    }
-
-                    line_y += ImGui::GetTextLineHeight() + 3;
-                }
-            }
-        }
-
-        ImGui::PopStyleColor(5);
-    }
-
-    void stream_model::show_stream_footer(ImFont* font, const rect &stream_rect, const mouse_info& mouse, const std::map<int, stream_model> &streams, viewer_model& viewer)
-    {
-        auto non_visual_stream = (profile.stream_type() == RS2_STREAM_GYRO)
-            || (profile.stream_type() == RS2_STREAM_ACCEL)
-            || (profile.stream_type() == RS2_STREAM_GPIO)
-            || (profile.stream_type() == RS2_STREAM_POSE);
-
-        if (stream_rect.contains(mouse.cursor) && !non_visual_stream && !show_metadata)
-        {
-            std::stringstream ss;
-            rect cursor_rect{ mouse.cursor.x, mouse.cursor.y };
-            auto ts = cursor_rect.normalize(stream_rect);
-            auto pixels = ts.unnormalize(_normalized_zoom.unnormalize(get_stream_bounds()));
-            auto x = (int)pixels.x;
-            auto y = (int)pixels.y;
-
-            ss << std::fixed << std::setprecision(0) << x << ", " << y;
-
-            float val{};
-            if (texture->try_pick(x, y, &val))
-            {
-                ss << " 0x" << std::hex << static_cast< int >( round( val ) );
-            }
-
-            bool show_max_range = false;
-            bool show_reflectivity = false;
-
-            if (texture->get_last_frame().is<depth_frame>())
-            {
-                // Draw pixel distance
-                auto meters = texture->get_last_frame().as<depth_frame>().get_distance(x, y);
-
-                if (viewer.metric_system)
-                {
-                    // depth is displayed in mm when distance is below 20 cm and gets back to meters when above 30 cm
-                    static bool display_in_mm = false;
-                    if (!display_in_mm && meters > 0.f && meters < 0.2f)
-                    {
-                        display_in_mm = true;
-                    }
-                    else if (display_in_mm && meters > 0.3f)
-                    {
-                        display_in_mm = false;
-                    }
-                    if (display_in_mm)
-                        ss << std::dec << " = " << std::setprecision(3) << meters * 1000 << " millimeters";
-                    else
-                        ss << std::dec << " = " << std::setprecision(3) << meters << " meters";
-                }
-                else
-                    ss << std::dec << " = " << std::setprecision(3) << meters / FEET_TO_METER << " feet";
-
-                // Draw maximum usable depth range
-                auto ds = sensor_from_frame(texture->get_last_frame())->as<depth_sensor>();
-                if (!viewer.is_option_skipped(RS2_OPTION_ENABLE_MAX_USABLE_RANGE))
-                {
-                    if (ds.supports(RS2_OPTION_ENABLE_MAX_USABLE_RANGE) &&
-                        (ds.get_option(RS2_OPTION_ENABLE_MAX_USABLE_RANGE) == 1.0f))
-                    {
-                        auto mur_sensor = ds.as<max_usable_range_sensor>();
-                        if (mur_sensor)
-                        {
-                            show_max_range = true;
-                            auto max_usable_range = mur_sensor.get_max_usable_depth_range();
-                            const float MIN_RANGE = 1.5f;
-                            const float MAX_RANGE = 9.0f;
-                            // display maximum usable range in range 1.5-9 [m] at 1.5 [m] resolution (rounded)
-                            auto max_usable_range_limited = std::min(std::max(max_usable_range, MIN_RANGE), MAX_RANGE);
-
-                            //round to 1.5 [m]
-                            auto max_usable_range_rounded = static_cast<int>(max_usable_range_limited / 1.5f) * 1.5f;
-
-                            if (viewer.metric_system)
-                                ss << std::dec << "\nMax usable range: " << std::setprecision(1) << max_usable_range_rounded << " meters";
-                            else
-                                ss << std::dec << "\nMax usable range: " << std::setprecision(1) << max_usable_range_rounded / FEET_TO_METER << " feet";
-                        }
-                    }
-                }
-
-                // Draw IR reflectivity on depth frame
-                if (_reflectivity)
-                {
-                    if (ds.get_option(RS2_OPTION_ENABLE_IR_REFLECTIVITY) == 1.0f)
-                    {
-                        rect roi_for_reflectivity{
-                            (float)dev->algo_roi.min_x,
-                            (float)dev->algo_roi.min_y,
-                            (float)( dev->algo_roi.max_x - dev->algo_roi.min_x ),
-                            (float)( dev->algo_roi.max_y - dev->algo_roi.min_y ) };
-
-                        auto normalized_roi = roi_for_reflectivity
-                                                  .normalize( _normalized_zoom.unnormalize( get_original_stream_bounds() ) )
-                                                  .unnormalize( stream_rect )
-                                                  .cut_by( stream_rect );
-
-                        if ((0.2f == roi_percentage) && normalized_roi.contains(mouse.cursor))
-                        {
-                            // Add reflectivity information on frame, if max usable range is displayed, display reflectivity on the same line
-                            show_reflectivity = draw_reflectivity(x, y, ds, streams, ss, show_max_range);
-                        }
-                    }
-                }
-            }
-
-            // Draw IR reflectivity on IR frame
-            if (_reflectivity)
-            {
-                bool lf_exist = texture->get_last_frame();
-                if (lf_exist)
-                {
-                    auto ds = sensor_from_frame(texture->get_last_frame())->as<depth_sensor>();
-                    if (ds.get_option( RS2_OPTION_ENABLE_IR_REFLECTIVITY ) == 1.0f )
-                    {
-                        bool lf_exist = texture->get_last_frame();
-                        if (is_stream_alive() && texture->get_last_frame().get_profile().stream_type() == RS2_STREAM_INFRARED)
-                        {
-                            rect roi_for_reflectivity{
-                                (float)dev->algo_roi.min_x,
-                                (float)dev->algo_roi.min_y,
-                                (float)(dev->algo_roi.max_x - dev->algo_roi.min_x),
-                                (float)(dev->algo_roi.max_y - dev->algo_roi.min_y) };
-
-                            auto normalized_roi = roi_for_reflectivity
-                                                      .normalize( _normalized_zoom.unnormalize( get_original_stream_bounds() ) )
-                                                      .unnormalize( stream_rect )
-                                                      .cut_by( stream_rect );
-
-                            if ((0.2f == roi_percentage) && normalized_roi.contains(mouse.cursor))
-                            {
-                                show_reflectivity = draw_reflectivity(x, y, ds, streams, ss, show_max_range);
-                            }
-                        }
-                    }
-                }
-            }
-
-            std::string msg(ss.str().c_str());
-
-            ImGui_ScopePushFont(font);
-
-            // adjust windows size to the message length
-            auto new_line_start_idx = msg.find_first_of('\n');
-            int footer_vertical_size = 35;
-            auto width = float(msg.size() * 8);
-
-            // adjust width according to the longest line
-            if (show_max_range || show_reflectivity)
-            {
-                footer_vertical_size = 50;
-                auto first_line_size = msg.find_first_of('\n') + 1;
-                auto second_line_size = msg.substr(new_line_start_idx).size();
-                width = std::max(first_line_size, second_line_size) * 8.0f;
-            }
-
-            auto align = 20;
-            width += align - (int)width % align;
-
-            ImVec2 pos{ stream_rect.x + 5, stream_rect.y + stream_rect.h - footer_vertical_size };
-            ImGui::GetWindowDrawList()->AddRectFilled({ pos.x, pos.y },
-                { pos.x + width, pos.y + footer_vertical_size - 5 }, ImColor(dark_sensor_bg));
-
-            ImGui::SetCursorScreenPos({ pos.x + 10, pos.y + 5 });
-
-            std::string label = rsutils::string::from() << "Footer for stream of " << profile.unique_id();
-
-            ImGui::PushStyleColor(ImGuiCol_Text, light_grey);
-            ImGui::PushStyleColor(ImGuiCol_TextSelectedBg, white);
-
-            ImGui::Text("%s", msg.c_str());
-            ImGui::PopStyleColor(2);
-        }
-        else
-        {
-            if (_reflectivity)
-            {
-                _reflectivity->reset_history();
-                _stabilized_reflectivity.clear();
-            }
-        }
-    }
-
-    void stream_model::show_stream_imu(ImFont* font, const rect &stream_rect, const  rs2_vector& axis, const mouse_info& mouse)
-    {
-        if (stream_rect.contains(mouse.cursor))
-        {
-            const auto precision = 3;
-            rs2_stream stream_type = profile.stream_type();
-
-            ImGui::PushStyleColor(ImGuiCol_Text, light_grey);
-            ImGui::PushStyleColor(ImGuiCol_TextSelectedBg, white);
-
-            ImGui::PushStyleColor(ImGuiCol_Button, header_window_bg);
-            ImGui::PushStyleColor(ImGuiCol_ButtonHovered, header_window_bg);
-            ImGui::PushStyleColor(ImGuiCol_ButtonActive, header_window_bg);
-
-            float y_offset = 0;
-            if (show_stream_details)
-            {
-                y_offset += 30;
-            }
-
-            std::string label = rsutils::string::from() << "IMU Stream Info of " << profile.unique_id();
-
-            ImVec2 pos{ stream_rect.x, stream_rect.y + y_offset };
-            ImGui::SetCursorScreenPos({ pos.x + 5, pos.y + 5 });
-
-            struct motion_data {
-                std::string name;
-                float coordinate;
-                std::string units;
-                std::string toolTip;
-                ImVec4 colorFg;
-                ImVec4 colorBg;
-                int nameExtraSpace;
-            };
-
-            float norm = std::sqrt((axis.x*axis.x) + (axis.y*axis.y) + (axis.z*axis.z));
-
-            std::map<rs2_stream, std::string> motion_unit = { { RS2_STREAM_GYRO, "Radians/Sec" },{ RS2_STREAM_ACCEL, "Meter/Sec^2" } };
-            std::vector<motion_data> motion_vector = { { "X", axis.x, motion_unit[stream_type].c_str(), "Vector X", from_rgba(233, 0, 0, 255, true) , from_rgba(233, 0, 0, 255, true), 0},
-                                                    { "Y", axis.y, motion_unit[stream_type].c_str(), "Vector Y", from_rgba(0, 255, 0, 255, true) , from_rgba(2, 100, 2, 255, true), 0},
-                                                    { "Z", axis.z, motion_unit[stream_type].c_str(), "Vector Z", from_rgba(85, 89, 245, 255, true) , from_rgba(0, 0, 245, 255, true), 0},
-                                                    { "N", norm, "Norm", "||V|| = SQRT(X^2 + Y^2 + Z^2)",from_rgba(255, 255, 255, 255, true) , from_rgba(255, 255, 255, 255, true), 0} };
-
-            int line_h = 18;
-            for (auto&& motion : motion_vector)
-            {
-                auto rc = ImGui::GetCursorPos();
-                ImGui::SetCursorPos({ rc.x + 12, rc.y + 4 });
-                ImGui::PushStyleColor(ImGuiCol_Text, motion.colorFg);
-                ImGui::Text("%s:", motion.name.c_str());
-                if (ImGui::IsItemHovered())
-                {
-                    ImGui::SetTooltip("%s", motion.toolTip.c_str());
-                }
-                ImGui::PopStyleColor(1);
-
-                ImGui::SameLine();
-                ImGui::PushStyleColor(ImGuiCol_FrameBg, black);
-                ImGui::PushStyleColor(ImGuiCol_TextSelectedBg, motion.colorBg);
-
-                ImGui::PushItemWidth(100);
-                ImGui::SetCursorPos({ rc.x + 27 + motion.nameExtraSpace, rc.y + 1 });
-                std::string label = rsutils::string::from() << "##" << profile.unique_id() << " " << motion.name.c_str();
-                std::string coordinate = rsutils::string::from() << std::fixed << std::setprecision(precision) << std::showpos << motion.coordinate;
-                ImGui::InputText(label.c_str(), (char*)coordinate.c_str(), coordinate.size() + 1, ImGuiInputTextFlags_AutoSelectAll | ImGuiInputTextFlags_ReadOnly);
-                ImGui::PopItemWidth();
-
-                ImGui::SetCursorPos({ rc.x + 80 + motion.nameExtraSpace, rc.y + 4 });
-                ImGui::PushStyleColor(ImGuiCol_Text, from_rgba(255, 255, 255, 100, true));
-                ImGui::Text("(%s)", motion.units.c_str());
-
-                ImGui::PopStyleColor(3);
-                ImGui::SetCursorPos({ rc.x, rc.y + line_h });
-            }
-
-            ImGui::PopStyleColor(5);
-        }
-    }
-
-    void stream_model::show_stream_pose(ImFont* font, const rect &stream_rect,
-        const rs2_pose& pose_frame, rs2_stream stream_type, bool fullScreen, float y_offset,
-        viewer_model& viewer)
-    {
-        ImGui::PushStyleColor(ImGuiCol_Text, light_grey);
-        ImGui::PushStyleColor(ImGuiCol_TextSelectedBg, white);
-
-        ImGui::PushStyleColor(ImGuiCol_Button, header_window_bg);
-        ImGui::PushStyleColor(ImGuiCol_ButtonHovered, header_window_bg);
-        ImGui::PushStyleColor(ImGuiCol_ButtonActive, header_window_bg);
-
-        std::string label = rsutils::string::from() << "Pose Stream Info of " << profile.unique_id();
-
-        ImVec2 pos{ stream_rect.x, stream_rect.y + y_offset };
-        ImGui::SetCursorScreenPos({ pos.x + 5, pos.y + 5 });
-
-        std::string confidenceName[4] = { "Failed", "Low", "Medium", "High" };
-        struct pose_data {
-            std::string name;
-            float floatData[4];
-            std::string strData;
-            uint8_t precision;
-            bool signedNumber;
-            std::string units;
-            std::string toolTip;
-            uint32_t nameExtraSpace;
-            bool showOnNonFullScreen;
-            bool fixedPlace;
-            bool fixedColor;
-        };
-
-        rs2_vector velocity = pose_frame.velocity;
-        rs2_vector acceleration = pose_frame.acceleration;
-        rs2_vector translation = pose_frame.translation;
-        const float feetTranslator = 3.2808f;
-        std::string unit = viewer.metric_system ? "meters" : "feet";
-
-        if (!viewer.metric_system)
-        {
-            velocity.x *= feetTranslator; velocity.y *= feetTranslator; velocity.z *= feetTranslator;
-            acceleration.x *= feetTranslator; acceleration.y *= feetTranslator; acceleration.z *= feetTranslator;
-            translation.x *= feetTranslator; translation.y *= feetTranslator; translation.z *= feetTranslator;
-        }
-
-        std::vector<pose_data> pose_vector = {
-            { "Confidence",{ FLT_MAX , FLT_MAX , FLT_MAX , FLT_MAX }, confidenceName[pose_frame.tracker_confidence], 3, true, "", "Tracker confidence: High=Green, Medium=Yellow, Low=Red, Failed=Grey", 50, false, true, false },
-            { "Velocity", {velocity.x, velocity.y , velocity.z , FLT_MAX }, "", 3, true, "(" + unit + "/Sec)", "Velocity: X, Y, Z values of velocity, in " + unit + "/Sec", 50, false, true, false},
-            { "Angular Velocity",{ pose_frame.angular_velocity.x, pose_frame.angular_velocity.y , pose_frame.angular_velocity.z , FLT_MAX }, "", 3, true, "(Radians/Sec)", "Angular Velocity: X, Y, Z values of angular velocity, in Radians/Sec", 50, false, true, false },
-            { "Acceleration",{ acceleration.x, acceleration.y , acceleration.z , FLT_MAX }, "", 3, true, "(" + unit + "/Sec^2)", "Acceleration: X, Y, Z values of acceleration, in " + unit + "/Sec^2", 50, false, true, false },
-            { "Angular Acceleration",{ pose_frame.angular_acceleration.x, pose_frame.angular_acceleration.y , pose_frame.angular_acceleration.z , FLT_MAX }, "", 3, true, "(Radians/Sec^2)", "Angular Acceleration: X, Y, Z values of angular acceleration, in Radians/Sec^2", 50, false, true, false },
-            { "Translation",{ translation.x, translation.y , translation.z , FLT_MAX }, "", 3, true, "(" + unit + ")", "Translation: X, Y, Z values of translation in " + unit + " (relative to initial position)", 50, true, true, false },
-            { "Rotation",{ pose_frame.rotation.x, pose_frame.rotation.y , pose_frame.rotation.z , pose_frame.rotation.w }, "", 3, true,  "(Quaternion)", "Rotation: Qi, Qj, Qk, Qr components of rotation as represented in quaternion rotation (relative to initial position)", 50, true, true, false },
-        };
-
-        int line_h = 18;
-        if (fullScreen)
-        {
-            line_h += 2;
-        }
-
-        for (auto&& pose : pose_vector)
-        {
-            if ((fullScreen == false) && (pose.showOnNonFullScreen == false))
-            {
-                continue;
-            }
-
-            auto rc = ImGui::GetCursorPos();
-            ImGui::SetCursorPos({ rc.x + 12, rc.y + 4 });
-            ImGui::Text("%s:", pose.name.c_str());
-            if (ImGui::IsItemHovered())
-            {
-                ImGui::SetTooltip("%s", pose.toolTip.c_str());
-            }
-
-            if (pose.fixedColor == false)
-            {
-                switch (pose_frame.tracker_confidence) //color the line according to confidence
-                {
-                case 3: // High confidence - Green
-                    ImGui::PushStyleColor(ImGuiCol_Text, green);
-                    break;
-                case 2: // Medium confidence - Yellow
-                    ImGui::PushStyleColor(ImGuiCol_Text, yellow);
-                    break;
-                case 1: // Low confidence - Red
-                    ImGui::PushStyleColor(ImGuiCol_Text, red);
-                    break;
-                case 0: // Failed confidence - Grey
-                default: // Fall thourgh
-                    ImGui::PushStyleColor(ImGuiCol_Text, grey);
-                    break;
-                }
-            }
-
-            ImGui::SetCursorPos({ rc.x + 100 + (fullScreen ? pose.nameExtraSpace : 0), rc.y + 1 });
-            std::string label = rsutils::string::from() << "##" << profile.unique_id() << " " << pose.name.c_str();
-            std::string data = "";
-
-            if (pose.strData.empty())
-            {
-                data = "[";
-                std::string comma = "";
-                unsigned int i = 0;
-                while ((i < 4) && (pose.floatData[i] != FLT_MAX))
-                {
-
-                    data += rsutils::string::from() << std::fixed << std::setprecision(pose.precision) << (pose.signedNumber ? std::showpos : std::noshowpos) << comma << pose.floatData[i];
-                    comma = ", ";
-                    i++;
-                }
-                data += "]";
-            }
-            else
-            {
-                data = pose.strData;
-            }
-
-            auto textSize = ImGui::CalcTextSize((char*)data.c_str(), (char*)data.c_str() + data.size() + 1);
-            ImGui::PushItemWidth(textSize.x);
-            ImGui::InputText(label.c_str(), (char*)data.c_str(), data.size() + 1, ImGuiInputTextFlags_AutoSelectAll | ImGuiInputTextFlags_ReadOnly);
-            ImGui::PopItemWidth();
-
-            if (pose.fixedColor == false)
-            {
-                ImGui::PopStyleColor(1);
-            }
-
-            if (pose.fixedPlace == true)
-            {
-                ImGui::SetCursorPos({ rc.x + 300 + (fullScreen ? pose.nameExtraSpace : 0), rc.y + 4 });
-            }
-            else
-            {
-                ImGui::SameLine();
-            }
-
-            ImGui::PushStyleColor(ImGuiCol_Text, from_rgba(255, 255, 255, 100, true));
-            ImGui::Text("%s", pose.units.c_str());
-            ImGui::PopStyleColor(1);
-
-            ImGui::SetCursorPos({ rc.x, rc.y + line_h });
-        }
-
-        ImGui::PopStyleColor(5);
-    }
-
-    void stream_model::snapshot_frame(const char* filename, viewer_model& viewer) const
-    {
-        std::stringstream ss;
-        std::string stream_desc{};
-        std::string filename_base(filename);
-
-        // Trim the file extension when provided. Note that this may amend user-provided file name in case it uses the "." character, e.g. "my.file.name"
-        auto loc = filename_base.find_last_of(".");
-        if (loc != std::string::npos)
-            filename_base.erase(loc, std::string::npos);
-
-        // Snapshot the color-augmented version of the frame
-        if (auto colorized_frame = texture->get_last_frame(true).as<video_frame>())
-        {
-            stream_desc = rs2_stream_to_string(colorized_frame.get_profile().stream_type());
-            auto filename_png = filename_base + "_" + stream_desc + ".png";
-            save_to_png(filename_png.data(), colorized_frame.get_width(), colorized_frame.get_height(), colorized_frame.get_bytes_per_pixel(),
-                colorized_frame.get_data(), colorized_frame.get_width() * colorized_frame.get_bytes_per_pixel());
-
-            ss << "PNG snapshot was saved to " << filename_png << std::endl;
-        }
-
-        auto last_frame = texture->get_last_frame( false );
-        auto original_frame = last_frame.as< video_frame >();
-
-        // For Depth-originated streams also provide a copy of the raw data accompanied by sensor-specific metadata
-        if (original_frame && val_in_range(original_frame.get_profile().stream_type(), { RS2_STREAM_DEPTH , RS2_STREAM_INFRARED }))
-        {
-            stream_desc = rs2_stream_to_string(original_frame.get_profile().stream_type());
-
-            //Capture raw frame
-            auto filename = filename_base + "_" + stream_desc + ".raw";
-            if (save_frame_raw_data(filename, original_frame))
-                ss << "Raw data is captured into " << filename << std::endl;
-            else
-                viewer.not_model->add_notification({ rsutils::string::from() << "Failed to save frame raw data  " << filename,
-                    RS2_LOG_SEVERITY_INFO, RS2_NOTIFICATION_CATEGORY_UNKNOWN_ERROR });
-
-            // And the frame's attributes
-            filename = filename_base + "_" + stream_desc + "_metadata.csv";
-
-            try
-            {
-                if (frame_metadata_to_csv(filename, original_frame))
-                    ss << "The frame attributes are saved into " << filename;
-                else
-                    viewer.not_model->add_notification({ rsutils::string::from() << "Failed to save frame metadata file " << filename,
-                        RS2_LOG_SEVERITY_INFO, RS2_NOTIFICATION_CATEGORY_UNKNOWN_ERROR });
-            }
-            catch (std::exception& e)
-            {
-                viewer.not_model->add_notification({ rsutils::string::from() << e.what(),
-                    RS2_LOG_SEVERITY_INFO, RS2_NOTIFICATION_CATEGORY_UNKNOWN_ERROR });
-            }
-        }
-
-        auto motion = last_frame.as< motion_frame >();
-        if( motion )
-        {
-            stream_desc = rs2_stream_to_string( motion.get_profile().stream_type() );
-
-            // And the frame's attributes
-            auto filename = filename_base + "_" + stream_desc + ".csv";
-
-            try
-            {
-                if( motion_data_to_csv( filename, motion ) )
-                    ss << "The frame attributes are saved into\n" << filename;
-                else
-                    viewer.not_model->add_notification(
-                        { rsutils::string::from() << "Failed to save frame file " << filename,
-                          RS2_LOG_SEVERITY_INFO,
-                          RS2_NOTIFICATION_CATEGORY_UNKNOWN_ERROR } );
-            }
-            catch( std::exception & e )
-            {
-                viewer.not_model->add_notification( { rsutils::string::from() << e.what(),
-                                                      RS2_LOG_SEVERITY_INFO,
-                                                      RS2_NOTIFICATION_CATEGORY_UNKNOWN_ERROR } );
-            }
-        }
-
-        auto pose = last_frame.as< pose_frame >();
-        if( pose )
-        {
-            stream_desc = rs2_stream_to_string( pose.get_profile().stream_type() );
-
-            // And the frame's attributes
-            auto filename = filename_base + "_" + stream_desc + ".csv";
-
-            try
-            {
-                if( pose_data_to_csv( filename, pose ) )
-                    ss << "The frame attributes are saved into\n" << filename;
-                else
-                    viewer.not_model->add_notification(
-                        { rsutils::string::from() << "Failed to save frame file " << filename,
-                          RS2_LOG_SEVERITY_INFO,
-                          RS2_NOTIFICATION_CATEGORY_UNKNOWN_ERROR } );
-            }
-            catch( std::exception & e )
-            {
-                viewer.not_model->add_notification( { rsutils::string::from() << e.what(),
-                                                      RS2_LOG_SEVERITY_INFO,
-                                                      RS2_NOTIFICATION_CATEGORY_UNKNOWN_ERROR } );
-            }
-        }
-        if (ss.str().size())
-            viewer.not_model->add_notification(notification_data{
-                ss.str().c_str(), RS2_LOG_SEVERITY_INFO, RS2_NOTIFICATION_CATEGORY_HARDWARE_EVENT });
-
-    }
-
-    rect stream_model::get_normalized_zoom(const rect& stream_rect, const mouse_info& g, bool is_middle_clicked, float zoom_val)
-    {
-        rect zoomed_rect = dev->normalized_zoom.unnormalize(stream_rect);
-        if (stream_rect.contains(g.cursor))
-        {
-            if (!is_middle_clicked)
-            {
-                if (zoom_val < 1.f)
-                {
-                    zoomed_rect = zoomed_rect.center_at(g.cursor)
-                        .zoom(zoom_val)
-                        .fit({ 0, 0, 40, 40 })
-                        .enclose_in(zoomed_rect)
-                        .enclose_in(stream_rect);
-                }
-                else if (zoom_val > 1.f)
-                {
-                    zoomed_rect = zoomed_rect.zoom(zoom_val).enclose_in(stream_rect);
-                }
-            }
-            else
-            {
-                auto dir = g.cursor - _middle_pos;
-
-                if (dir.length() > 0)
-                {
-                    zoomed_rect = zoomed_rect.pan(1.1f * dir).enclose_in(stream_rect);
-                }
-            }
-            dev->normalized_zoom = zoomed_rect.normalize(stream_rect);
-        }
-        return dev->normalized_zoom;
-    }
-
-    void stream_model::show_frame(const rect& stream_rect, const mouse_info& g, std::string& error_message)
-    {
-        auto zoom_val = 1.f;
-        if (stream_rect.contains(g.cursor))
-        {
-            static const auto wheel_step = 0.1f;
-            auto mouse_wheel_value = -g.mouse_wheel * 0.1f;
-            if (mouse_wheel_value > 0)
-                zoom_val += wheel_step;
-            else if (mouse_wheel_value < 0)
-                zoom_val -= wheel_step;
-        }
-
-        auto is_middle_clicked = ImGui::GetIO().MouseDown[0] ||
-            ImGui::GetIO().MouseDown[2];
-
-        if (!_mid_click && is_middle_clicked)
-            _middle_pos = g.cursor;
-
-        _mid_click = is_middle_clicked;
-
-        _normalized_zoom = get_normalized_zoom(stream_rect,
-            g, is_middle_clicked,
-            zoom_val);
-        texture->show(stream_rect, 1.f, _normalized_zoom);
-
-        if (dev && dev->show_algo_roi)
-        {
-            rect r{ float(dev->algo_roi.min_x), float(dev->algo_roi.min_y),
-                    float(dev->algo_roi.max_x - dev->algo_roi.min_x),
-                    float(dev->algo_roi.max_y - dev->algo_roi.min_y) };
-
-            r = r.normalize(_normalized_zoom.unnormalize(get_original_stream_bounds())).unnormalize(stream_rect).cut_by(stream_rect);
-            glColor3f(yellow.x, yellow.y, yellow.z);
-            draw_rect(r, 2);
-
-            std::string message = "Metrics Region of Interest";
-            auto msg_width = stb_easy_font_width((char*)message.c_str());
-            if (msg_width < r.w)
-                draw_text(static_cast<int>(r.x + r.w / 2 - msg_width / 2), static_cast<int>(r.y + 10), message.c_str());
-
-            glColor3f(1.f, 1.f, 1.f);
-            roi_percentage = dev->roi_percentage;
-        }
-
-        update_ae_roi_rect(stream_rect, g, error_message);
-        texture->show_preview(stream_rect, _normalized_zoom);
-
-        if (is_middle_clicked)
-            _middle_pos = g.cursor;
-    }
-
-    void device_model::reset()
-    {
-        syncer->remove_syncer(dev_syncer);
-        subdevices.resize(0);
-        _recorder.reset();
-
-    }
-
-    std::pair<std::string, std::string> get_device_name(const device& dev)
-    {
-        // retrieve device name
-        std::string name = (dev.supports(RS2_CAMERA_INFO_NAME)) ? dev.get_info(RS2_CAMERA_INFO_NAME) : "Unknown";
-
-        // retrieve device serial number
-        std::string serial = (dev.supports(RS2_CAMERA_INFO_SERIAL_NUMBER)) ? dev.get_info(RS2_CAMERA_INFO_SERIAL_NUMBER) : "Unknown";
-
-        std::stringstream s;
-
-        if (dev.is<playback>())
-        {
-            auto playback_dev = dev.as<playback>();
-
-            s << "Playback device: ";
-            name += (rsutils::string::from() << " (File: " << playback_dev.file_name() << ")");
-        }
-        s << std::setw(25) << std::left << name;
-        return std::make_pair(s.str(), serial);        // push name and sn to list
-    }
-
-    device_model::~device_model()
-    {
-        for (auto&& n : related_notifications) n->dismiss(false);
-
-        _updates->set_device_status(*_updates_profile, false);
-    }
-
-    bool device_model::check_for_bundled_fw_update(const rs2::context &ctx, std::shared_ptr<notifications_model> not_model , bool reset_delay )
-    {
-        // LibRS can have a "bundled" FW binary downloaded during CMake. That's the version
-        // "available" to us, but it may not be there (e.g., no internet connection to download
-        // it). Lacking an available version, we try to let the user choose a "recommended"
-        // version for download. The recommended version is defined by the device (and comes
-        // from a #define).
-
-        // 'notification_type_is_displayed()' is used to detect if fw_update notification is on to avoid displaying it during FW update process when
-        // the device enters recovery mode
-        if( ! not_model->notification_type_is_displayed< fw_update_notification_model >()
-            && ( dev.is< updatable >() || dev.is< update_device >() ) )
-        {
-            std::string fw;
-            std::string recommended_fw_ver;
-            int product_line = 0;
-
-            // Override with device info if info is available
-            if (dev.is<updatable>())
-            {
-                fw = dev.supports( RS2_CAMERA_INFO_FIRMWARE_VERSION )
-                       ? dev.get_info( RS2_CAMERA_INFO_FIRMWARE_VERSION )
-                       : "";
-
-                recommended_fw_ver = dev.supports(RS2_CAMERA_INFO_RECOMMENDED_FIRMWARE_VERSION)
-                    ? dev.get_info(RS2_CAMERA_INFO_RECOMMENDED_FIRMWARE_VERSION)
-                    : "";
-            }
-
-            product_line = dev.supports(RS2_CAMERA_INFO_PRODUCT_LINE)
-                ? parse_product_line(dev.get_info(RS2_CAMERA_INFO_PRODUCT_LINE))
-                : -1; // invalid product line, will be handled later on
-
-            bool allow_rc_firmware = config_file::instance().get_or_default(
-                configurations::update::allow_rc_firmware,
-                false );
-
-            bool is_rc = ( product_line == RS2_PRODUCT_LINE_D400 ) && allow_rc_firmware;
-            std::string pid = dev.get_info(RS2_CAMERA_INFO_PRODUCT_ID);
-            std::string available_fw_ver = get_available_firmware_version( product_line, pid);
-            std::shared_ptr< firmware_update_manager > manager = nullptr;
-
-            if( dev.is<update_device>() || is_upgradeable( fw, available_fw_ver) )
-            {
-                recommended_fw_ver = available_fw_ver;
-                auto image = get_default_fw_image(product_line, pid);
-                if (image.empty())
-                {
-                    not_model->add_log("could not detect a bundled FW version for the connected device", RS2_LOG_SEVERITY_WARN);
-                    return false;
-                }
-
-                manager = std::make_shared< firmware_update_manager >( not_model,
-                                                                       *this,
-                                                                       dev,
-                                                                       ctx,
-                                                                       image,
-                                                                       true );
-            }
-
-            auto dev_name = get_device_name(dev);
-
-            if( dev.is<update_device>() || is_upgradeable( fw, recommended_fw_ver) )
-            {
-                std::stringstream msg;
-
-                if (dev.is<update_device>())
-                {
-                    msg << dev_name.first << "\n(S/N " << dev.get_info(RS2_CAMERA_INFO_FIRMWARE_UPDATE_ID) << ")\n";
-                }
-                else
-                {
-                    msg << dev_name.first << " (S/N " << dev_name.second << ")\n"
-                        << "Current Version: " << fw << "\n";
-                }
-
-                if (is_rc)
-                    msg << "Release Candidate: " << recommended_fw_ver << " Pre-Release";
-                else
-                    msg << "Recommended Version: " << recommended_fw_ver;
-
-                auto n = std::make_shared< fw_update_notification_model >( msg.str(),
-                                                                           manager,
-                                                                           false );
-                // The FW update delay ID include the dismissed recommended version and the device serial number
-                // This way a newer FW recommended version will not be dismissed
-                n->delay_id = "fw_update_alert." + recommended_fw_ver + "." + dev_name.second;
-                n->enable_complex_dismiss = true;
-
-                // If a delay request received in the past, reset it.
-                if( reset_delay ) n->reset_delay();
-
-                if( ! n->is_delayed() )
-                {
-                    not_model->add_notification( n );
-                    related_notifications.push_back( n );
-                    return true;
-                }
-            }
-            else
-            {
-                if( ! fw.empty() && ! recommended_fw_ver.empty() )
-                {
-                    std::stringstream msg;
-                    msg << "Current FW >= Bundled FW for: " << dev_name.first << " (S/N " << dev_name.second << ")\n"
-                        << "Current Version: " << fw << "\n"
-                        << "Recommended Version: " << recommended_fw_ver;
-
-                    not_model->add_log(msg.str(), RS2_LOG_SEVERITY_DEBUG);
-                }
-            }
-        }
-        return false;
-    }
-
-    void device_model::refresh_notifications(viewer_model& viewer)
-    {
-        for (auto&& n : related_notifications) n->dismiss(false);
-
-        auto name = get_device_name(dev);
-
-        // Inhibit on DQT / Playback device
-        if( _allow_remove && ( ! dev.is< playback >() ) )
-            check_for_device_updates(viewer);
-
-        if ((bool)config_file::instance().get(configurations::update::recommend_calibration))
-        {
-            for (auto&& model : subdevices)
-            {
-                if (model->supports_on_chip_calib())
-                {
-                    // Make sure we don't spam calibration remainders too often:
-                    time_t rawtime;
-                    time(&rawtime);
-                    std::string id = rsutils::string::from() << configurations::viewer::last_calib_notice << "." << name.second;
-                    long long last_time = config_file::instance().get_or_default(id.c_str(), (long long)0);
-
-                    std::string msg = rsutils::string::from()
-                        << name.first << " (S/N " << name.second << ")";
-                    auto manager = std::make_shared<on_chip_calib_manager>(viewer, model, *this, dev);
-                    auto n = std::make_shared<autocalib_notification_model>(
-                        msg, manager, false);
-
-                    // Recommend calibration once a week per device
-                    if (rawtime - last_time < 60)
-                    {
-                        n->snoozed = true;
-                    }
-
-                    // NOTE: For now do not pre-emptively suggest auto-calibration
-                    // TODO: Revert in later release
-                    //viewer.not_model->add_notification(n);
-                    //related_notifications.push_back(n);
-                }
-            }
-        }
-    }
-
-    device_model::device_model(device& dev, std::string& error_message, viewer_model& viewer, bool new_device_connected, bool remove)
-        : dev(dev),
-        _calib_model(dev, viewer.not_model),
-        syncer(viewer.syncer),
-        _update_readonly_options_timer(std::chrono::seconds(6)),
-        _detected_objects(std::make_shared< atomic_objects_in_frame >()),
-        _updates(viewer.updates),
-        _updates_profile(std::make_shared<dev_updates_profile::update_profile>()),
-        _allow_remove(remove)
-    {
-        auto name = get_device_name(dev);
-        id = rsutils::string::from() << name.first << ", " << name.second;
-
-        for (auto&& sub : dev.query_sensors())
-        {
-            auto s = std::make_shared<sensor>(sub);
-            auto objects = std::make_shared< atomic_objects_in_frame >();
-            // checking if the sensor is color_sensor or is D405 (with integrated RGB in depth sensor)
-            if (s->is<color_sensor>() || (dev.supports(RS2_CAMERA_INFO_PRODUCT_ID) && !strcmp(dev.get_info(RS2_CAMERA_INFO_PRODUCT_ID), "0B5B")))
-                objects = _detected_objects;
-            auto model = std::make_shared<subdevice_model>(dev, std::make_shared<sensor>(sub), objects, error_message, viewer, new_device_connected);
-            subdevices.push_back(model);
-        }
-
-        // Initialize static camera info:
-        for (auto i = 0; i < RS2_CAMERA_INFO_COUNT; i++)
-        {
-            auto info = static_cast<rs2_camera_info>(i);
-
-            try
-            {
-                if (dev.supports(info))
-                {
-                    auto value = dev.get_info(info);
-                    infos.push_back({ std::string(rs2_camera_info_to_string(info)),
-                                      std::string(value) });
-                }
-            }
-            catch (...)
-            {
-                infos.push_back({ std::string(rs2_camera_info_to_string(info)),
-                                  std::string("???") });
-            }
-        }
-
-        if (dev.is<playback>())
-        {
-            for (auto&& sub : subdevices)
-            {
-                for (auto&& p : sub->profiles)
-                {
-                    sub->stream_enabled[p.unique_id()] = true;
-                }
-            }
-            play_defaults(viewer);
-        }
-
-        refresh_notifications(viewer);
-
-        auto path = get_folder_path( special_folder::user_documents );
-        path += "librealsense2/presets/";
-        try
-        {
-            std::string name = dev.get_info(RS2_CAMERA_INFO_NAME);
-            std::smatch match;
-            if( ! std::regex_search( name, match, std::regex( "^Intel RealSense (\\S+)" ) ) )
-                throw std::runtime_error( "cannot parse device name from '" + name + "'" );
-
-            glob(
-                path,
-                std::string( match[1] ) + " *.preset",
-                [&]( std::string const & file ) {
-                    advanced_mode_settings_file_names.insert( path + file );
-                },
-                false );  // recursive
-        }
-        catch( const std::exception & e )
-        {
-            LOG_WARNING( "Exception caught trying to detect presets: " << e.what() );
-        }
-    }
-    void device_model::play_defaults(viewer_model& viewer)
-    {
-        if (!dev_syncer)
-            dev_syncer = viewer.syncer->create_syncer();
-        for (auto&& sub : subdevices)
-        {
-            if (!sub->streaming)
-            {
-                std::vector<rs2::stream_profile> profiles;
-                try
-                {
-                    profiles = sub->get_selected_profiles();
-                }
-                catch (...)
-                {
-                    continue;
-                }
-
-                if (profiles.empty())
-                    continue;
-
-                std::string friendly_name = sub->s->get_info(RS2_CAMERA_INFO_NAME);
-                if ((friendly_name.find("Tracking") != std::string::npos) ||
-                    (friendly_name.find("Motion") != std::string::npos))
-                {
-                    viewer.synchronization_enable_prev_state = viewer.synchronization_enable.load();
-                    viewer.synchronization_enable = false;
-                }
-                sub->play(profiles, viewer, dev_syncer);
-
-                for (auto&& profile : profiles)
-                {
-                    viewer.begin_stream(sub, profile);
-                }
-            }
-        }
-    }
-
-    rs2::frame post_processing_filters::apply_filters(rs2::frame f, const rs2::frame_source& source)
-    {
-        std::vector<rs2::frame> frames;
-        if (auto composite = f.as<rs2::frameset>())
-        {
-            for (auto&& f : composite)
-                frames.push_back(f);
-        }
-        else
-            frames.push_back(f);
-
-        auto res = f;
-
-        //In order to know what are the processing blocks we need to apply
-        //We should find all the sub devices releted to the frames
-        std::set<std::shared_ptr<subdevice_model>> subdevices;
-        for (auto f : frames)
-        {
-            auto sub = get_frame_origin(f);
-            if (sub)
-                subdevices.insert(sub);
-        }
-
-        for (auto sub : subdevices)
-        {
-            if (!sub->post_processing_enabled)
-                continue;
-
-            for (auto&& pp : sub->post_processing)
-                if (pp->is_enabled())
-                    res = pp->invoke(res);
-        }
-
-        return res;
-    }
-
-    std::shared_ptr<subdevice_model> post_processing_filters::get_frame_origin(const rs2::frame& f)
-    {
-        for (auto&& s : viewer.streams)
-        {
-            if (s.second.dev)
-            {
-                auto dev = s.second.dev;
-
-                if (s.second.original_profile.unique_id() == f.get_profile().unique_id())
-                {
-                    return dev;
-                }
-            }
-        }
-        return nullptr;
-    }
-
-    //Zero the first pixel on frame ,used to invalidate the occlusion pixels
-    void post_processing_filters::zero_first_pixel(const rs2::frame& f)
-    {
-        auto stream_type = f.get_profile().stream_type();
-
-        switch (stream_type)
-        {
-        case RS2_STREAM_COLOR:
-        {
-            auto rgb_stream = const_cast<uint8_t*>(static_cast<const uint8_t*>(f.get_data()));
-            memset(rgb_stream, 0, 3);
-            // Alternatively, enable the next two lines to render invalidation with magenta color for inspection
-            //rgb_stream[0] = rgb_stream[2] = 0xff; // Use magenta to highlight the occlusion areas
-            //rgb_stream[1] = 0;
-        }
-        break;
-        case RS2_STREAM_INFRARED:
-        {
-            auto ir_stream = const_cast<uint8_t*>(static_cast<const uint8_t*>(f.get_data()));
-            memset(ir_stream, 0, 2); // Override the first two bytes to cover Y8/Y16 formats
-        }
-        break;
-        default:
-            break;
-        }
-    }
-
-    void post_processing_filters::map_id(rs2::frame new_frame, rs2::frame old_frame)
-    {
-        if (auto new_set = new_frame.as<rs2::frameset>())
-        {
-            if (auto old_set = old_frame.as<rs2::frameset>())
-            {
-                map_id_frameset_to_frameset(new_set, old_set);
-            }
-            else
-            {
-                map_id_frameset_to_frame(new_set, old_frame);
-            }
-        }
-        else if (auto old_set = old_frame.as<rs2::frameset>())
-        {
-            map_id_frameset_to_frame(old_set, new_frame);
-        }
-        else
-            map_id_frame_to_frame(new_frame, old_frame);
-    }
-
-    void post_processing_filters::map_id_frameset_to_frame(rs2::frameset first, rs2::frame second)
-    {
-        if (auto f = first.first_or_default(second.get_profile().stream_type()))
-        {
-            auto first_uid = f.get_profile().unique_id();
-            auto second_uid = second.get_profile().unique_id();
-
-            viewer.streams_origin[first_uid] = second_uid;
-            viewer.streams_origin[second_uid] = first_uid;
-        }
-    }
-
-    void post_processing_filters::map_id_frameset_to_frameset(rs2::frameset first, rs2::frameset second)
-    {
-        for (auto&& f : first)
-        {
-            auto first_uid = f.get_profile().unique_id();
-
-            frame second_f;
-            if (f.get_profile().stream_type() == RS2_STREAM_INFRARED)
-            {
-                second_f = second.get_infrared_frame( f.get_profile().stream_index() );
-            }
-            else
-            {
-                second_f = second.first_or_default( f.get_profile().stream_type() );
-            }
-            if ( second_f )
-            {
-                auto second_uid = second_f.get_profile().unique_id();
-
-                viewer.streams_origin[first_uid] = second_uid;
-                viewer.streams_origin[second_uid] = first_uid;
-            }
-        }
-    }
-
-    void rs2::post_processing_filters::map_id_frame_to_frame(rs2::frame first, rs2::frame second)
-    {
-        if (first.get_profile().stream_type() == second.get_profile().stream_type())
-        {
-            auto first_uid = first.get_profile().unique_id();
-            auto second_uid = second.get_profile().unique_id();
-
-            viewer.streams_origin[first_uid] = second_uid;
-            viewer.streams_origin[second_uid] = first_uid;
-        }
-    }
-
-
-    std::vector<rs2::frame> post_processing_filters::handle_frame(rs2::frame f, const rs2::frame_source& source)
-    {
-        std::vector<rs2::frame> res;
-
-        if (uploader) f = uploader->process(f);
-
-        auto filtered = apply_filters(f, source);
-
-        map_id(filtered, f);
-
-        if (auto composite = filtered.as<rs2::frameset>())
-        {
-            for (auto&& frame : composite)
-            {
-                res.push_back(frame);
-            }
-        }
-        else
-            res.push_back(filtered);
-
-        if (viewer.is_3d_view)
-        {
-            if (auto depth = viewer.get_3d_depth_source(filtered))
-            {
-                switch (depth.get_profile().format())
-                {
-                case RS2_FORMAT_DISPARITY32: depth = disp_to_depth.process(depth); break;
-                case RS2_FORMAT_Z16H: depth = depth_decoder.process(depth); break;
-                default: break;
-                }
-
-                pc->set_option(RS2_OPTION_FILTER_MAGNITUDE,
-                    viewer.occlusion_invalidation ? 2.f : 1.f);
-                res.push_back(pc->calculate(depth));
-            }
-            if (auto texture = viewer.get_3d_texture_source(filtered))
-            {
-                update_texture(texture);
-            }
-        }
-
-        return res;
-    }
-
-
-    void post_processing_filters::process(rs2::frame f, const rs2::frame_source& source)
-    {
-        points p;
-        std::vector<frame> results;
-
-        auto res = handle_frame(f, source);
-        auto frame = source.allocate_composite_frame(res);
-
-        if (frame)
-            source.frame_ready(std::move(frame));
-    }
-
-    void post_processing_filters::start()
-    {
-        stop();
-        if (render_thread_active.exchange(true) == false)
-        {
-            viewer.syncer->start();
-            render_thread = std::make_shared<std::thread>([&]() {post_processing_filters::render_loop(); });
-        }
-    }
-
-    void post_processing_filters::stop()
-    {
-        if (render_thread_active.exchange(false) == true)
-        {
-            viewer.syncer->stop();
-            render_thread->join();
-            render_thread.reset();
-        }
-    }
-    void post_processing_filters::render_loop()
-    {
-        while (render_thread_active)
-        {
-            try
-            {
-                if (viewer.synchronization_enable)
-                {
-                    auto frames = viewer.syncer->try_wait_for_frames();
-                    for (auto f : frames)
-                    {
-                        processing_block.invoke(f);
-                    }
-                }
-                else
-                {
-                    std::map<int, rs2::frame_queue> frames_queue_local;
-                    {
-                        std::lock_guard<std::mutex> lock(viewer.streams_mutex);
-                        frames_queue_local = frames_queue;
-                    }
-                    for (auto&& q : frames_queue_local)
-                    {
-                        frame frm;
-                        if (q.second.try_wait_for_frame(&frm, 30))
-                        {
-                            processing_block.invoke(frm);
-                        }
-                    }
-                }
-            }
-            catch (...) {}
-        }
-    }
-
-    void device_model::start_recording(const std::string& path, std::string& error_message)
-    {
-        if (_recorder != nullptr)
-        {
-            return; //already recording
-        }
-
-        try
-        {
-            int compression_mode = config_file::instance().get(configurations::record::compression_mode);
-            if (compression_mode == 2)
-                _recorder = std::make_shared<recorder>(path, dev);
-            else
-                _recorder = std::make_shared<recorder>(path, dev, compression_mode == 0);
-
-            for (auto&& sub_dev_model : subdevices)
-            {
-                sub_dev_model->_is_being_recorded = true;
-            }
-            is_recording = true;
-        }
-        catch (const rs2::error& e)
-        {
-            error_message = error_to_string(e);
-        }
-        catch (const std::exception& e)
-        {
-            error_message = e.what();
-        }
-    }
-
-    void device_model::stop_recording(viewer_model& viewer)
-    {
-        auto saved_to_filename = _recorder->filename();
-        _recorder.reset();
-        for (auto&& sub_dev_model : subdevices)
-        {
-            sub_dev_model->_is_being_recorded = false;
-        }
-        is_recording = false;
-        notification_data nd{ rsutils::string::from() << "Saved recording to:\n" << saved_to_filename,
-            RS2_LOG_SEVERITY_INFO,
-            RS2_NOTIFICATION_CATEGORY_UNKNOWN_ERROR };
-        viewer.not_model->add_notification(nd);
-    }
-
-    void device_model::pause_record()
-    {
-        _recorder->pause();
-    }
-
-    void device_model::resume_record()
-    {
-        _recorder->resume();
-    }
-
-    int device_model::draw_playback_controls(ux_window& window, ImFont* font, viewer_model& viewer)
-    {
-        auto p = dev.as<playback>();
-        rs2_playback_status current_playback_status = p.current_status();
-
-        const int playback_control_height = 35;
-        const float combo_box_width = 90.f;
-        const float icon_width = 28;
-        const float line_width = 255; //Ideally should use: ImGui::GetContentRegionMax().x
-        //Line looks like this ("-" == space, "[]" == icon, "[     ]" == combo_box):  |-[]-[]-[]-[]-[]-[     ]-[]-|
-        const int num_icons_in_line = 6;
-        const int num_combo_boxes_in_line = 1;
-        const int num_spaces_in_line = num_icons_in_line + num_combo_boxes_in_line + 1;
-        const float required_row_width = (num_combo_boxes_in_line * combo_box_width) + (num_icons_in_line * icon_width);
-        float space_width = std::max(line_width - required_row_width, 0.f) / num_spaces_in_line;
-        ImVec2 button_dim = { icon_width, icon_width };
-
-        const bool supports_playback_step = current_playback_status == RS2_PLAYBACK_STATUS_PAUSED;
-
-        ImGui::PushFont(font);
-
-        //////////////////// Step Backwards Button ////////////////////
-        ImGui::SetCursorPosX(ImGui::GetCursorPosX() + space_width);
-        std::string label = rsutils::string::from() << textual_icons::step_backward << "##Step Backward " << id;
-        if (ImGui::ButtonEx(label.c_str(), button_dim, supports_playback_step ? 0 : ImGuiButtonFlags_Disabled))
-        {
-            int fps = 0;
-            for (auto&& s : viewer.streams)
-            {
-                if (s.second.profile.fps() > fps)
-                    fps = s.second.profile.fps();
-            }
-            auto curr_frame = p.get_position();
-            uint64_t step = fps ? uint64_t(1000.0 / (float)fps * 1e6) : 1000000ULL;
-            if (curr_frame >= step)
-            {
-                p.seek(std::chrono::nanoseconds(curr_frame - step));
-            }
-        }
-        if (ImGui::IsItemHovered())
-        {
-            std::string tooltip = rsutils::string::from() << "Step Backwards" << (supports_playback_step ? "" : "(Not available)");
-            ImGui::SetTooltip("%s", tooltip.c_str());
-        }
-        ImGui::SameLine();
-        //////////////////// Step Backwards Button ////////////////////
-
-
-        //////////////////// Stop Button ////////////////////
-        ImGui::SetCursorPosX(ImGui::GetCursorPosX() + space_width);
-        label = rsutils::string::from() << textual_icons::stop << "##Stop Playback " << id;
-
-        if (ImGui::ButtonEx(label.c_str(), button_dim))
-        {
-            bool prev = _playback_repeat;
-            _playback_repeat = false;
-            p.stop();
-            _playback_repeat = prev;
-        }
-        if (ImGui::IsItemHovered())
-        {
-            std::string tooltip = rsutils::string::from() << "Stop Playback";
-            ImGui::SetTooltip("%s", tooltip.c_str());
-        }
-        ImGui::SameLine();
-        //////////////////// Stop Button ////////////////////
-
-
-
-        //////////////////// Pause/Play Button ////////////////////
-        ImGui::SetCursorPosX(ImGui::GetCursorPosX() + space_width);
-        if (current_playback_status == RS2_PLAYBACK_STATUS_PAUSED || current_playback_status == RS2_PLAYBACK_STATUS_STOPPED)
-        {
-            label = rsutils::string::from() << textual_icons::play << "##Play " << id;
-            if (ImGui::ButtonEx(label.c_str(), button_dim))
-            {
-                if (current_playback_status == RS2_PLAYBACK_STATUS_STOPPED)
-                {
-                    play_defaults(viewer);
-                }
-                else
-                {
-                    syncer->on_frame = [] {};
-                    for (auto&& s : subdevices)
-                    {
-                        s->on_frame = [] {};
-                        if (s->streaming)
-                            s->resume();
-                    }
-                    viewer.paused = false;
-                    p.resume();
-                }
-
-            }
-            if (ImGui::IsItemHovered())
-            {
-                ImGui::SetTooltip(current_playback_status == RS2_PLAYBACK_STATUS_PAUSED ? "Resume Playback" : "Start Playback");
-            }
-        }
-        else
-        {
-            label = rsutils::string::from() << textual_icons::pause << "##Pause Playback " << id;
-            if (ImGui::ButtonEx(label.c_str(), button_dim))
-            {
-                p.pause();
-                for (auto&& s : subdevices)
-                {
-                    if (s->streaming)
-                        s->pause();
-                }
-                viewer.paused = true;
-            }
-            if (ImGui::IsItemHovered())
-            {
-                ImGui::SetTooltip("Pause Playback");
-            }
-        }
-
-        ImGui::SameLine();
-        //////////////////// Pause/Play Button ////////////////////
-
-
-
-
-        //////////////////// Step Forward Button ////////////////////
-        ImGui::SetCursorPosX(ImGui::GetCursorPosX() + space_width);
-        label = rsutils::string::from() << textual_icons::step_forward << "##Step Forward " << id;
-        if (ImGui::ButtonEx(label.c_str(), button_dim, supports_playback_step ? 0 : ImGuiButtonFlags_Disabled))
-        {
-            int fps = 0;
-            for (auto&& s : viewer.streams)
-            {
-                if (s.second.profile.fps() > fps)
-                    fps = s.second.profile.fps();
-            }
-            auto curr_frame = p.get_position();
-            uint64_t step = fps ? uint64_t(1000.0 / (float)fps * 1e6) : 1000000ULL;
-            p.seek(std::chrono::nanoseconds(curr_frame + step));
-        }
-        if (ImGui::IsItemHovered())
-        {
-            std::string tooltip = rsutils::string::from() << "Step Forward" << (supports_playback_step ? "" : "(Not available)");
-            ImGui::SetTooltip("%s", tooltip.c_str());
-        }
-        ImGui::SameLine();
-        //////////////////// Step Forward Button ////////////////////
-
-
-
-
-        /////////////////// Repeat Button /////////////////////
-        ImGui::SetCursorPosX(ImGui::GetCursorPosX() + space_width);
-        if (_playback_repeat)
-        {
-            ImGui::PushStyleColor(ImGuiCol_Text, light_blue);
-            ImGui::PushStyleColor(ImGuiCol_TextSelectedBg, light_blue);
-        }
-        else
-        {
-            ImGui::PushStyleColor(ImGuiCol_Text, white);
-            ImGui::PushStyleColor(ImGuiCol_TextSelectedBg, white);
-        }
-        label = rsutils::string::from() << textual_icons::repeat << "##Repeat " << id;
-        if (ImGui::ButtonEx(label.c_str(), button_dim))
-        {
-            _playback_repeat = !_playback_repeat;
-        }
-        if (ImGui::IsItemHovered())
-        {
-            std::string tooltip = rsutils::string::from() << (_playback_repeat ? "Disable " : "Enable ") << "Repeat ";
-            ImGui::SetTooltip("%s", tooltip.c_str());
-        }
-        ImGui::PopStyleColor(2);
-        ImGui::SameLine();
-        /////////////////// Repeat Button /////////////////////
-
-
-        //////////////////// Speed combo box ////////////////////
-        auto pos = ImGui::GetCursorPos();
-        const float speed_combo_box_v_alignment = 3.f;
-        ImGui::SetCursorPos({ pos.x + space_width, pos.y + speed_combo_box_v_alignment });
-        ImGui::PushItemWidth(combo_box_width);
-
-        ImGui::PushStyleColor(ImGuiCol_FrameBg, sensor_bg);
-        ImGui::PushStyleColor(ImGuiCol_ButtonHovered, sensor_bg);
-
-        label = rsutils::string::from() << "## " << id;
-        if (ImGui::Combo(label.c_str(), &playback_speed_index, "Speed:   x0.25\0Speed:   x0.5\0Speed:   x1\0Speed:   x1.5\0Speed:   x2\0\0", -1, false))
-        {
-            float speed = 1;
-            switch (playback_speed_index)
-            {
-            case 0: speed = 0.25f; break;
-            case 1: speed = 0.5f; break;
-            case 2: speed = 1.0f; break;
-            case 3: speed = 1.5f; break;
-            case 4: speed = 2.0f; break;
-            default:
-                throw std::runtime_error( rsutils::string::from() << "Speed #" << playback_speed_index << " is unhandled");
-            }
-            p.set_playback_speed(speed);
-        }
-        if (ImGui::IsItemHovered())
-        {
-            ImGui::SetTooltip("Change playback speed rate");
-        }
-        ImGui::PopStyleColor(2);
-        ImGui::SameLine();
-        //Restore Y movement
-        pos = ImGui::GetCursorPos();
-        ImGui::SetCursorPos({ pos.x, pos.y - speed_combo_box_v_alignment });
-        //////////////////// Speed combo box ////////////////////
-
-        ////////////////////    Info Icon    ////////////////////
-        ImGui::SetCursorPosX(ImGui::GetCursorPosX() + space_width);
-        draw_info_icon(window, font, button_dim);
-        ////////////////////    Info Icon    ////////////////////
-
-        ImGui::PopFont();
-
-        return playback_control_height;
-    }
-
-    std::string device_model::pretty_time(std::chrono::nanoseconds duration)
-    {
-        using namespace std::chrono;
-        auto hhh = duration_cast<hours>(duration);
-        duration -= hhh;
-        auto mm = duration_cast<minutes>(duration);
-        duration -= mm;
-        auto ss = duration_cast<seconds>(duration);
-        duration -= ss;
-        auto ms = duration_cast<milliseconds>(duration);
-
-        std::ostringstream stream;
-        stream << std::setfill('0') << std::setw(hhh.count() >= 10 ? 2 : 1) << hhh.count() << ':' <<
-            std::setfill('0') << std::setw(2) << mm.count() << ':' <<
-            std::setfill('0') << std::setw(2) << ss.count() << '.' <<
-            std::setfill('0') << std::setw(3) << ms.count();
-        return stream.str();
-    }
-
-    int device_model::draw_seek_bar()
-    {
-        auto pos = ImGui::GetCursorPos();
-
-        auto p = dev.as<playback>();
-        //rs2_playback_status current_playback_status = p.current_status();
-        int64_t playback_total_duration = p.get_duration().count();
-        auto progress = p.get_position();
-        double part = (1.0 * progress) / playback_total_duration;
-        seek_pos = static_cast<int>(std::max(0.0, std::min(part, 1.0)) * 100);
-        auto playback_status = p.current_status();
-        if (seek_pos != 0 && playback_status == RS2_PLAYBACK_STATUS_STOPPED)
-        {
-            seek_pos = 0;
-        }
-        float seek_bar_width = 300.f;
-        ImGui::PushItemWidth(seek_bar_width);
-        std::string label1 = "## " + id;
-        if (ImGui::SeekSlider(label1.c_str(), &seek_pos, ""))
-        {
-            //Seek was dragged
-            if (playback_status != RS2_PLAYBACK_STATUS_STOPPED) //Ignore seek when playback is stopped
-            {
-                auto duration_db = std::chrono::duration_cast<std::chrono::duration<double, std::nano>>(p.get_duration());
-                auto single_percent = duration_db.count() / 100;
-                auto seek_time = std::chrono::duration<double, std::nano>(seek_pos * single_percent);
-                p.seek(std::chrono::duration_cast<std::chrono::nanoseconds>(seek_time));
-            }
-        }
-
-        ImGui::SetCursorPos({ pos.x, pos.y + 17 });
-
-        std::string time_elapsed = pretty_time(std::chrono::nanoseconds(progress));
-        std::string duration_str = pretty_time(std::chrono::nanoseconds(playback_total_duration));
-        ImGui::Text("%s", time_elapsed.c_str());
-        ImGui::SameLine();
-        float pos_y = ImGui::GetCursorPosY();
-
-        ImGui::SetCursorPos({ pos.x + seek_bar_width - 45 , pos_y });
-        ImGui::Text("%s", duration_str.c_str());
-
-        return 50;
-    }
-
-    int device_model::draw_playback_panel(ux_window& window, ImFont* font, viewer_model& view)
-    {
-        ImGui::PushStyleColor(ImGuiCol_Button, sensor_bg);
-        ImGui::PushStyleColor(ImGuiCol_Text, light_grey);
-        ImGui::PushStyleColor(ImGuiCol_PopupBg, almost_white_bg);
-        ImGui::PushStyleColor(ImGuiCol_HeaderHovered, from_rgba(0, 0xae, 0xff, 255));
-        ImGui::PushStyleColor(ImGuiCol_TextSelectedBg, white);
-
-
-        auto pos = ImGui::GetCursorPos();
-        auto controls_height = draw_playback_controls(window, font, view);
-        float seek_bar_left_alignment = 4.f;
-        ImGui::SetCursorPos({ pos.x + seek_bar_left_alignment, pos.y + controls_height });
-        ImGui::PushFont(font);
-        auto seek_bar_height = draw_seek_bar();
-        ImGui::PopFont();
-        ImGui::PopStyleColor(5);
-        return controls_height + seek_bar_height;
-
-    }
-
-    std::vector<std::string> get_device_info(const device& dev, bool include_location)
-    {
-        std::vector<std::string> res;
-        for (auto i = 0; i < RS2_CAMERA_INFO_COUNT; i++)
-        {
-            auto info = static_cast<rs2_camera_info>(i);
-
-            // When camera is being reset, either because of "hardware reset"
-            // or because of switch into advanced mode,
-            // we don't want to capture the info that is about to change
-            if ((info == RS2_CAMERA_INFO_PHYSICAL_PORT ||
-                info == RS2_CAMERA_INFO_ADVANCED_MODE)
-                && !include_location) continue;
-
-            if (dev.supports(info))
-            {
-                auto value = dev.get_info(info);
-                res.push_back(value);
-            }
-        }
-        return res;
-    }
-
-    std::vector<std::pair<std::string, std::string>> get_devices_names(const device_list& list)
-    {
-        std::vector<std::pair<std::string, std::string>> device_names;
-
-        for (uint32_t i = 0; i < list.size(); i++)
-        {
-            try
-            {
-                auto dev = list[i];
-                device_names.push_back(get_device_name(dev));        // push name and sn to list
-            }
-            catch (...)
-            {
-                device_names.push_back(std::pair<std::string, std::string>( rsutils::string::from() << "Unknown Device #" << i, ""));
-            }
-        }
-        return device_names;
-    }
-
-    bool yes_no_dialog(const std::string& title, const std::string& message_text, bool& approved, ux_window& window, const std::string& error_message, bool disabled, const std::string& disabled_reason)
-    {
-        ImGui_ScopePushFont(window.get_font());
-        ImGui_ScopePushStyleColor(ImGuiCol_Button, button_color);
-        ImGui_ScopePushStyleColor(ImGuiCol_ButtonHovered, sensor_header_light_blue); //TODO: Change color?
-        ImGui_ScopePushStyleColor(ImGuiCol_ButtonActive, regular_blue); //TODO: Change color?
-        ImGui_ScopePushStyleColor(ImGuiCol_TextSelectedBg, light_grey);
-        ImGui_ScopePushStyleColor(ImGuiCol_TitleBg, header_color);
-        ImGui_ScopePushStyleColor(ImGuiCol_PopupBg, sensor_bg);
-        ImGui_ScopePushStyleColor(ImGuiCol_BorderShadow, dark_grey);
-        ImGui_ScopePushStyleVar(ImGuiStyleVar_WindowPadding, ImVec2(20, 10));
-        auto clicked = false;
-
-        ImGui::OpenPopup(title.c_str());
-        ImGui::SetNextWindowPos( {window.width() * 0.35f, window.height() * 0.35f });
-        if (ImGui::BeginPopup(title.c_str()))
-        {
-            {
-                ImGui_ScopePushStyleColor(ImGuiCol_Text, almost_white_bg);
-
-                ImGui::SetWindowFontScale(1.3f);
-                ImGui::Text("%s", title.c_str());
-            }
-            {
-                ImGui_ScopePushStyleColor(ImGuiCol_Text, light_grey);
-                ImGui::Separator();
-                ImGui::SetWindowFontScale(1.1f);
-                ImGui::Text("\n%s\n", message_text.c_str());
-
-                if (!disabled)
-                {
-                    ImGui::SameLine();
-                    auto width = ImGui::GetWindowWidth();
-                    ImGui::Dummy(ImVec2(0, 0));
-                    ImGui::Dummy(ImVec2(width / 3.f, 0));
-                    ImGui::SameLine();
-                    if (ImGui::Button("Yes", ImVec2(60, 30)))
-                    {
-                        ImGui::CloseCurrentPopup();
-                        approved = true;
-                        clicked = true;
-                    }
-                    ImGui::SameLine();
-                    if (ImGui::Button("No", ImVec2(60, 30)))
-                    {
-                        ImGui::CloseCurrentPopup();
-                        approved = false;
-                        clicked = true;
-                    }
-                }
-                else
-                {
-                    ImGui::NewLine();
-                    {
-                        ImGui_ScopePushStyleColor(ImGuiCol_Text, red);
-                        ImGui::Text("%s\n\n", disabled_reason.c_str());
-                    }
-                    auto window_width = ImGui::GetWindowWidth();
-                    ImGui::SetCursorPosX(ImGui::GetCursorPosX() + window_width / 2.f - 30.f - ImGui::GetStyle().WindowPadding.x);
-                    if (ImGui::Button("Close", ImVec2(60, 30)))
-                    {
-                        ImGui::CloseCurrentPopup();
-                        approved = false;
-                        clicked = true;
-                    }
-                }
-            }
-            ImGui::EndPopup();
-        }
-        return clicked;
-    }
-
-    // Create a process windows with process details from the caller,
-    // and close button activated by the caller
-    bool status_dialog(const std::string& title, const std::string& process_topic_text, const std::string& process_status_text , bool enable_close, ux_window& window)
-    {
-        ImGui_ScopePushFont(window.get_font());
-        ImGui_ScopePushStyleColor(ImGuiCol_Button, button_color);
-        ImGui_ScopePushStyleColor(ImGuiCol_ButtonHovered, sensor_header_light_blue); //TODO: Change color?
-        ImGui_ScopePushStyleColor(ImGuiCol_ButtonActive, regular_blue); //TODO: Change color?
-        ImGui_ScopePushStyleColor(ImGuiCol_Text, light_grey);
-        ImGui_ScopePushStyleColor(ImGuiCol_TextSelectedBg, light_grey);
-        ImGui_ScopePushStyleColor(ImGuiCol_TitleBg, header_color);
-        ImGui_ScopePushStyleColor(ImGuiCol_PopupBg, sensor_bg);
-        ImGui_ScopePushStyleColor(ImGuiCol_BorderShadow, dark_grey);
-        ImGui_ScopePushStyleVar(ImGuiStyleVar_WindowPadding, ImVec2(20, 10));
-        auto close_clicked = false;
-
-        ImGui::OpenPopup(title.c_str());
-        ImGui::SetNextWindowPos({ window.width() * 0.35f, window.height() * 0.35f });
-        if (ImGui::BeginPopup(title.c_str()))
-        {
-            {
-                ImGui_ScopePushStyleColor(ImGuiCol_Text, almost_white_bg);
-
-                ImGui::SetWindowFontScale(1.3f);
-                ImGui::Text("%s", title.c_str());
-            }
-            {
-
-                ImGui::Separator();
-                ImGui::SetWindowFontScale(1.1f);
-
-                ImGui::NewLine();
-                ImGui::Text("%s", process_topic_text.c_str());
-                ImGui::NewLine();
-
-                auto window_width = ImGui::GetWindowWidth();
-                auto process_status_text_size = ImGui::CalcTextSize(process_status_text.c_str()).x + ImGui::CalcTextSize("Status: ").x + ImGui::GetStyle().WindowPadding.x;
-                auto future_window_width = std::max(process_status_text_size, window_width);
-                ImGui::SetCursorPosX(ImGui::GetCursorPosX() + future_window_width / 2.f - process_status_text_size / 2.f);
-
-                ImGui::Text("Status: %s", process_status_text.c_str());
-                ImGui::NewLine();
-                window_width = ImGui::GetWindowWidth();
-
-                if (enable_close)
-                {
-                    ImGui::SetCursorPosX(ImGui::GetCursorPosX() + window_width / 2.f - 50.f); // 50 = 30 (button size) + 20 (padding)
-                    if (ImGui::Button("Close", ImVec2(60, 30)))
-                    {
-                        ImGui::CloseCurrentPopup();
-                        close_clicked = true;
-                    }
-                }
-            }
-            ImGui::EndPopup();
-        }
-        return close_clicked;
-    }
-
-    bool device_model::prompt_toggle_advanced_mode(bool enable_advanced_mode, const std::string& message_text, std::vector<std::string>& restarting_device_info, viewer_model& view, ux_window& window, const std::string& error_message)
-    {
-        bool keep_showing = true;
-        bool yes_was_chosen = false;
-        if (yes_no_dialog("Advanced Mode", message_text, yes_was_chosen, window, error_message))
-        {
-            if (yes_was_chosen)
-            {
-                dev.as<advanced_mode>().toggle_advanced_mode(enable_advanced_mode);
-                restarting_device_info = get_device_info(dev, false);
-                view.not_model->add_log(enable_advanced_mode ? "Turning on advanced mode..." : "Turning off  advanced mode...");
-            }
-            keep_showing = false;
-        }
-        return keep_showing;
-    }
-
-
-    bool device_model::draw_advanced_controls(viewer_model& view, ux_window& window, std::string& error_message)
-    {
-        bool was_set = false;
-
-        ImGui::PushStyleColor(ImGuiCol_TextSelectedBg, { 0.9f, 0.9f, 0.9f, 1 });
-
-        auto is_advanced_mode = dev.is<advanced_mode>();
-        if (is_advanced_mode && ImGui::TreeNode("Advanced Controls"))
-        {
-            try
-            {
-                auto advanced = dev.as<advanced_mode>();
-                if (advanced.is_enabled())
-                {
-                    draw_advanced_mode_controls(advanced, amc, get_curr_advanced_controls, was_set, error_message);
-                }
-                else
-                {
-                    ImGui::TextColored(redish, "Device is not in advanced mode");
-                    std::string button_text = rsutils::string::from() << "Turn on Advanced Mode" << "##" << id;
-                    static bool show_yes_no_modal = false;
-                    if (ImGui::Button(button_text.c_str(), ImVec2{ 226, 0 }))
-                    {
-                        show_yes_no_modal = true;
-                    }
-                    if (ImGui::IsItemHovered())
-                    {
-                        ImGui::SetTooltip("Advanced mode is a persistent camera state unlocking calibration formats and depth generation controls\nYou can always reset the camera to factory defaults by disabling advanced mode");
-                    }
-                    if (show_yes_no_modal)
-                    {
-                        show_yes_no_modal = prompt_toggle_advanced_mode(true, "\t\tAre you sure you want to turn on Advanced Mode?\t\t", restarting_device_info, view, window, error_message);
-                    }
-                }
-            }
-            catch (const std::exception& ex)
-            {
-                error_message = ex.what();
-            }
-
-            ImGui::TreePop();
-        }
-
-        ImGui::PopStyleColor();
-        return was_set;
-    }
-
-    void device_model::draw_info_icon(ux_window& window, ImFont* font, const ImVec2& size)
-    {
-        std::string info_button_name = rsutils::string::from() << textual_icons::info_circle << "##" << id;
-        auto info_button_color = show_device_info ? light_blue : light_grey;
-        ImGui::PushStyleColor(ImGuiCol_Text, info_button_color);
-        ImGui::PushStyleColor(ImGuiCol_TextSelectedBg, info_button_color);
-        if (ImGui::Button(info_button_name.c_str(), size))
-        {
-            show_device_info = !show_device_info;
-        }
-        if (ImGui::IsItemHovered())
-        {
-            ImGui::SetTooltip("%s", show_device_info ? "Hide Device Details" : "Show Device Details");
-            window.link_hovered();
-        }
-        ImGui::PopStyleColor(2);
-    }
-
-    void device_model::begin_update_unsigned(viewer_model& viewer, std::string& error_message)
-    {
-        try
-        {
-            std::vector<uint8_t> data;
-            auto ret = file_dialog_open(open_file, "Unsigned Firmware Image\0*.bin\0", NULL, NULL);
-            if (ret)
-            {
-                std::ifstream file(ret, std::ios::binary | std::ios::in);
-                if (file.good())
-                {
-                    data = std::vector<uint8_t>((std::istreambuf_iterator<char>(file)),
-                        std::istreambuf_iterator<char>());
-                }
-                else
-                {
-                    error_message = rsutils::string::from() << "Could not open file '" << ret << "'";
-                    return;
-                }
-            }
-
-            else return; // Aborted by the user
-
-            auto manager = std::make_shared<firmware_update_manager>(viewer.not_model, *this, dev, viewer.ctx, data, false);
-
-            auto n = std::make_shared<fw_update_notification_model>(
-                "Manual Update requested", manager, true);
-            viewer.not_model->add_notification(n);
-
-            for (auto&& n : related_notifications)
-                if (dynamic_cast<fw_update_notification_model*>(n.get()))
-                    n->dismiss(false);
-
-            auto invoke = [n](std::function<void()> action) {
-                n->invoke(action);
-            };
-            manager->start(invoke);
-        }
-        catch (const error& e)
-        {
-            error_message = error_to_string(e);
-        }
-        catch (const std::exception& e)
-        {
-            error_message = e.what();
-        }
-    }
-
-    void device_model::begin_update(std::vector<uint8_t> data, viewer_model& viewer, std::string& error_message)
-    {
-        try
-        {
-            if (data.size() == 0)
-            {
-                auto ret = file_dialog_open(open_file, "Signed Firmware Image\0*.bin\0", NULL, NULL);
-                if (ret)
-                {
-                    std::ifstream file(ret, std::ios::binary | std::ios::in);
-                    if (file.good())
-                    {
-                        data = std::vector<uint8_t>((std::istreambuf_iterator<char>(file)),
-                            std::istreambuf_iterator<char>());
-                    }
-                    else
-                    {
-                        error_message = rsutils::string::from() << "Could not open file '" << ret << "'";
-                        return;
-                    }
-                }
-                else return; // Aborted by the user
-            }
-
-            auto manager = std::make_shared<firmware_update_manager>(viewer.not_model, *this, dev, viewer.ctx, data, true);
-
-            auto n = std::make_shared<fw_update_notification_model>(
-                "Manual Update requested", manager, true);
-            viewer.not_model->add_notification(n);
-
-            for (auto&& n : related_notifications)
-                n->dismiss(false);
-
-            auto invoke = [n](std::function<void()> action) {
-                n->invoke(action);
-            };
-
-            manager->start(invoke);
-        }
-        catch (const error& e)
-        {
-            error_message = error_to_string(e);
-        }
-        catch (const std::exception& e)
-        {
-            error_message = e.what();
-        }
-    }
-    void device_model::check_for_device_updates(viewer_model& viewer, bool activated_by_user )
-    {
-        std::weak_ptr< updates_model > updates_model_protected( viewer.updates );
-        std::weak_ptr< dev_updates_profile::update_profile > update_profile_protected(
-            _updates_profile );
-        std::weak_ptr< notifications_model > notification_model_protected( viewer.not_model );
-        const context & ctx( viewer.ctx );
-        std::thread check_for_device_updates_thread( [ctx,
-                                                      updates_model_protected,
-                                                      notification_model_protected,
-                                                      this,
-                                                      update_profile_protected,
-                                                      activated_by_user]() {
-            try
-            {
-                bool need_to_check_bundle = true;
-                std::string server_url
-                    = config_file::instance().get( configurations::update::sw_updates_url );
-                bool use_local_file = false;
-                const std::string local_file_prefix = "file://";
-
-                // If URL contain a "file://"  prefix, we open it as local file and not downloading
-                // it from a server
-                if( server_url.find( local_file_prefix ) == 0 )
-                {
-                    use_local_file = true;
-                    server_url.erase( 0, local_file_prefix.length() );
-                }
-                sw_update::dev_updates_profile updates_profile( dev, server_url, use_local_file );
-
-                bool fail_access_db = false;
-                bool sw_online_update_available = updates_profile.retrieve_updates( sw_update::LIBREALSENSE, fail_access_db);
-                bool fw_online_update_available = updates_profile.retrieve_updates( sw_update::FIRMWARE, fail_access_db);
-                bool fw_bundled_update_available = false;
-                if (sw_online_update_available || fw_online_update_available)
-                {
-                    if (auto update_profile = update_profile_protected.lock())
-                    {
-                        *update_profile = updates_profile.get_update_profile();
-                        updates_model::update_profile_model updates_profile_model(*update_profile,
-                            ctx,
-                            this);
-
-                        dev_updates_profile::version_info sw_update_info, fw_update_info;
-                        bool essential_sw_update_found = update_profile->get_sw_update(sw_update::ESSENTIAL, sw_update_info);
-                        bool essential_fw_update_found = update_profile->get_fw_update(sw_update::ESSENTIAL, fw_update_info);
-                        if (essential_sw_update_found || essential_fw_update_found)
-                        {
-                            if (auto viewer_updates = updates_model_protected.lock())
-                            {
-                                viewer_updates->add_profile(updates_profile_model);
-                                need_to_check_bundle = false;
-
-                                // Log the essential updates
-                                if (auto nm = notification_model_protected.lock())
-                                {
-                                    if( essential_sw_update_found )
-                                        nm->add_log(
-                                            rsutils::string::from()
-                                                << update_profile->device_name << " (S/N "
-                                                << update_profile->serial_number << ")\n"
-                                                << "Current SW version: " << std::string( update_profile->software_version )
-                                                << "\nEssential SW version: "
-                                                << std::string( sw_update_info.ver ),
-                                            RS2_LOG_SEVERITY_WARN );
-
-                                    if( essential_fw_update_found )
-                                        nm->add_log(
-                                            rsutils::string::from()
-                                                << update_profile->device_name << " (S/N "
-                                                << update_profile->serial_number << ")\n"
-                                                << "Current FW version: " << std::string( update_profile->firmware_version )
-                                                << "\nEssential FW version: "
-                                                << std::string( fw_update_info.ver ),
-                                            RS2_LOG_SEVERITY_WARN );
-                                }
-                            }
-                        }
-                        else
-                        {
-                            if (auto viewer_updates = updates_model_protected.lock())
-                            {
-                                // Do not create pop ups if the viewer updates windows is on
-                                if (viewer_updates->has_updates())
-                                {
-                                    need_to_check_bundle = false;
-                                }
-                                else
-                                {
-                                    if (sw_online_update_available)
-                                    {
-                                        if (auto nm = notification_model_protected.lock())
-                                        {
-                                            handle_online_sw_update( nm, update_profile, activated_by_user);
-                                        }
-                                    }
-                                    if (fw_online_update_available)
-                                    {
-                                        if (auto nm = notification_model_protected.lock())
-                                        {
-                                            need_to_check_bundle = !handle_online_fw_update( ctx, nm, update_profile , activated_by_user);
-                                        }
-                                    }
-                                }
-                            }
-                            // For updating current device profile if exists (Could update firmware version)
-                            if (auto viewer_updates = updates_model_protected.lock())
-                            {
-                                viewer_updates->update_profile(updates_profile_model);
-                            }
-                        }
-                    }
-                }
-                else if( auto nm = notification_model_protected.lock() )
-                {
-                    if ( activated_by_user && fail_access_db )
-                        nm->add_notification( { rsutils::string::from() << textual_icons::wifi << "  Unable to retrieve updates.\nPlease check your network connection.\n",
-                                                RS2_LOG_SEVERITY_ERROR,
-                                                RS2_NOTIFICATION_CATEGORY_UNKNOWN_ERROR } );
-                    else
-                        nm->add_log( "No online SW / FW updates available" );
-                }
-
-                // If no on-line updates notification, offer bundled FW update if needed
-                if( need_to_check_bundle
-                    && (bool)config_file::instance().get( configurations::update::recommend_updates ) )
-                {
-                    if( auto nm = notification_model_protected.lock() )
-                    {
-                        fw_bundled_update_available = check_for_bundled_fw_update( ctx, nm , activated_by_user);
-                    }
-                }
-
-                // When no updates available (on-line + bundled), add a notification to indicate "all up to date"
-                if( activated_by_user && ! fail_access_db && ! sw_online_update_available
-                    && ! fw_online_update_available && ! fw_bundled_update_available )
-                {
-                    auto n = std::make_shared< sw_update_up_to_date_model >();
-                    auto name = get_device_name(dev);
-                    n->delay_id = "no_updates_alert." + name.second;
-
-                    if (auto nm = notification_model_protected.lock())
-                    {
-                        nm->add_notification(n);
-                        related_notifications.push_back(n);
-                    }
-                }
-            }
-            catch( const std::exception & e )
-            {
-                auto error = e.what();
-            }
-        } );
-
-        check_for_device_updates_thread.detach();
-    }
-
-
-    bool subdevice_model::supports_on_chip_calib()
-    {
-        bool is_d400 = s->supports(RS2_CAMERA_INFO_PRODUCT_LINE) ?
-            std::string(s->get_info(RS2_CAMERA_INFO_PRODUCT_LINE)) == "D400" : false;
-
-        std::string fw_version = s->supports(RS2_CAMERA_INFO_FIRMWARE_VERSION) ?
-            s->get_info(RS2_CAMERA_INFO_FIRMWARE_VERSION) : "";
-
-        bool supported_fw = s->supports(RS2_CAMERA_INFO_FIRMWARE_VERSION) ?
-            is_upgradeable("05.11.12.0", fw_version) : false;
-
-        return s->is<rs2::depth_sensor>() && is_d400 && supported_fw;
-        // TODO: Once auto-calib makes it into the API, switch to querying camera info
-    }
-
-
-    float device_model::draw_device_panel(float panel_width,
-        ux_window& window,
-        std::string& error_message,
-        viewer_model& viewer)
-    {
-        /*
-        =============================
-        [o]     [@]     [i]     [=]
-        Record   Sync    Info    More
-        =============================
-        */
-
-
-        const bool is_playback_device = dev.is<playback>();
-        const float device_panel_height = 60.0f;
-        auto panel_pos = ImGui::GetCursorPos();
-
-        ImGui::PushFont(window.get_large_font());
-        ImGui::PushStyleColor(ImGuiCol_Button, sensor_bg);
-        ImGui::PushStyleColor(ImGuiCol_ButtonHovered, sensor_bg);
-        ImGui::PushStyleColor(ImGuiCol_ButtonActive, sensor_bg);
-        ImGui::PushStyleColor(ImGuiCol_Text, light_grey);
-        ImGui::PushStyleColor(ImGuiCol_PopupBg, almost_white_bg);
-        ImGui::PushStyleColor(ImGuiCol_HeaderHovered, light_blue);
-        ImGui::PushStyleColor(ImGuiCol_TextSelectedBg, light_grey);
-        ImGui::PushStyleVar(ImGuiStyleVar_WindowPadding, ImVec2(5, 5));
-
-        ////////////////////////////////////////
-        // Draw recording icon
-        ////////////////////////////////////////
-        bool is_streaming = std::any_of(subdevices.begin(), subdevices.end(), [](const std::shared_ptr<subdevice_model>& sm)
-        {
-            return sm->streaming;
-        });
-        textual_icon button_icon = is_recording ? textual_icons::stop : textual_icons::circle;
-        const float icons_width = 78.0f;
-        const ImVec2 device_panel_icons_size{ icons_width, 25 };
-        std::string recorod_button_name = rsutils::string::from() << button_icon << "##" << id;
-        auto record_button_color = is_recording ? light_blue : light_grey;
-        ImGui::PushStyleColor(ImGuiCol_Text, record_button_color);
-        ImGui::PushStyleColor(ImGuiCol_TextSelectedBg, record_button_color);
-        if (ImGui::ButtonEx(recorod_button_name.c_str(), device_panel_icons_size, (!is_streaming || is_playback_device) ? ImGuiButtonFlags_Disabled : 0))
-        {
-            if (is_recording) //is_recording is changed inside stop/start_recording
-            {
-                stop_recording(viewer);
-            }
-            else
-            {
-                int recording_setting = config_file::instance().get(configurations::record::file_save_mode);
-                std::string path = "";
-                std::string default_path = config_file::instance().get(configurations::record::default_path);
-                if (!ends_with(default_path, "/") && !ends_with(default_path, "\\")) default_path += "/";
-                std::string default_filename = rs2::get_timestamped_file_name() + ".bag";
-                if (recording_setting == 0 && default_path.size() > 1 )
-                {
-                    path = default_path + default_filename;
-                }
-                else
-                {
-                    if (const char* ret = file_dialog_open(file_dialog_mode::save_file, "ROS-bag\0*.bag\0",
-                        default_path.c_str(), default_filename.c_str()))
-                    {
-                        path = ret;
-                        if (!ends_with(rsutils::string::to_lower(path), ".bag")) path += ".bag";
-                    }
-                }
-
-                if (path != "") start_recording(path, error_message);
-            }
-        }
-        if (ImGui::IsItemHovered())
-        {
-            std::string record_button_hover_text = (!is_streaming ? "Start streaming to enable recording" : (is_recording ? "Stop Recording" : "Start Recording"));
-            ImGui::SetTooltip("%s", record_button_hover_text.c_str());
-            if (is_streaming) window.link_hovered();
-        }
-
-        ImGui::PopStyleColor(2);
-        ImGui::SameLine();
-        ////////////////////////////////////////
-        // Draw Sync icon
-        ////////////////////////////////////////
-        std::string sync_button_name = rsutils::string::from() << textual_icons::refresh << "##" << id;
-        bool is_sync_enabled = false; //TODO: use device's member
-        auto sync_button_color = is_sync_enabled ? light_blue : light_grey;
-        ImGui::PushStyleColor(ImGuiCol_Text, sync_button_color);
-        ImGui::PushStyleColor(ImGuiCol_TextSelectedBg, sync_button_color);
-        if (ImGui::ButtonEx(sync_button_name.c_str(), device_panel_icons_size, ImGuiButtonFlags_Disabled))
-        {
-            is_sync_enabled = !is_sync_enabled;
-        }
-        if (ImGui::IsItemHovered())
-        {
-            ImGui::SetTooltip("%s", is_sync_enabled ? "Disable streams synchronization" : "Enable streams synchronization");
-        }
-        ImGui::PopStyleColor(2);
-        ImGui::SameLine();
-        ////////////////////////////////////////
-        // Draw Info icon
-        ////////////////////////////////////////
-        draw_info_icon(window, window.get_font(), device_panel_icons_size);
-        ImGui::SameLine();
-
-        ////////////////////////////////////////
-        // Draw Menu icon
-        ////////////////////////////////////////
-        std::string label = rsutils::string::from() << "device_menu" << id;
-        std::string bars_button_name = rsutils::string::from() << textual_icons::bars << "##" << id;
-        if (ImGui::Button(bars_button_name.c_str(), device_panel_icons_size))
-        {
-            ImGui::OpenPopup(label.c_str());
-        }
-        if (ImGui::IsItemHovered())
-        {
-            ImGui::SetTooltip("%s", "Click for more");
-            window.link_hovered();
-        }
-        ImGui::PopFont();
-        ImGui::PushFont(window.get_font());
-        static bool keep_showing_advanced_mode_modal = false;
-        bool open_calibration_ui = false;
-        if (ImGui::BeginPopup(label.c_str()))
-        {
-
-            bool something_to_show = false;
-            ImGui::PushStyleColor(ImGuiCol_Text, dark_grey);
-
-            if (_allow_remove)
-            {
-                something_to_show = true;
-
-                if (auto adv = dev.as<advanced_mode>())
-                {
-                    const bool is_advanced_mode_enabled = adv.is_enabled();
-                    bool selected = is_advanced_mode_enabled;
-                    if (ImGui::MenuItem("Advanced Mode", nullptr, &selected))
-                    {
-                        keep_showing_advanced_mode_modal = true;
-                    }
-
-                    ImGui::Separator();
-                }
-
-                if (ImGui::Selectable("Hardware Reset"))
-                {
-                    try
-                    {
-                        restarting_device_info = get_device_info(dev, false);
-                        dev.hardware_reset();
-                    }
-                    catch (const error& e)
-                    {
-                        error_message = error_to_string(e);
-                    }
-                    catch (const std::exception& e)
-                    {
-                        error_message = e.what();
-                    }
-                }
-
-                // fw update disabled when any sensor is streaming
-                ImGuiSelectableFlags updateFwFlags = (is_streaming) ? ImGuiSelectableFlags_Disabled : 0;
-
-                if (dev.is<rs2::updatable>() || dev.is<rs2::update_device>())
-                {
-                    if (ImGui::Selectable("Update Firmware...", false, updateFwFlags))
-                    {
-                        begin_update({}, viewer, error_message);
-                    }
-                    if (ImGui::IsItemHovered())
-                    {
-                        std::string tooltip = rsutils::string::from()
-                                           << "Install official signed firmware from file to the device"
-                                           << ( is_streaming ? " (Disabled while streaming)" : "" );
-                        ImGui::SetTooltip("%s", tooltip.c_str());
-                    }
-
-
-                    if( dev.supports( RS2_CAMERA_INFO_PRODUCT_LINE )
-                        && ( dev.get_info( RS2_CAMERA_INFO_PRODUCT_LINE ) ) )
-                    {
-                        if( ImGui::Selectable( "Check For Updates", false, updateFwFlags ) )
-                        {
-                            // Remove all previous SW/FW update notifications before triggering checking for updates logic
-                            for( auto && n : related_notifications )
-                            {
-                                if( n->is< fw_update_notification_model >()
-                                    || n->is< sw_recommended_update_alert_model >() )
-                                    n->dismiss( false ); // No need for snooze, if needed a new notification will be popped
-                            }
-
-                            check_for_device_updates( viewer , true);
-                        }
-                    }
-
-                    if (ImGui::IsItemHovered())
-                    {
-                        std::string tooltip = rsutils::string::from() << "Check for SW / FW updates";
-                        ImGui::SetTooltip("%s", tooltip.c_str());
-                    }
-                }
-
-                bool is_locked = true;
-                if (dev.supports(RS2_CAMERA_INFO_CAMERA_LOCKED))
-                    is_locked = std::string(dev.get_info(RS2_CAMERA_INFO_CAMERA_LOCKED)) == "YES" ? true : false;
-
-                if (dev.is<rs2::updatable>() && !is_locked)
-                {
-                    // L500 devices do not support update unsigned image currently
-                    bool is_l500_device = false;
-                    if (dev.supports(RS2_CAMERA_INFO_PRODUCT_LINE))
-                    {
-                        auto pl = dev.get_info(RS2_CAMERA_INFO_PRODUCT_LINE);
-                        is_l500_device = (std::string(pl) == "L500");
-                    }
-
-                    if( ! is_l500_device )
-                    {
-                        if (ImGui::Selectable("Update Unsigned Firmware...", false, updateFwFlags))
-                        {
-                            begin_update_unsigned(viewer, error_message);
-                        }
-                        if (ImGui::IsItemHovered())
-                        {
-                            std::string tooltip = rsutils::string::from()
-                                               << "Install non official unsigned firmware from file to the device"
-                                               << ( is_streaming ? " (Disabled while streaming)" : "" );
-                            ImGui::SetTooltip("%s", tooltip.c_str());
-                        }
-                    }
-                }
-            }
-
-            bool has_autocalib = false;
-            for (auto&& sub : subdevices)
-            {
-                if (sub->supports_on_chip_calib() && !has_autocalib)
-                {
-                    something_to_show = true;
-
-                    std::string device_pid = sub->s->supports(RS2_CAMERA_INFO_PRODUCT_ID) ? sub->s->get_info(RS2_CAMERA_INFO_PRODUCT_ID) : "unknown";
-                    std::string device_usb_type = sub->s->supports(RS2_CAMERA_INFO_USB_TYPE_DESCRIPTOR) ? sub->s->get_info(RS2_CAMERA_INFO_USB_TYPE_DESCRIPTOR) : "unknown";
-
-                    bool show_disclaimer = val_in_range(device_pid, { std::string("0AD2"), std::string("0AD3") }); // Specific for D410/5
-                    bool disable_fl_cal = (((device_pid == "0B5C") || show_disclaimer) &&
-                                            (!starts_with(device_usb_type, "3."))); // D410/D15/D455@USB2
-
-                    if (ImGui::Selectable("On-Chip Calibration"))
-                    {
-                        try
-                        {
-                            if (show_disclaimer)
-                            {
-                                auto disclaimer_notice = std::make_shared<ucal_disclaimer_model>();
-                                viewer.not_model->add_notification(disclaimer_notice);
-                            }
-
-                            auto manager = std::make_shared<on_chip_calib_manager>(viewer, sub, *this, dev);
-                            auto n = std::make_shared<autocalib_notification_model>("", manager, false);
-                            viewer.not_model->add_notification(n);
-                            n->forced = true;
-                            n->update_state = autocalib_notification_model::RS2_CALIB_STATE_SELF_INPUT;
-
-                            for (auto&& n : related_notifications)
-                                if (dynamic_cast<autocalib_notification_model*>(n.get()))
-                                    n->dismiss(false);
-
-                            related_notifications.push_back(n);
-                        }
-                        catch (const error& e)
-                        {
-                            error_message = error_to_string(e);
-                        }
-                        catch (const std::exception& e)
-                        {
-                            error_message = e.what();
-                        }
-                    }
-                    if (ImGui::IsItemHovered())
-                        ImGui::SetTooltip("This will improve the depth noise.\n"
-                            "Point at a scene that normally would have > 50 %% valid depth pixels,\n"
-                            "then press calibrate."
-                            "The health-check will be calculated.\n"
-                            "If >0.25 we recommend applying the new calibration.\n"
-                            "\"White wall\" mode should only be used when pointing at a flat white wall with projector on");
-
-                    if (ImGui::Selectable("Focal Length Calibration"))
-                    {
-                        try
-                        {
-                            if (disable_fl_cal)
-                            {
-                                auto disable_fl_notice = std::make_shared<fl_cal_limitation_model>();
-                                viewer.not_model->add_notification(disable_fl_notice);
-                            }
-                            else
-                            {
-                                std::shared_ptr< subdevice_model> sub_color;
-                                for (auto&& sub2 : subdevices)
-                                {
-                                    if (sub2->s->is<rs2::color_sensor>())
-                                    {
-                                        sub_color = sub2;
-                                        break;
-                                    }
-                                }
-
-                                if (show_disclaimer)
-                                {
-                                    auto disclaimer_notice = std::make_shared<ucal_disclaimer_model>();
-                                    viewer.not_model->add_notification(disclaimer_notice);
-                                }
-                                auto manager = std::make_shared<on_chip_calib_manager>(viewer, sub, *this, dev, sub_color);
-                                auto n = std::make_shared<autocalib_notification_model>("", manager, false);
-                                viewer.not_model->add_notification(n);
-                                n->forced = true;
-                                n->update_state = autocalib_notification_model::RS2_CALIB_STATE_FL_INPUT;
-
-                                for (auto&& n : related_notifications)
-                                    if (dynamic_cast<autocalib_notification_model*>(n.get()))
-                                        n->dismiss(false);
-
-                                related_notifications.push_back(n);
-                                manager->start_fl_viewer();
-                            }
-                        }
-                        catch (const error& e)
-                        {
-                            error_message = error_to_string(e);
-                        }
-                        catch (const std::exception& e)
-                        {
-                            error_message = e.what();
-                        }
-                    }
-                    if (ImGui::IsItemHovered())
-                        ImGui::SetTooltip("Focal length calibration is used to adjust camera focal length with specific target.");
-
-                    if (ImGui::Selectable("Tare Calibration"))
-                    {
-                        try
-                        {
-                            if (show_disclaimer)
-                            {
-                                auto disclaimer_notice = std::make_shared<ucal_disclaimer_model>();
-                                viewer.not_model->add_notification(disclaimer_notice);
-                            }
-                            auto manager = std::make_shared<on_chip_calib_manager>(viewer, sub, *this, dev);
-                            auto n = std::make_shared<autocalib_notification_model>("", manager, false);
-                            viewer.not_model->add_notification(n);
-                            n->forced = true;
-                            n->update_state = autocalib_notification_model::RS2_CALIB_STATE_TARE_INPUT;
-
-                            for (auto&& n : related_notifications)
-                                if (dynamic_cast<autocalib_notification_model*>(n.get()))
-                                    n->dismiss(false);
-
-                            related_notifications.push_back(n);
-                        }
-                        catch (const error& e)
-                        {
-                            error_message = error_to_string(e);
-                        }
-                        catch (const std::exception& e)
-                        {
-                            error_message = e.what();
-                        }
-                    }
-                    if (ImGui::IsItemHovered())
-                        ImGui::SetTooltip("Tare calibration is used to adjust camera absolute distance to flat target.\n"
-                            "User needs either to enter the known ground truth or use the get button\n"
-                            "with specific target to get the ground truth.");
-
-//#define UVMAP_CAL
-#ifdef UVMAP_CAL // Disabled due to stability and maturity levels
-                    try
-                    {
-                        for (auto&& sub2 : subdevices)
-                        {
-                            if (sub2->s->is<rs2::color_sensor>())
-                            {
-                                if (ImGui::Selectable("UV-Mapping Calibration"))
-                                {
-                                    if (show_disclaimer)
-                                    {
-                                        auto disclaimer_notice = std::make_shared<ucal_disclaimer_model>();
-                                        viewer.not_model->add_notification(disclaimer_notice);
-                                    }
-                                    auto manager = std::make_shared<on_chip_calib_manager>(viewer, sub, *this, dev, sub2, sub2->uvmapping_calib_full);
-                                    auto n = std::make_shared<autocalib_notification_model>("", manager, false);
-                                    viewer.not_model->add_notification(n);
-                                    n->forced = true;
-                                    n->update_state = autocalib_notification_model::RS2_CALIB_STATE_UVMAPPING_INPUT;
-
-                                    for (auto&& n : related_notifications)
-                                        if (dynamic_cast<autocalib_notification_model*>(n.get()))
-                                            n->dismiss(false);
-
-                                    related_notifications.push_back(n);
-                                    manager->start_uvmapping_viewer();
-                                }
-
-                                if (ImGui::IsItemHovered())
-                                    ImGui::SetTooltip("UV-Mapping calibration is used to improve UV-Mapping with specific target.");
-                            }
-                        }
-                    }
-                    catch (const error& e)
-                    {
-                        error_message = error_to_string(e);
-                    }
-                    catch (const std::exception& e)
-                    {
-                        error_message = e.what();
-                    }
-#endif //UVMAP_CAL
-
-                    //if (ImGui::Selectable("Focal Length Plus Calibration"))
-                    //{
-                    //    try
-                    //    {
-                    //        std::shared_ptr< subdevice_model> sub_color;
-                    //        for (auto&& sub2 : subdevices)
-                    //        {
-                    //            if (sub2->s->is<rs2::color_sensor>())
-                    //            {
-                    //                sub_color = sub2;
-                    //                break;
-                    //            }
-                    //        }
-
-                    //        auto manager = std::make_shared<on_chip_calib_manager>(viewer, sub, *this, dev, sub_color);
-                    //        auto n = std::make_shared<autocalib_notification_model>("", manager, false);
-
-                    //        viewer.not_model->add_notification(n);
-                    //        n->forced = true;
-                    //        n->update_state = autocalib_notification_model::RS2_CALIB_STATE_FL_PLUS_INPUT;
-
-                    //        for (auto&& n : related_notifications)
-                    //            if (dynamic_cast<autocalib_notification_model*>(n.get()))
-                    //                n->dismiss(false);
-
-                    //        related_notifications.push_back(n);
-                    //        manager->start_fl_plus_viewer();
-                    //    }
-                    //    catch (const error& e)
-                    //    {
-                    //        error_message = error_to_string(e);
-                    //    }
-                    //    catch (const std::exception& e)
-                    //    {
-                    //        error_message = e.what();
-                    //    }
-                    //}
-                    //if (ImGui::IsItemHovered())
-                    //    ImGui::SetTooltip("Focal length plus calibration is used to adjust camera focal length and principal points with specific target.");
-
-                    if (_calib_model.supports())
-                    {
-                        if (ImGui::Selectable("Calibration Data"))
-                        {
-                            _calib_model.open();
-                        }
-                        if (ImGui::IsItemHovered())
-                            ImGui::SetTooltip("Access low level camera calibration parameters");
-                    }
-
-                    if (auto fwlogger = dev.as<rs2::firmware_logger>())
-                    {
-                        if (ImGui::Selectable("Recover Logs from Flash"))
-                        {
-                            try
-                            {
-                                bool has_parser = false;
-                                std::string hwlogger_xml = config_file::instance().get(configurations::viewer::hwlogger_xml);
-                                std::ifstream f(hwlogger_xml.c_str());
-                                if (f.good())
-                                {
-                                    try
-                                    {
-                                        std::string str((std::istreambuf_iterator<char>(f)),
-                                            std::istreambuf_iterator<char>());
-                                        fwlogger.init_parser(str);
-                                        has_parser = true;
-                                    }
-                                    catch (const std::exception& ex)
-                                    {
-                                        viewer.not_model->output.add_log(
-                                            RS2_LOG_SEVERITY_WARN,
-                                            __FILE__,
-                                            __LINE__,
-                                            rsutils::string::from()
-                                                << "Invalid Hardware Logger XML at '" << hwlogger_xml
-                                                << "': " << ex.what() << "\nEither configure valid XML or remove it" );
-                                    }
-                                }
-
-                                auto message = fwlogger.create_message();
-
-                                while (fwlogger.get_flash_log(message))
-                                {
-                                    auto parsed = fwlogger.create_parsed_message();
-                                    auto parsed_ok = false;
-
-                                    if (has_parser)
-                                    {
-                                        if (fwlogger.parse_log(message, parsed))
-                                        {
-                                            parsed_ok = true;
-
-                                            viewer.not_model->output.add_log( message.get_severity(),
-                                                                              parsed.file_name(),
-                                                                              parsed.line(),
-                                                                              rsutils::string::from()
-                                                                                  << "FW-LOG [" << parsed.thread_name()
-                                                                                  << "] " << parsed.message() );
-                                        }
-                                    }
-
-                                    if (!parsed_ok)
-                                    {
-                                        std::stringstream ss;
-                                        for (auto& elem : message.data())
-                                            ss << std::setfill('0') << std::setw(2) << std::hex << static_cast<int>(elem) << " ";
-                                        viewer.not_model->output.add_log(message.get_severity(), __FILE__, 0, ss.str());
-                                    }
-                                }
-                            }
-                            catch(const std::exception& ex)
-                            {
-                                viewer.not_model->output.add_log(
-                                    RS2_LOG_SEVERITY_WARN,
-                                    __FILE__,
-                                    __LINE__,
-                                    rsutils::string::from() << "Failed to fetch firmware logs: " << ex.what() );
-                            }
-                        }
-                        if (ImGui::IsItemHovered())
-                            ImGui::SetTooltip("Recovers last set of firmware logs prior to camera shutdown / disconnect");
-                    }
-
-                    has_autocalib = true;
-                }
-            }
-            if (!has_autocalib)
-            {
-                bool selected = false;
-                something_to_show = true;
-                ImGui::Selectable("On-Chip Calibration", &selected, ImGuiSelectableFlags_Disabled);
-                ImGui::Selectable("Tare Calibration", &selected, ImGuiSelectableFlags_Disabled);
-            }
-
-            if (!something_to_show)
-            {
-                ImGui::Text("This device has no additional options");
-            }
-
-            ImGui::PopStyleColor();
-
-            ImGui::EndPopup();
-
-        }
-
-
-        if (keep_showing_advanced_mode_modal)
-        {
-            const bool is_advanced_mode_enabled = dev.as<advanced_mode>().is_enabled();
-            std::string msg = rsutils::string::from()
-                           << "\t\tAre you sure you want to "
-                           << ( is_advanced_mode_enabled ? "turn off Advanced mode" : "turn on Advanced mode" )
-                           << "\t\t";
-            keep_showing_advanced_mode_modal = prompt_toggle_advanced_mode(!is_advanced_mode_enabled, msg, restarting_device_info, viewer, window, error_message);
-        }
-
-        _calib_model.update(window, error_message);
-
-
-        ////////////////////////////////////////
-        // Draw icons names
-        ////////////////////////////////////////
-        //Move to next line, and we want to keep the horizontal alignment
-        ImGui::SetCursorPos({ panel_pos.x, ImGui::GetCursorPosY() });
-        //Using transparent-non-actionable buttons to have the same locations
-        ImGui::PushStyleColor(ImGuiCol_Button, ImColor(0, 0, 0, 0));
-        ImGui::PushStyleColor(ImGuiCol_ButtonActive, ImColor(0, 0, 0, 0));
-        ImGui::PushStyleColor(ImGuiCol_ButtonHovered, ImColor(0, 0, 0, 0));
-        const ImVec2 device_panel_icons_text_size = { icons_width, 5 };
-
-        ImGui::PushStyleColor(ImGuiCol_Text, record_button_color);
-        ImGui::PushStyleColor(ImGuiCol_TextSelectedBg, record_button_color);
-        ImGui::ButtonEx(is_recording ? "Stop" : "Record", device_panel_icons_size, (!is_streaming ? ImGuiButtonFlags_Disabled : 0));
-        if (ImGui::IsItemHovered() && is_streaming) window.link_hovered();
-        ImGui::PopStyleColor(2);
-
-        ImGui::SameLine();  ImGui::ButtonEx("Sync", device_panel_icons_size, ImGuiButtonFlags_Disabled);
-
-        auto info_button_color = show_device_info ? light_blue : light_grey;
-        ImGui::PushStyleColor(ImGuiCol_Text, info_button_color);
-        ImGui::PushStyleColor(ImGuiCol_TextSelectedBg, info_button_color);
-        ImGui::SameLine(); ImGui::ButtonEx("Info", device_panel_icons_size);
-        if (ImGui::IsItemHovered()) window.link_hovered();
-        ImGui::PopStyleColor(2);
-
-        ImGui::SameLine(); ImGui::ButtonEx("More", device_panel_icons_size);
-        if (ImGui::IsItemHovered()) window.link_hovered();
-        ImGui::PopStyleColor(3);
-
-        ImGui::PopStyleVar();
-        ImGui::PopStyleColor(7);
-        ImGui::PopFont();
-
-        return device_panel_height;
-    }
-
-    void device_model::save_viewer_configurations(std::ofstream& outfile, json& j)
-    {
-        for (auto&& sub : subdevices)
-        {
-            int num_irs = 0;
-            bool video_profile_saved = false;
-            for (auto&& p : sub->get_selected_profiles())
-            {
-                rs2_stream stream_type = p.stream_type();
-                std::string stream_format_key
-                    = rsutils::string::from()
-                   << "stream-" << rsutils::string::to_lower( rs2_stream_to_string( stream_type ) ) << "-format";
-                std::string stream_format_value = rs2_format_to_string(p.format());
-
-                if (stream_type == RS2_STREAM_DEPTH)
-                {
-                    stream_format_key = "stream-depth-format";
-                }
-                else if (stream_type == RS2_STREAM_INFRARED)
-                {
-                    stream_format_key = "stream-ir-format";
-                    num_irs++;
-                    if (num_irs == 2)
-                    {
-                        stream_format_value = "R8L8";
-                    }
-                }
-                else
-                {
-                    continue; //TODO: Ignoring other streams for now
-                }
-
-                j[stream_format_key] = stream_format_value;
-                if (!video_profile_saved)
-                {
-                    if (auto vp = p.as<rs2::video_stream_profile>())
-                    {
-                        j["stream-width"] = std::to_string(vp.width());
-                        j["stream-height"] = std::to_string(vp.height());
-                        j["stream-fps"] = std::to_string(vp.fps());
-                        video_profile_saved = true;
-                    }
-                }
-            }
-        }
-    }
-
-    void rs2::device_model::handle_online_sw_update(
-        std::shared_ptr< notifications_model > nm,
-        std::shared_ptr< dev_updates_profile::update_profile > update_profile,
-        bool reset_delay )
-    {
-        dev_updates_profile::version_info recommended_sw_update_info;
-        update_profile->get_sw_update(sw_update::RECOMMENDED, recommended_sw_update_info);
-        auto n = std::make_shared< sw_recommended_update_alert_model >(
-            RS2_API_FULL_VERSION_STR,
-            recommended_sw_update_info.ver,
-            recommended_sw_update_info.download_link);
-
-        auto dev_name = get_device_name(dev);
-        // The SW update delay ID include the dismissed recommended version and the device serial number
-        // This way a newer SW recommended version will not be dismissed.
-        n->delay_id = "sw_update_alert." + std::string(recommended_sw_update_info.ver) + "." + dev_name.second;
-        n->enable_complex_dismiss = true;  // allow advanced dismiss menu
-
-        if ( reset_delay ) n->reset_delay();
-
-        if (!n->is_delayed())
-        {
-            nm->add_notification(n);
-            related_notifications.push_back(n);
-        }
-    }
-
-    bool rs2::device_model::handle_online_fw_update(
-        const context & ctx,
-        std::shared_ptr< notifications_model > nm,
-        std::shared_ptr< dev_updates_profile::update_profile > update_profile,
-        bool reset_delay )
-    {
-        bool fw_update_notification_raised = false;
-        std::shared_ptr< firmware_update_manager > manager = nullptr;
-
-        std::vector< uint8_t > fw_data;
-        http::http_downloader downloader;
-
-        // Try to download the recommended FW binary file
-        int download_retries = 3;
-        dev_updates_profile::version_info recommended_fw_update_info;
-        update_profile->get_fw_update(sw_update::RECOMMENDED, recommended_fw_update_info);
-
-        while (download_retries > 0)
-        {
-            if (downloader.download_to_bytes_vector(
-                recommended_fw_update_info.download_link,
-                fw_data))
-                download_retries = 0;
-            else
-                --download_retries;
-        }
-
-        // If the download process finished successfully, pop up a
-        // notification for the FW update process
-        if (!fw_data.empty())
-        {
-            manager = std::make_shared< firmware_update_manager >(nm,
-                *this,
-                dev,
-                ctx,
-                fw_data,
-                true);
-
-            auto dev_name = get_device_name(dev);
-            std::stringstream msg;
-            msg << dev_name.first << " (S/N " << dev_name.second << ")\n"
-                << "Current Version: "
-                << std::string(update_profile->firmware_version) << "\n";
-
-            msg << "Recommended Version: "
-                << std::string(recommended_fw_update_info.ver);
-
-            auto n = std::make_shared< fw_update_notification_model >(
-                msg.str(),
-                manager,
-                false);
-            n->delay_id = "fw_update_alert." +  std::string(recommended_fw_update_info.ver) + "." +  dev_name.second;
-            n->enable_complex_dismiss = true;
-
-            if ( reset_delay ) n->reset_delay();
-
-            if (!n->is_delayed())
-            {
-                nm->add_notification(n);
-                related_notifications.push_back(n);
-                fw_update_notification_raised = true;
-            }
-        }
-        else
-            nm->output.add_log( RS2_LOG_SEVERITY_WARN,
-                                __FILE__,
-                                __LINE__,
-                                rsutils::string::from() << "Error in downloading FW binary file: "
-                                                        << recommended_fw_update_info.download_link );
-
-        return fw_update_notification_raised;
-    }
-
-    // Load viewer configuration for stereo module (depth/infrared streams) only
-    void device_model::load_viewer_configurations(const std::string& json_str)
-    {
-        json j;
-        json raw_j = json::parse(json_str);
-
-        // If the viewer contain a viewer section, look inside it for the viewer parameters,
-        // for backward compatibility, if no viewer section exist, look at the root level
-        auto viewer_section = raw_j.find("viewer");
-        j = (viewer_section != raw_j.end()) ? viewer_section.value() : raw_j;
-
-        struct video_stream
-        {
-            rs2_format format = RS2_FORMAT_ANY;
-            int width = 0;
-            int height = 0;
-            int fps = 0;
-        };
-
-        std::map<std::pair<rs2_stream, int>, video_stream> requested_streams;
-        
-        auto it = j.find("stream-depth-format");
-        if (it != j.end())
-        {
-            assert(it.value().is_string());
-            std::string formatstr = it.value();
-            bool found = false;
-            for (int i = 0; i < static_cast<int>(RS2_FORMAT_COUNT); i++)
-            {
-                auto f = static_cast<rs2_format>(i);
-                auto fstr = rs2_format_to_string(f);
-                if (formatstr == fstr)
-                {
-                    requested_streams[std::make_pair(RS2_STREAM_DEPTH, 0)].format = f;
-                    found = true;
-                    break;
-                }
-            }
-            if (!found)
-            {
-                throw std::runtime_error( rsutils::string::from() << "Unsupported stream-depth-format: " << formatstr );
-            }
-
-            // Disable depth stream on all sub devices
-            for (auto&& sub : subdevices)
-            {
-                for (auto&& profile : sub->profiles)
-                {
-                    if (profile.stream_type() == RS2_STREAM_DEPTH)
-                    {
-                        sub->stream_enabled[profile.unique_id()] = false;
-                        break;
-                    }
-                }
-            }
-        }
-
-        it = j.find("stream-ir-format");
-        if (it != j.end())
-        {
-            assert(it.value().is_string());
-            std::string formatstr = it.value();
-
-            bool found = false;
-            for (int i = 0; i < RS2_FORMAT_COUNT; i++)
-            {
-                auto format = (rs2_format)i;
-                if (ends_with(rs2_format_to_string(format), formatstr))
-                {
-                    requested_streams[std::make_pair(RS2_STREAM_INFRARED, 1)].format = format;
-                    found = true;
-                }
-            }
-
-            if (!found)
-            {
-                if (formatstr == "R8L8")
-                {
-                    requested_streams[std::make_pair(RS2_STREAM_INFRARED, 1)].format = RS2_FORMAT_Y8;
-                    requested_streams[std::make_pair(RS2_STREAM_INFRARED, 2)].format = RS2_FORMAT_Y8;
-                }
-                else
-                {
-                    throw std::runtime_error( rsutils::string::from()
-                                              << "Unsupported stream-ir-format: " << formatstr );
-                }
-            }
-
-            // Disable infrared stream on all sub devices
-            for (auto&& sub : subdevices)
-            {
-                for (auto&& profile : sub->profiles)
-                {
-                    if (profile.stream_type() == RS2_STREAM_INFRARED)
-                    {
-                        sub->stream_enabled[profile.unique_id()] = false;
-                        break;
-                    }
-                }
-            }
-        }
-
-        // Setting the same Width,Height,FPS to every requested stereo module streams (depth,infrared) according to loaded JSON
-        if (!requested_streams.empty())
-        {
-            try
-            {
-                std::string wstr = j["stream-width"];
-                std::string hstr = j["stream-height"];
-                std::string fstr = j["stream-fps"];
-                int width = std::stoi(wstr);
-                int height = std::stoi(hstr);
-                int fps = std::stoi(fstr);
-                for (auto& kvp : requested_streams)
-                {
-                    kvp.second.width = width;
-                    kvp.second.height = height;
-                    kvp.second.fps = fps;
-                }
-            }
-            catch (const std::exception& e)
-            {
-                throw std::runtime_error( rsutils::string::from() << "Error parsing streams from JSON: " << e.what() );
-            }
-        }
-
-        // Enable requested stereo module streams (depth,infrared)
-        for (auto&& kvp : requested_streams)
-        {
-            std::string stream_name = rsutils::string::from()
-                                   << rs2_stream_to_string( kvp.first.first )
-                                   << ( kvp.first.second > 0 ? ( " " + std::to_string( kvp.first.second ) ) : "" );
-            for (auto&& sub : subdevices)
-            {
-                auto itr = std::find_if(sub->stream_display_names.begin(), sub->stream_display_names.end(), [stream_name](const std::pair<int, std::string>& p) { return p.second == stream_name; });
-                if (itr != sub->stream_display_names.end())
-                {
-                    int uid = itr->first;
-                    sub->stream_enabled[uid] = true;
-
-                    //Find format
-                    size_t format_id = 0;
-                    rs2_format requested_format = kvp.second.format;
-                    for (; format_id < sub->format_values[uid].size(); format_id++)
-                    {
-                        if (sub->format_values[uid][format_id] == requested_format)
-                            break;
-                    }
-                    if (format_id == sub->format_values[uid].size())
-                    {
-                        throw std::runtime_error( rsutils::string::from()
-                                                  << "No match found for requested format: " << requested_format );
-                    }
-                    sub->ui.selected_format_id[uid] = int(format_id);
-
-                    //Find fps
-                    int requested_fps = kvp.second.fps;
-                    size_t fps_id = 0;
-                    for (; fps_id < sub->shared_fps_values.size(); fps_id++)
-                    {
-                        if (sub->shared_fps_values[fps_id] == requested_fps)
-                            break;
-                    }
-                    if (fps_id == sub->shared_fps_values.size())
-                    {
-                        throw std::runtime_error( rsutils::string::from()
-                                                  << "No match found for requested fps: " << requested_fps );
-                    }
-                    sub->ui.selected_shared_fps_id = int(fps_id);
-
-                    //Find Resolution
-                    std::pair<int, int> requested_res{ kvp.second.width,kvp.second.height };
-                    size_t res_id = 0;
-                    for (; res_id < sub->res_values.size(); res_id++)
-                    {
-                        if (sub->res_values[res_id] == requested_res)
-                            break;
-                    }
-                    if (res_id == sub->res_values.size())
-                    {
-                        throw std::runtime_error( rsutils::string::from()
-                                                  << "No match found for requested resolution: " << requested_res.first
-                                                  << "x" << requested_res.second );
-                    }
-                    sub->ui.selected_res_id = int(res_id);
-                }
-            }
-        }
-    }
-
-    float device_model::draw_preset_panel(float panel_width,
-        ux_window& window,
-        std::string& error_message,
-        viewer_model& viewer,
-        bool update_read_only_options,
-        bool load_json_if_streaming,
-        json_loading_func json_loading)
-    {
-        const float panel_height = 40.f;
-
-        auto panel_pos = ImGui::GetCursorPos();
-        ImGui::PushStyleColor(ImGuiCol_Button, sensor_bg);
-        ImGui::PushStyleColor(ImGuiCol_ButtonHovered, sensor_bg);
-        ImGui::PushStyleColor(ImGuiCol_ButtonActive, sensor_bg);
-        ImGui::PushStyleColor(ImGuiCol_Text, light_grey);
-        ImGui::PushStyleColor(ImGuiCol_PopupBg, almost_white_bg);
-        ImGui::PushStyleColor(ImGuiCol_HeaderHovered, light_blue);
-        ImGui::PushStyleColor(ImGuiCol_TextSelectedBg, light_grey);
-        ImGui::PushStyleVar(ImGuiStyleVar_WindowPadding, ImVec2(5, 5));
-        ImGui::PushFont(window.get_font());
-        auto serializable = dev.as<serializable_device>();
-
-        const auto load_json = [&, serializable](const std::string f) {
-            std::ifstream file(f);
-            if (!file.good())
-            {
-                //Failed to read file, removing it from the available ones
-                advanced_mode_settings_file_names.erase(f);
-                selected_file_preset.clear();
-                throw std::runtime_error( rsutils::string::from() << "Failed to read configuration file:\n\"" << f
-                                                                  << "\"\nRemoving it from presets." );
-            }
-            std::string str((std::istreambuf_iterator<char>(file)), std::istreambuf_iterator<char>());
-
-            if (serializable)
-            {
-                serializable.load_json(str);
-                for (auto&& sub : subdevices)
-                {
-                    //If json was loaded correctly, we want the presets combo box to show the name of the configuration file
-                    // And as a workaround, set the current preset to "custom", so that if the file is removed the preset will show "custom"
-                    if (auto dpt = sub->s->as<depth_sensor>())
-                    {
-                        auto itr = sub->options_metadata.find(RS2_OPTION_VISUAL_PRESET);
-                        if (itr != sub->options_metadata.end())
-                        {
-                            //TODO: Update to work with SR300 when the load json will update viewer configurations
-                            itr->second.endpoint->set_option(RS2_OPTION_VISUAL_PRESET, RS2_RS400_VISUAL_PRESET_CUSTOM);
-                        }
-                    }
-                }
-            }
-            load_viewer_configurations(str);
-            get_curr_advanced_controls = true;
-            advanced_mode_settings_file_names.insert(f);
-            selected_file_preset = f;
-            viewer.not_model->add_log( rsutils::string::from() << "Loaded settings from \"" << f << "\"..." );
-        };
-
-        const auto save_to_json = [&, serializable](std::string full_filename)
-        {
-            if (!ends_with(rsutils::string::to_lower(full_filename), ".json")) full_filename += ".json";
-            std::ofstream outfile(full_filename);
-
-            json j;
-            json *saved_configuraion = nullptr;
-            
-            // place all of the viewer parameters under a viewer section
-            if (serializable)
-            {
-                j = json::parse(serializable.serialize_json());
-                j["viewer"] = json::object();
-                saved_configuraion = &j["viewer"]; // point to the viewer section inside the root
-            }
-            else
-            {
-                saved_configuraion = &j;
-            }
-
-
-            save_viewer_configurations(outfile, *saved_configuraion);
-            outfile << j.dump(4); // output all the data to the file (starting at the root)
-            outfile.close();
-            advanced_mode_settings_file_names.insert(full_filename);
-            selected_file_preset = full_filename;
-            viewer.not_model->add_log( rsutils::string::from() << "Saved settings to \"" << full_filename << "\"...");
-
-        };
-        static const std::string popup_message = "\t\tTo use this feature, the device must be in Advanced Mode.\t\t\n\n\t\tWould you like to turn Advanced Mode?\t\t";
-        ////////////////////////////////////////
-        // Draw Combo Box
-        ////////////////////////////////////////
-        for (auto&& sub : subdevices)
-        {
-            if (auto dpt = sub->s->as<depth_sensor>())
-            {
-                if (dpt.supports(RS2_OPTION_VISUAL_PRESET))
-                {
-                    ImGui::SetCursorPos({ panel_pos.x + 8, ImGui::GetCursorPosY() + 10 });
-                    //TODO: set this once!
-                    const auto draw_preset_combo_box = [&](option_model& opt_model, std::string& error_message, notifications_model& model)
-                    {
-                        bool is_clicked = false;
-                        assert(opt_model.opt == RS2_OPTION_VISUAL_PRESET);
-                        ImGui::Text("Preset: ");
-                        if (ImGui::IsItemHovered())
-                        {
-                            ImGui::SetTooltip("Select a preset configuration (or use the load button)");
-                        }
-
-                        ImGui::SameLine();
-                        ImGui::PushItemWidth(185);
-
-                        ///////////////////////////////////////////
-                        //TODO: make this a member function
-                        std::vector<const char*> labels;
-                        std::vector< float > counters;
-                        auto selected = 0, counter = 0;
-                        for (auto i = opt_model.range.min; i <= opt_model.range.max; i += opt_model.range.step)
-                        {
-                            std::string product = dev.get_info(RS2_CAMERA_INFO_PRODUCT_LINE);
-
-                            // Default is only there for backwards compatibility and will throw an
-                            // exception if used
-                            if (product == "L500" && (size_t)(i) == RS2_L500_VISUAL_PRESET_DEFAULT)
-                                continue;
-
-                            if (std::fabs(i - opt_model.value) < 0.001f)
-                            {
-                                selected = counter;
-                            }
-                            labels.push_back(opt_model.endpoint->get_option_value_description(opt_model.opt, i));
-                            counters.push_back(i);
-                            counter++;
-                        }
-                        ///////////////////////////////////////////
-
-                        ImGui_ScopePushStyleColor(ImGuiCol_TextSelectedBg, white);
-                        ImGui_ScopePushStyleColor(ImGuiCol_Button, button_color);
-                        ImGui_ScopePushStyleColor(ImGuiCol_ButtonHovered, button_color + 0.1f);
-                        ImGui_ScopePushStyleColor(ImGuiCol_ButtonActive, button_color + 0.1f);
-                        ImVec2 padding{ 2,2 };
-                        ImGui_ScopePushStyleVar(ImGuiStyleVar_FramePadding, padding);
-                        ///////////////////////////////////////////
-                        // Go over the loaded files and add them to the combo box
-                        std::vector<std::string> full_files_names(advanced_mode_settings_file_names.begin(), advanced_mode_settings_file_names.end());
-                        std::vector<std::string> files_labels;
-                        int i = static_cast<int>(labels.size());
-                        for (auto&& file : full_files_names)
-                        {
-                            files_labels.push_back(get_file_name(file));
-                            if (selected_file_preset == file)
-                            {
-                                selected = i;
-                            }
-                            i++;
-                        }
-                        std::transform(files_labels.begin(), files_labels.end(), std::back_inserter(labels), [](const std::string& s) { return s.c_str(); });
-
-                        try
-                        {
-                            if (ImGui::Combo(opt_model.id.c_str(), &selected, labels.data(),
-                                static_cast<int>(labels.size())))
-                            {
-                                *opt_model.invalidate_flag = true;
-
-                                auto advanced = dev.as<advanced_mode>();
-                                if (advanced)
-                                    if (!advanced.is_enabled())
-                                        sub->draw_advanced_mode_prompt = false;
-
-
-                                if (!sub->draw_advanced_mode_prompt)
-                                {
-                                    if (selected < static_cast<int>(labels.size() - files_labels.size()))
-                                    {
-                                        //Known preset was chosen
-                                        auto new_val = counters[selected];
-                                        model.add_log(rsutils::string::from()
-                                            << "Setting " << opt_model.opt << " to " << new_val << " ("
-                                            << labels[selected] << ")");
-
-                                        opt_model.set_option(opt_model.opt, static_cast<float>(new_val), error_message);
-
-                                        // Only apply preset to GUI if set_option was succesful
-                                        selected_file_preset = "";
-                                        is_clicked = true;
-                                    }
-                                    else
-                                    {
-                                        //File was chosen
-                                        auto file = selected - static_cast<int>(labels.size() - files_labels.size());
-                                        if (file < 0 || file >= full_files_names.size())
-                                            throw std::runtime_error("not a valid format");
-                                        auto f = full_files_names[file];
-                                        error_message = safe_call([&]() { load_json(f); });
-                                        selected_file_preset = f;
-                                    }
-                                }
-                            }
-                            if (sub->draw_advanced_mode_prompt)
-                            {
-                                sub->draw_advanced_mode_prompt = prompt_toggle_advanced_mode(true, popup_message, restarting_device_info, viewer, window, error_message);
-                            }
-                        }
-                        catch (const error& e)
-                        {
-                            error_message = error_to_string(e);
-                        }
-
-                        ImGui::PopItemWidth();
-                        return is_clicked;
-                    };
-                    sub->options_metadata[RS2_OPTION_VISUAL_PRESET].custom_draw_method = draw_preset_combo_box;
-                    if (sub->draw_option(RS2_OPTION_VISUAL_PRESET, dev.is<playback>() || update_read_only_options, error_message, *viewer.not_model))
-                    {
-                        get_curr_advanced_controls = true;
-                        selected_file_preset.clear();
-                    }
-                }
-            }
-        }
-
-        ImGui::SameLine();
-        const ImVec2 icons_size{ 20, 20 };
-        //TODO: Change this once we have support for loading jsons with more data than only advanced controls
-        bool is_streaming = std::any_of(subdevices.begin(), subdevices.end(), [](const std::shared_ptr<subdevice_model>& sm) { return sm->streaming; });
-        const int buttons_flags = serializable ? 0 : ImGuiButtonFlags_Disabled;
-        static bool require_advanced_mode_enable_prompt = false;
-        auto advanced_dev = dev.as<advanced_mode>();
-        auto is_advanced_device = false;
-        auto is_advanced_mode_enabled = false;
-        if (advanced_dev)
-        {
-            is_advanced_device = true;
-            try
-            {
-                // Prevent intermittent errors in polling mode to keep imgui in sync
-                is_advanced_mode_enabled = advanced_dev.is_enabled();
-            }
-            catch (...){}
-        }
-
-        ImGui::SetCursorPosX(ImGui::GetCursorPosX() + 3);
-
-        ////////////////////////////////////////
-        // Draw Load Icon
-        ////////////////////////////////////////
-        std::string upload_button_name = rsutils::string::from() << textual_icons::upload << "##" << id;
-        ImGui::PushStyleColor(ImGuiCol_Text, light_grey);
-        ImGui::PushStyleColor(ImGuiCol_TextSelectedBg, light_grey);
-
-        if (ImGui::ButtonEx(upload_button_name.c_str(), icons_size, (is_streaming && !load_json_if_streaming) ? ImGuiButtonFlags_Disabled : buttons_flags))
-        {
-            if (serializable && (!is_advanced_device || is_advanced_mode_enabled))
-            {
-                json_loading([&]()
-                {
-                    for( auto && sub : subdevices )
-                    {
-                        if( auto dpt = sub->s->as< depth_sensor >() )
-                        {
-                            sub->_options_invalidated = true;
-                        }
-                    }
-                    auto ret = file_dialog_open(open_file, "JavaScript Object Notation (JSON | PRESET)\0*.json;*.preset\0", NULL, NULL);
-                    if (ret)
-                    {
-                        error_message = safe_call([&]() { load_json(ret); });
-                    }
-                });
-            }
-            else
-            {
-                require_advanced_mode_enable_prompt = true;
-            }
-        }
-
-        if (ImGui::IsItemHovered())
-        {
-            std::string tooltip = rsutils::string::from()
-                               << "Load pre-configured device settings"
-                               << ( is_streaming && ! load_json_if_streaming ? " (Disabled while streaming)" : "" );
-            ImGui::SetTooltip("%s", tooltip.c_str());
-        }
-
-        ImGui::SameLine();
-
-        ////////////////////////////////////////
-        // Draw Save Icon
-        ////////////////////////////////////////
-        std::string save_button_name = rsutils::string::from() << textual_icons::download << "##" << id;
-        ImGui::SetCursorPosY(ImGui::GetCursorPosY() + 1); //Align the two icons to buttom
-        if (ImGui::ButtonEx(save_button_name.c_str(), icons_size, buttons_flags))
-        {
-            if (serializable && (!is_advanced_device || is_advanced_mode_enabled))
-            {
-                auto ret = file_dialog_open(save_file, "JavaScript Object Notation (JSON)\0*.json\0", NULL, NULL);
-                if (ret)
-                {
-                    error_message = safe_call([&]() { save_to_json(ret); });
-                }
-            }
-            else
-            {
-                require_advanced_mode_enable_prompt = true;
-            }
-
-        }
-        if (ImGui::IsItemHovered())
-        {
-            ImGui::SetTooltip("Save current device settings to file");
-        }
-        ImGui::PopStyleColor(2);
-        ImGui::SameLine();
-
-        if (require_advanced_mode_enable_prompt)
-        {
-            require_advanced_mode_enable_prompt = prompt_toggle_advanced_mode(true, popup_message, restarting_device_info, viewer, window, error_message);
-        }
-
-        ImGui::PopFont();
-        ImGui::PopStyleVar();
-        ImGui::PopStyleColor(7);
-
-        return panel_height;
-    }
-
-
-    // Generic helper functions for comparison of fw versions
-    std::vector<int> fw_version_to_int_vec(std::string fw_version)
-    {
-        size_t start{}, end{};
-        std::vector<int> values;
-        std::string delimiter(".");
-        std::string substr;
-        while ((end = fw_version.find(delimiter, start)) != std::string::npos)
-        {
-            substr = fw_version.substr(start, end - start);
-            start = start + substr.length() + delimiter.length();
-            values.push_back(atoi(substr.c_str()));
-        }
-        values.push_back(atoi(fw_version.substr(start, fw_version.length() - start).c_str()));
-        return values;
-    }
-
     bool fw_version_less_than(std::string fw_version, std::string min_fw_version)
     {
         std::vector<int> curr_values = fw_version_to_int_vec(fw_version);
         std::vector<int> min_values = fw_version_to_int_vec(min_fw_version);
 
-=======
-    bool fw_version_less_than(std::string fw_version, std::string min_fw_version)
-    {
-        std::vector<int> curr_values = fw_version_to_int_vec(fw_version);
-        std::vector<int> min_values = fw_version_to_int_vec(min_fw_version);
-
->>>>>>> 15ecdcee
         for (size_t i = 0; i < curr_values.size(); i++)
         {
             if (i >= min_values.size())
