// License: Apache 2.0. See LICENSE file in root directory.
// Copyright(c) 2017 Intel Corporation. All Rights Reserved.

#ifdef _MSC_VER
#ifndef NOMINMAX
#define NOMINMAX
#endif
#endif

#include <librealsense2/rs.hpp>

#include "model-views.h"
#include "subdevice-model.h"
#include "stream-model.h"
#include "updates-model.h"
#include "notifications.h"
#include "fw-update-helper.h"
#include "on-chip-calib.h"
#include "viewer.h"
#include "post-processing-filters-list.h"
#include "post-processing-block-model.h"
#include <imgui_internal.h>
#include <time.h>
#include "ux-window.h"

#include "imgui-fonts-karla.hpp"
#include "imgui-fonts-fontawesome.hpp"
#include "imgui-fonts-monofont.hpp"
#include <rsutils/os/os.h>
#include "os.h"

#include "metadata-helper.h"
#include "calibration-model.h"
#include "sw-update/http-downloader.h"

#include <thread>
#include <algorithm>
#include <regex>
#include <cmath>

#include "opengl3.h"

 rs2_sensor_mode rs2::resolution_from_width_height(int width, int height)
{
    if ((width == 240 && height == 320) || (width == 320 && height == 240))
        return RS2_SENSOR_MODE_QVGA;
    else if ((width == 640 && height == 480) || (height == 640 && width == 480))
        return RS2_SENSOR_MODE_VGA;
    else if ((width == 1024 && height == 768) || (height == 768 && width == 1024))
        return RS2_SENSOR_MODE_XGA;
    else
        return RS2_SENSOR_MODE_COUNT;
}

ImVec4 flip(const ImVec4& c)
{
    return{ c.y, c.x, c.z, c.w };
}

ImVec4 from_rgba(uint8_t r, uint8_t g, uint8_t b, uint8_t a, bool consistent_color)
{
    auto res = ImVec4(r / (float)255, g / (float)255, b / (float)255, a / (float)255);
#ifdef FLIP_COLOR_SCHEME
    if (!consistent_color) return flip(res);
#endif
    return res;
}

ImVec4 operator+(const ImVec4& c, float v)
{
    return ImVec4(
        std::max(0.f, std::min(1.f, c.x + v)),
        std::max(0.f, std::min(1.f, c.y + v)),
        std::max(0.f, std::min(1.f, c.z + v)),
        std::max(0.f, std::min(1.f, c.w))
    );
}

namespace rs2
{
    std::vector<uint8_t> bytes_from_bin_file(const std::string& filename)
    {
        std::ifstream file(filename.c_str(), std::ios::binary);
        if (!file.good())
            throw std::runtime_error( rsutils::string::from() << "Invalid binary file specified " << filename
                                                              << " verify the source path and location permissions" );

        // Determine the file length
        file.seekg(0, std::ios_base::end);
        std::size_t size = file.tellg();
        if (!size)
            throw std::runtime_error( rsutils::string::from()
                                      << "Invalid binary file " << filename << " provided  - zero-size " );
        file.seekg(0, std::ios_base::beg);

        // Create a vector to store the data
        std::vector<uint8_t> v(size);

        // Load the data
        file.read((char*)&v[0], size);

        return v;
    }

    // Flush binary stream to file, override previous if exists
    void bin_file_from_bytes(const std::string& filename, const std::vector<uint8_t> bytes)
    {
        std::ofstream file(filename, std::ios::binary | std::ios::trunc);
        if (!file.good())
            throw std::runtime_error( rsutils::string::from() << "Invalid binary file specified " << filename
                                                              << " verify the target path and location permissions" );
        file.write((char*)bytes.data(), bytes.size());
    }

    void hyperlink(ux_window& window, const char* title, const char* link)
    {
        if (ImGui::Button(title))
        {
            open_url(link);
        }
        if (ImGui::IsItemHovered())
        {
            window.link_hovered();
        }
    }

<<<<<<< HEAD
    void open_issue(std::string body)
    {
        std::string link = "https://github.com/IntelRealSense/librealsense/issues/new?body=" + url_encode(body);
        open_url(link.c_str());
    }

    void open_issue(const device_models_list& devices)
    {
        std::stringstream ss;

        rs2_error* e = nullptr;

        ss << "| | |\n";
        ss << "|---|---|\n";
        ss << "|**librealsense**|" << api_version_to_string(rs2_get_api_version(&e)) << (is_debug() ? " DEBUG" : " RELEASE") << "|\n";
        ss << "|**OS**|" << rsutils::get_os_name() << "|\n";

        for (auto& dm : devices)
        {
            for (auto& kvp : dm->infos)
            {
                if (kvp.first != "Recommended Firmware Version" &&
                    kvp.first != "Debug Op Code" &&
                    kvp.first != "Physical Port" &&
                    kvp.first != "Product Id")
                    ss << "|**" << kvp.first << "**|" << kvp.second << "|\n";
            }
        }

        ss << "\nPlease provide a description of the problem";

        open_issue(ss.str());
    }

=======
>>>>>>> 6782047b
    std::tuple<uint8_t, uint8_t, uint8_t> get_texcolor(video_frame texture, texture_coordinate texcoords)
    {
        const int w = texture.get_width(), h = texture.get_height();
        int x = std::min(std::max(int(texcoords.u*w + .5f), 0), w - 1);
        int y = std::min(std::max(int(texcoords.v*h + .5f), 0), h - 1);
        int idx = x * texture.get_bytes_per_pixel() + y * texture.get_stride_in_bytes();
        const auto texture_data = reinterpret_cast<const uint8_t*>(texture.get_data());
        return std::tuple<uint8_t, uint8_t, uint8_t>(
            texture_data[idx], texture_data[idx + 1], texture_data[idx + 2]);
    }

    void export_frame(const std::string& fname, std::unique_ptr<rs2::filter> exporter,
        notifications_model& ns, frame data, bool notify)
    {
        auto manager = std::make_shared<export_manager>(fname, std::move(exporter), data);

        auto n = std::make_shared<export_notification_model>(manager);
        ns.add_notification(n);
        n->forced = true;

        auto invoke = [n](std::function<void()> action) {
            n->invoke(action);
        };
        manager->start(invoke);
    }

    bool save_frame_raw_data(const std::string& filename, rs2::frame frame)
    {
        bool ret = false;
        auto image = frame.as<video_frame>();
        if (image)
        {
            std::ofstream outfile(filename.data(), std::ofstream::binary);
            outfile.write(static_cast<const char*>(image.get_data()), image.get_height()*image.get_stride_in_bytes());

            outfile.close();
            ret = true;
        }

        return ret;
    }

    bool frame_metadata_to_csv(const std::string& filename, rs2::frame frame)
    {
        bool ret = false;
        auto image = frame.as<video_frame>();
        if (image)
        {
            std::ofstream csv(filename);

            auto profile = image.get_profile();
            csv << "Frame Info: " << std::endl << "Type," << profile.stream_name() << std::endl;
            csv << "Format," << rs2_format_to_string(profile.format()) << std::endl;
            csv << "Frame Number," << image.get_frame_number() << std::endl;
            csv << "Timestamp (ms)," << std::fixed << std::setprecision(2) << image.get_timestamp() << std::endl;
            csv << "Resolution x," << (int)image.get_width() << std::endl;
            csv << "Resolution y," << (int)image.get_height() << std::endl;
            csv << "Bytes per pixel," << (int)image.get_bytes_per_pixel() << std::endl;

            if (auto vsp = profile.as<video_stream_profile>())
            {
                auto intrinsics = vsp.get_intrinsics();
                csv << std::endl << "Intrinsic:," << std::fixed << std::setprecision(6) << std::endl;
                csv << "Fx," << intrinsics.fx << std::endl;
                csv << "Fy," << intrinsics.fy << std::endl;
                csv << "PPx," << intrinsics.ppx << std::endl;
                csv << "PPy," << intrinsics.ppy << std::endl;
                csv << "Distorsion," << rs2_distortion_to_string(intrinsics.model) << std::endl;
            }

            ret = true;
        }

        return ret;
    }

    bool motion_data_to_csv( const std::string & filename, rs2::frame frame )
    {
        bool ret = false;
        if( auto motion = frame.as< motion_frame >() )
        {
            std::string units;
            if( motion.get_profile().stream_type() == RS2_STREAM_GYRO )
                units = "( deg/sec )";
            else
                units = "( m/sec^2 )";
            auto axes = motion.get_motion_data();
            std::ofstream csv( filename );

            auto profile = frame.get_profile();
            csv << "Frame Info: " << std::endl << "Type," << profile.stream_name() << std::endl;
            csv << "Format," << rs2_format_to_string( profile.format() ) << std::endl;
            csv << "Frame Number," << frame.get_frame_number() << std::endl;
            csv << "Timestamp (ms)," << std::fixed << std::setprecision( 2 )
                << frame.get_timestamp() << std::endl;
            csv << std::setprecision( 7 ) << "Axes" << units << ", " << axes << std::endl;

            ret = true;
        }

        return ret;
    }

    bool pose_data_to_csv( const std::string & filename, rs2::frame frame )
    {
        bool ret = false;
        if( auto pose = frame.as< pose_frame >() )
        {
            auto pose_data = pose.get_pose_data();
            std::ofstream csv( filename );

            auto profile = frame.get_profile();
            csv << "Frame Info: " << std::endl << "Type," << profile.stream_name() << std::endl;
            csv << "Format," << rs2_format_to_string( profile.format() ) << std::endl;
            csv << "Frame Number," << frame.get_frame_number() << std::endl;
            csv << "Timestamp (ms)," << std::fixed << std::setprecision( 2 )
                << frame.get_timestamp() << std::endl;
            csv << std::setprecision( 7 ) << "Acceleration( meters/sec^2 ), "
                << pose_data.acceleration << std::endl;
            csv << std::setprecision( 7 ) << "Angular_acceleration( radians/sec^2 ), "
                << pose_data.angular_acceleration << std::endl;
            csv << std::setprecision( 7 ) << "Angular_velocity( radians/sec ), "
                << pose_data.angular_velocity << std::endl;
            csv << std::setprecision( 7 )
                << "Mapper_confidence( 0x0 - Failed 0x1 - Low 0x2 - Medium 0x3 - High ), "
                << pose_data.mapper_confidence << std::endl;
            csv << std::setprecision( 7 )
                << "Rotation( quaternion rotation (relative to initial position) ), "
                << pose_data.rotation << std::endl;
            csv << std::setprecision( 7 )
                << "Tracker_confidence( 0x0 - Failed 0x1 - Low 0x2 - Medium 0x3 - High ), "
                << pose_data.tracker_confidence << std::endl;
            csv << std::setprecision( 7 ) << "Translation( meters ), " << pose_data.translation
                << std::endl;
            csv << std::setprecision( 7 ) << "Velocity( meters/sec ), " << pose_data.velocity
                << std::endl;

            ret = true;
        }

        return ret;
    }

    std::vector<std::string> get_device_info(const device& dev, bool include_location)
    {
        std::vector<std::string> res;
        for (auto i = 0; i < RS2_CAMERA_INFO_COUNT; i++)
        {
            auto info = static_cast<rs2_camera_info>(i);

            // When camera is being reset, either because of "hardware reset"
            // or because of switch into advanced mode,
            // we don't want to capture the info that is about to change
            if ((info == RS2_CAMERA_INFO_PHYSICAL_PORT ||
                info == RS2_CAMERA_INFO_ADVANCED_MODE)
                && !include_location) continue;

            if (dev.supports(info))
            {
                auto value = dev.get_info(info);
                res.push_back(value);
            }
        }
        return res;
    }

    bool yes_no_dialog(const std::string& title, const std::string& message_text, bool& approved, ux_window& window, const std::string& error_message, bool disabled, const std::string& disabled_reason)
    {
        ImGui_ScopePushFont(window.get_font());
        ImGui_ScopePushStyleColor(ImGuiCol_Button, button_color);
        ImGui_ScopePushStyleColor(ImGuiCol_ButtonHovered, sensor_header_light_blue); //TODO: Change color?
        ImGui_ScopePushStyleColor(ImGuiCol_ButtonActive, regular_blue); //TODO: Change color?
        ImGui_ScopePushStyleColor(ImGuiCol_TextSelectedBg, light_grey);
        ImGui_ScopePushStyleColor(ImGuiCol_TitleBg, header_color);
        ImGui_ScopePushStyleColor(ImGuiCol_PopupBg, sensor_bg);
        ImGui_ScopePushStyleColor(ImGuiCol_BorderShadow, dark_grey);
        ImGui_ScopePushStyleVar(ImGuiStyleVar_WindowPadding, ImVec2(20, 10));
        auto clicked = false;

        ImGui::OpenPopup(title.c_str());
        ImGui::SetNextWindowPos( {window.width() * 0.35f, window.height() * 0.35f });
        if (ImGui::BeginPopup(title.c_str()))
        {
            {
                ImGui_ScopePushStyleColor(ImGuiCol_Text, almost_white_bg);

                ImGui::SetWindowFontScale(1.3f);
                ImGui::Text("%s", title.c_str());
            }
            {
                ImGui_ScopePushStyleColor(ImGuiCol_Text, light_grey);
                ImGui::Separator();
                ImGui::SetWindowFontScale(1.1f);
                ImGui::Text("\n%s\n", message_text.c_str());

                if (!disabled)
                {
                    ImGui::SameLine();
                    auto width = ImGui::GetWindowWidth();
                    ImGui::Dummy(ImVec2(0, 0));
                    ImGui::Dummy(ImVec2(width / 3.f, 0));
                    ImGui::SameLine();
                    if (ImGui::Button("Yes", ImVec2(60, 30)))
                    {
                        ImGui::CloseCurrentPopup();
                        approved = true;
                        clicked = true;
                    }
                    ImGui::SameLine();
                    if (ImGui::Button("No", ImVec2(60, 30)))
                    {
                        ImGui::CloseCurrentPopup();
                        approved = false;
                        clicked = true;
                    }
                }
                else
                {
                    ImGui::NewLine();
                    {
                        ImGui_ScopePushStyleColor(ImGuiCol_Text, red);
                        ImGui::Text("%s\n\n", disabled_reason.c_str());
                    }
                    auto window_width = ImGui::GetWindowWidth();
                    ImGui::SetCursorPosX(ImGui::GetCursorPosX() + window_width / 2.f - 30.f - ImGui::GetStyle().WindowPadding.x);
                    if (ImGui::Button("Close", ImVec2(60, 30)))
                    {
                        ImGui::CloseCurrentPopup();
                        approved = false;
                        clicked = true;
                    }
                }
            }
            ImGui::EndPopup();
        }
        return clicked;
    }

    // Create a process windows with process details from the caller,
    // and close button activated by the caller
    bool status_dialog(const std::string& title, const std::string& process_topic_text, const std::string& process_status_text , bool enable_close, ux_window& window)
    {
        ImGui_ScopePushFont(window.get_font());
        ImGui_ScopePushStyleColor(ImGuiCol_Button, button_color);
        ImGui_ScopePushStyleColor(ImGuiCol_ButtonHovered, sensor_header_light_blue); //TODO: Change color?
        ImGui_ScopePushStyleColor(ImGuiCol_ButtonActive, regular_blue); //TODO: Change color?
        ImGui_ScopePushStyleColor(ImGuiCol_Text, light_grey);
        ImGui_ScopePushStyleColor(ImGuiCol_TextSelectedBg, light_grey);
        ImGui_ScopePushStyleColor(ImGuiCol_TitleBg, header_color);
        ImGui_ScopePushStyleColor(ImGuiCol_PopupBg, sensor_bg);
        ImGui_ScopePushStyleColor(ImGuiCol_BorderShadow, dark_grey);
        ImGui_ScopePushStyleVar(ImGuiStyleVar_WindowPadding, ImVec2(20, 10));
        auto close_clicked = false;

        ImGui::OpenPopup(title.c_str());
        ImGui::SetNextWindowPos({ window.width() * 0.35f, window.height() * 0.35f });
        if (ImGui::BeginPopup(title.c_str()))
        {
            {
                ImGui_ScopePushStyleColor(ImGuiCol_Text, almost_white_bg);

                ImGui::SetWindowFontScale(1.3f);
                ImGui::Text("%s", title.c_str());
            }
            {

                ImGui::Separator();
                ImGui::SetWindowFontScale(1.1f);

                ImGui::NewLine();
                ImGui::Text("%s", process_topic_text.c_str());
                ImGui::NewLine();

                auto window_width = ImGui::GetWindowWidth();
                auto process_status_text_size = ImGui::CalcTextSize(process_status_text.c_str()).x + ImGui::CalcTextSize("Status: ").x + ImGui::GetStyle().WindowPadding.x;
                auto future_window_width = std::max(process_status_text_size, window_width);
                ImGui::SetCursorPosX(ImGui::GetCursorPosX() + future_window_width / 2.f - process_status_text_size / 2.f);

                ImGui::Text("Status: %s", process_status_text.c_str());
                ImGui::NewLine();
                window_width = ImGui::GetWindowWidth();

                if (enable_close)
                {
                    ImGui::SetCursorPosX(ImGui::GetCursorPosX() + window_width / 2.f - 50.f); // 50 = 30 (button size) + 20 (padding)
                    if (ImGui::Button("Close", ImVec2(60, 30)))
                    {
                        ImGui::CloseCurrentPopup();
                        close_clicked = true;
                    }
                }
            }
            ImGui::EndPopup();
        }
        return close_clicked;
    }

}<|MERGE_RESOLUTION|>--- conflicted
+++ resolved
@@ -26,7 +26,7 @@
 #include "imgui-fonts-karla.hpp"
 #include "imgui-fonts-fontawesome.hpp"
 #include "imgui-fonts-monofont.hpp"
-#include <rsutils/os/os.h>
+
 #include "os.h"
 
 #include "metadata-helper.h"
@@ -124,43 +124,6 @@
         }
     }
 
-<<<<<<< HEAD
-    void open_issue(std::string body)
-    {
-        std::string link = "https://github.com/IntelRealSense/librealsense/issues/new?body=" + url_encode(body);
-        open_url(link.c_str());
-    }
-
-    void open_issue(const device_models_list& devices)
-    {
-        std::stringstream ss;
-
-        rs2_error* e = nullptr;
-
-        ss << "| | |\n";
-        ss << "|---|---|\n";
-        ss << "|**librealsense**|" << api_version_to_string(rs2_get_api_version(&e)) << (is_debug() ? " DEBUG" : " RELEASE") << "|\n";
-        ss << "|**OS**|" << rsutils::get_os_name() << "|\n";
-
-        for (auto& dm : devices)
-        {
-            for (auto& kvp : dm->infos)
-            {
-                if (kvp.first != "Recommended Firmware Version" &&
-                    kvp.first != "Debug Op Code" &&
-                    kvp.first != "Physical Port" &&
-                    kvp.first != "Product Id")
-                    ss << "|**" << kvp.first << "**|" << kvp.second << "|\n";
-            }
-        }
-
-        ss << "\nPlease provide a description of the problem";
-
-        open_issue(ss.str());
-    }
-
-=======
->>>>>>> 6782047b
     std::tuple<uint8_t, uint8_t, uint8_t> get_texcolor(video_frame texture, texture_coordinate texcoords)
     {
         const int w = texture.get_width(), h = texture.get_height();
