--- conflicted
+++ resolved
@@ -241,7 +241,6 @@
         return res;
     }
 
-<<<<<<< HEAD
     inline std::string get_event_type(const std::string& data)
     {
         std::regex event_type(R"REGX("Event Type"\s*:\s*"([^"]+)")REGX");
@@ -292,10 +291,7 @@
         throw std::runtime_error(std::string("Failed to match MAC in string: ") + data);
     }
 
-    bool option_model::draw(std::string& error_message)
-=======
     bool option_model::draw(std::string& error_message, notifications_model& model)
->>>>>>> 6f7aa7f7
     {
         auto res = false;
         if (supported)
