--- conflicted
+++ resolved
@@ -5392,7 +5392,6 @@
                             "User needs either to enter the known ground truth or use the get button\n"
                             "with specific target to get the ground truth.");
 
-<<<<<<< HEAD
                     if (ImGui::Selectable("UVMapping Calibration"))
                     {
                         try
@@ -5416,24 +5415,6 @@
                                     related_notifications.push_back(n);
                                 }
                             }
-=======
-                    if (ImGui::Selectable("Focal Length Calibration"))
-                    {
-                        try
-                        {
-                            auto manager = std::make_shared<on_chip_calib_manager>(viewer, sub, *this, dev);
-                            auto n = std::make_shared<autocalib_notification_model>("", manager, false);
-
-                            viewer.not_model->add_notification(n);
-                            n->forced = true;
-                            n->update_state = autocalib_notification_model::RS2_CALIB_STATE_FL_INPUT;
-
-                            for (auto&& n : related_notifications)
-                                if (dynamic_cast<autocalib_notification_model*>(n.get()))
-                                    n->dismiss(false);
-
-                            related_notifications.push_back(n);
->>>>>>> ce7b24f9
                         }
                         catch (const error& e)
                         {
@@ -5445,14 +5426,40 @@
                         }
                     }
                     if (ImGui::IsItemHovered())
-<<<<<<< HEAD
                         ImGui::SetTooltip("Tare calibration is used to adjust camera absolute distance to flat target.\n"
                             "User needs either to enter the known ground truth or use the get button\n"
                             "with specific target to get the ground truth.");
-=======
-                        ImGui::SetTooltip("This will improve the depth noise.\n"
-                            "User needs to point the camera to the specific target.");
->>>>>>> ce7b24f9
+
+                    if (ImGui::Selectable("Focal Length Calibration"))
+                    {
+                        try
+                        {
+                            auto manager = std::make_shared<on_chip_calib_manager>(viewer, sub, *this, dev);
+                            auto n = std::make_shared<autocalib_notification_model>("", manager, false);
+
+                            viewer.not_model->add_notification(n);
+                            n->forced = true;
+                            n->update_state = autocalib_notification_model::RS2_CALIB_STATE_FL_INPUT;
+
+                            for (auto&& n : related_notifications)
+                                if (dynamic_cast<autocalib_notification_model*>(n.get()))
+                                    n->dismiss(false);
+
+                            related_notifications.push_back(n);
+                        }
+                        catch (const error& e)
+                        {
+                            error_message = error_to_string(e);
+                        }
+                        catch (const std::exception& e)
+                        {
+                            error_message = e.what();
+                        }
+                    }
+                    if (ImGui::IsItemHovered())
+                        ImGui::SetTooltip("Tare calibration is used to adjust camera absolute distance to flat target.\n"
+                            "User needs either to enter the known ground truth or use the get button\n"
+                            "with specific target to get the ground truth.");
 
                     if (_calib_model.supports())
                     {
