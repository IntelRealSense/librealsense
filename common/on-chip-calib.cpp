--- conflicted
+++ resolved
@@ -882,14 +882,14 @@
         std::string json = ss.str();
 
         float health[2] = { -1.0f, -1.0f };
+        auto invoke = [](std::function<void()>) {};
+        int frame_fetch_timeout_ms = 3000;
         auto calib_dev = _dev.as<auto_calibrated_device>();
         if (action == RS2_CALIB_ACTION_TARE_CALIB)
             _new_calib = calib_dev.run_tare_calibration(ground_truth, json, health, [&](const float progress) {_progress = progress; }, 5000);
         else if (action == RS2_CALIB_ACTION_ON_CHIP_CALIB || action == RS2_CALIB_ACTION_ON_CHIP_FL_CALIB || action == RS2_CALIB_ACTION_ON_CHIP_OB_CALIB)
             _new_calib = calib_dev.run_on_chip_calibration(json, health, [&](const float progress) {_progress = progress; }, occ_timeout_ms);
         
-        auto invoke = [](std::function<void()>) {};
-        int frame_fetch_timeout_ms = 3000;
 
         bool calib_done(!_new_calib.empty());
 
@@ -1287,27 +1287,6 @@
         // Write new calibration using SETINITCAL/SETINITCALNEW command
         auto calib_dev = _dev.as<auto_calibrated_device>();
         calib_dev.write_calibration();
-    }
-
-    void on_chip_calib_manager::keep_uvmapping_calib()
-    {
-        std::vector<uint8_t> cmd =
-        {
-            0x14, 0x00, 0xab, 0xcd,
-            0x62, 0x00, 0x00, 0x00,
-            0x20, 0x00, 0x00, 0x00,
-            0x01, 0x00, 0x00, 0x00,
-            0x00, 0x00, 0x00, 0x00,
-            0x00, 0x00, 0x00, 0x00
-        };
-
-        cmd.insert(cmd.end(), color_intrin_raw_data.data(), color_intrin_raw_data.data() + color_intrin_raw_data.size());
-        uint16_t* psize = reinterpret_cast<uint16_t*>(cmd.data());
-        *psize = static_cast<uint16_t>(cmd.size() - 4);
-        const rs2_raw_data_buffer* raw_buf = rs2_send_and_receive_raw_data(_dev.get().get(), cmd.data(), static_cast<unsigned int>(cmd.size()), nullptr);
-        rs2_delete_raw_data(raw_buf);
-
-        _dev.hardware_reset(); // Workaround for reloading color calibration table. Other approach?
     }
 
     void on_chip_calib_manager::apply_calib(bool use_new)
@@ -2813,20 +2792,14 @@
             }
             else return 80;
         }
-<<<<<<< HEAD
-        else if (update_state == RS2_CALIB_STATE_SELF_INPUT) return (get_manager().action == on_chip_calib_manager::RS2_CALIB_ACTION_ON_CHIP_OB_CALIB ? 180 : 160);
+        else if (update_state == RS2_CALIB_STATE_SELF_INPUT) return (get_manager().action == on_chip_calib_manager::RS2_CALIB_ACTION_ON_CHIP_OB_CALIB ? 160 : 85);
         else if (update_state == RS2_CALIB_STATE_TARE_INPUT) return 105;
         else if (update_state == RS2_CALIB_STATE_TARE_INPUT_ADVANCED) return 230;
-=======
-        else if (update_state == RS2_CALIB_STATE_SELF_INPUT) return (get_manager().action == on_chip_calib_manager::RS2_CALIB_ACTION_ON_CHIP_OB_CALIB ? 160 : 60);
-        else if (update_state == RS2_CALIB_STATE_TARE_INPUT) return 85;
-        else if (update_state == RS2_CALIB_STATE_TARE_INPUT_ADVANCED) return 220;
->>>>>>> ca016522
         else if (update_state == RS2_CALIB_STATE_GET_TARE_GROUND_TRUTH) return 135;
         else if (update_state == RS2_CALIB_STATE_GET_TARE_GROUND_TRUTH_FAILED) return 115;
         else if (update_state == RS2_CALIB_STATE_FAILED) return ((get_manager().action == on_chip_calib_manager::RS2_CALIB_ACTION_ON_CHIP_OB_CALIB || get_manager().action == on_chip_calib_manager::RS2_CALIB_ACTION_ON_CHIP_FL_CALIB) ? (get_manager().retry_times < 3 ? 0 : 80) : 110);
-        else if (update_state == RS2_CALIB_STATE_FL_INPUT) return 140;
-        else if (update_state == RS2_CALIB_STATE_UVMAPPING_INPUT) return 120;
+        else if (update_state == RS2_CALIB_STATE_FL_INPUT) return 200;
+        else if (update_state == RS2_CALIB_STATE_UVMAPPING_INPUT) return 140;
         else return 100;
     }
 
