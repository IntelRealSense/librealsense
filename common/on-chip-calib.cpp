// License: Apache 2.0. See LICENSE file in root directory.
// Copyright(c) 2017 Intel Corporation. All Rights Reserved.

#include <glad/glad.h>
#include "on-chip-calib.h"

#include <map>
#include <vector>
#include <string>
#include <thread>
#include <condition_variable>
#include <model-views.h>
#include <viewer.h>
#include "calibration-model.h"
#include "../src/ds5/ds5-private.h"
#include "../tools/depth-quality/depth-metrics.h"

namespace rs2
{
    on_chip_calib_manager::on_chip_calib_manager(viewer_model& viewer, std::shared_ptr<subdevice_model> sub, device_model& model, device dev, std::shared_ptr<subdevice_model> sub_color)
        : process_manager("On-Chip Calibration"), _model(model), _dev(dev), _sub(sub), _viewer(viewer), _sub_color(sub_color)
    {
        auto dev_name = dev.get_info(RS2_CAMERA_INFO_NAME);
        if (!strcmp(dev_name, "Intel RealSense D415"))
            speed = 4;
    }

    on_chip_calib_manager::~on_chip_calib_manager()
    {
        turn_roi_off();
    }

    void on_chip_calib_manager::turn_roi_on()
    {
        if (_sub)
        {
            _sub->show_algo_roi = true;
            _sub->algo_roi = { _roi_ws, _roi_hs, _roi_we, _roi_he };
        }

        if (_sub_color)
        {
            _sub_color->show_algo_roi = true;
            _sub_color->algo_roi = { _roi_ws, _roi_hs, _roi_we, _roi_he };
        }
    }

    void on_chip_calib_manager::turn_roi_off()
    {
        if (_sub)
        {
            _sub->show_algo_roi = false;
            _sub->algo_roi = { 0, 0, 0, 0 };
        }

        if (_sub_color)
        {
            _sub_color->show_algo_roi = false;
            _sub_color->algo_roi = { 0, 0, 0, 0 };
        }
    }

    void on_chip_calib_manager::stop_viewer(invoker invoke)
    {
        try
        {
            auto profiles = _sub->get_selected_profiles();

            invoke([&](){
                // Stop viewer UI
                _sub->stop(_viewer.not_model);
            });

            // Wait until frames from all active profiles stop arriving
            bool frame_arrived = false;
            while (frame_arrived && _viewer.streams.size())
            {
                for (auto&& stream : _viewer.streams)
                {
                    if (std::find(profiles.begin(), profiles.end(),
                        stream.second.original_profile) != profiles.end())
                    {
                        auto now = std::chrono::high_resolution_clock::now();
                        if (now - stream.second.last_frame > std::chrono::milliseconds(200))
                            frame_arrived = false;
                    }
                    else frame_arrived = false;
                }
                std::this_thread::sleep_for(std::chrono::milliseconds(10));
            }
        }
        catch (...) {}
    }

    // Wait for next depth frame and return it
    rs2::depth_frame on_chip_calib_manager::fetch_depth_frame(invoker invoke)
    {
        auto profiles = _sub->get_selected_profiles();
        bool frame_arrived = false;
        rs2::depth_frame res = rs2::frame{};
        while (!frame_arrived)
        {
            for (auto&& stream : _viewer.streams)
            {
                if (std::find(profiles.begin(), profiles.end(),
                    stream.second.original_profile) != profiles.end())
                {
                    auto now = std::chrono::high_resolution_clock::now();
                    if (now - stream.second.last_frame < std::chrono::milliseconds(100))
                    {
                        if (auto f = stream.second.texture->get_last_frame(false).as<rs2::depth_frame>())
                        {
                            frame_arrived = true;
                            res = f;
                        }
                    }
                }
            }
            std::this_thread::sleep_for(std::chrono::milliseconds(10));
        }
        return res;
    }

    bool on_chip_calib_manager::start_viewer(int w, int h, int fps, invoker invoke)
    {
        bool frame_arrived = false;
        try
        {
            bool run_fl_calib = action == RS2_CALIB_ACTION_FL_CALIB && w == 256 && h == 144 && fps == 90;
            if (action == RS2_CALIB_ACTION_TARE_GROUND_TRUTH)
            {
                _uid = 1;
                for (const auto& format : _sub->formats)
                {
                    if (format.second[0] == "Y8")
                    {
                        _uid = format.first;
                        break;
                    }
                }

                _sub->s->set_option(RS2_OPTION_EMITTER_ENABLED, 0.0f);
            }
            else if (run_fl_calib)
            {
                _uid = 1;
                _uid2 = 2;
                bool first_done = 0;
                for (const auto& format : _sub->formats)
                {
                    if (format.second[0] == "Y8")
                    {
                        if (!first_done)
                        {
                            _uid = format.first;
                            first_done = true;
                        }
                        else
                        {
                            _uid2 = format.first;
                            break;
                        }
                    }
                }

                _sub->s->set_option(RS2_OPTION_EMITTER_ENABLED, 0.0f);
            }
            else
            {
                _uid = 0;
                for (const auto& format : _sub->formats)
                {
                    if (format.second[0] == "Z16")
                    {
                        _uid = format.first;
                        break;
                    }
                }
            }

            // Select stream
            _sub->stream_enabled.clear();
            _sub->stream_enabled[_uid] = true;
            if (run_fl_calib)
                _sub->stream_enabled[_uid2] = true;

            _sub->ui.selected_format_id.clear();
            _sub->ui.selected_format_id[_uid] = 0;
            if (run_fl_calib)
                _sub->ui.selected_format_id[_uid2] = 0;

            // Select FPS value
            for (int i = 0; i < _sub->shared_fps_values.size(); i++)
            {
                if (_sub->shared_fps_values[i] == fps)
                    _sub->ui.selected_shared_fps_id = i;
            }

            // Select Resolution
            for (int i = 0; i < _sub->res_values.size(); i++)
            {
                auto kvp = _sub->res_values[i];
                if (kvp.first == w && kvp.second == h)
                    _sub->ui.selected_res_id = i;
            }

            // If not supported, try WxHx30
            if (!_sub->is_selected_combination_supported())
            {
                for (int i = 0; i < _sub->shared_fps_values.size(); i++)
                {
                    //if (_sub->shared_fps_values[i] == 30)
                    _sub->ui.selected_shared_fps_id = i;
                    if (_sub->is_selected_combination_supported()) break;
                }

                // If still not supported, try VGA30
                if (!_sub->is_selected_combination_supported())
                {
                    for (int i = 0; i < _sub->res_values.size(); i++)
                    {
                        auto kvp = _sub->res_values[i];
                        if (kvp.first == 640 && kvp.second == 480)
                            _sub->ui.selected_res_id = i;
                    }
                }
            }

            auto profiles = _sub->get_selected_profiles();

            invoke([&]() {
                if (!_model.dev_syncer)
                    _model.dev_syncer = _viewer.syncer->create_syncer();

                // Start streaming
                _sub->play(profiles, _viewer, _model.dev_syncer);
                for (auto&& profile : profiles)
                {
                    _viewer.begin_stream(_sub, profile);
                }
                });

            // Wait for frames to arrive
            int count = 0;
            while (!frame_arrived && count++ < 200)
            {
                for (auto&& stream : _viewer.streams)
                {
                    if (std::find(profiles.begin(), profiles.end(),
                        stream.second.original_profile) != profiles.end())
                    {
                        auto now = std::chrono::high_resolution_clock::now();
                        if (now - stream.second.last_frame < std::chrono::milliseconds(100))
                            frame_arrived = true;
                    }
                }
                std::this_thread::sleep_for(std::chrono::milliseconds(10));
            }
        }
        catch (...) {}

        return frame_arrived;
    }

    std::pair<float, float> on_chip_calib_manager::get_metric(bool use_new)
    {
        return _metrics[use_new ? 1 : 0];
    }

    void on_chip_calib_manager::try_start_viewer(int w, int h, int fps, invoker invoke)
    {
        bool started = start_viewer(w, h, fps, invoke);
        if (!started)
        {
            std::this_thread::sleep_for(std::chrono::milliseconds(600));
            started = start_viewer(w, h, fps, invoke);
        }

        if (!started)
        {
            stop_viewer(invoke);
            log(to_string() << "Failed to start streaming");
            throw std::runtime_error(to_string() << "Failed to start streaming (" << w << ", " << h << ", " << fps << ")!");
        }
    }

    std::pair<float, float> on_chip_calib_manager::get_depth_metrics(invoker invoke)
    {
        using namespace depth_quality;

        auto f = fetch_depth_frame(invoke);
        auto sensor = _sub->s->as<rs2::depth_stereo_sensor>();
        auto intr = f.get_profile().as<rs2::video_stream_profile>().get_intrinsics();
        rs2::region_of_interest roi { (int)(f.get_width() * 0.45f), (int)(f.get_height()  * 0.45f), 
                                      (int)(f.get_width() * 0.55f), (int)(f.get_height() * 0.55f) };
        std::vector<single_metric_data> v;

        std::vector<float> fill_rates;
        std::vector<float> rmses;

        auto show_plane = _viewer.draw_plane;

        auto on_frame = [sensor, &fill_rates, &rmses, this](
            const std::vector<rs2::float3>& points,
            const plane p,
            const rs2::region_of_interest roi,
            const float baseline_mm,
            const float focal_length_pixels,
            const int ground_thruth_mm,
            const bool plane_fit,
            const float plane_fit_to_ground_truth_mm,
            const float distance_mm,
            bool record,
            std::vector<single_metric_data>& samples)
        {
            static const float TO_MM = 1000.f;
            static const float TO_PERCENT = 100.f;

            // Calculate fill rate relative to the ROI
            auto fill_rate = points.size() / float((roi.max_x - roi.min_x)*(roi.max_y - roi.min_y)) * TO_PERCENT;
            fill_rates.push_back(fill_rate);

            if (!plane_fit) return;

            std::vector<rs2::float3> points_set = points;
            std::vector<float> distances;

            // Reserve memory for the data
            distances.reserve(points.size());

            // Convert Z values into Depth values by aligning the Fitted plane with the Ground Truth (GT) plane
            // Calculate distance and disparity of Z values to the fitted plane.
            // Use the rotated plane fit to calculate GT errors
            for (auto point : points_set)
            {
                // Find distance from point to the reconstructed plane
                auto dist2plane = p.a*point.x + p.b*point.y + p.c*point.z + p.d;

                // Store distance, disparity and gt- error
                distances.push_back(dist2plane * TO_MM);
            }

            // Remove outliers [below 1% and above 99%)
            std::sort(points_set.begin(), points_set.end(), [](const rs2::float3& a, const rs2::float3& b) { return a.z < b.z; });
            size_t outliers = points_set.size() / 50;
            points_set.erase(points_set.begin(), points_set.begin() + outliers); // crop min 0.5% of the dataset
            points_set.resize(points_set.size() - outliers); // crop max 0.5% of the dataset

            // Calculate Plane Fit RMS  (Spatial Noise) mm
            double plane_fit_err_sqr_sum = std::inner_product(distances.begin(), distances.end(), distances.begin(), 0.);
            auto rms_error_val = static_cast<float>(std::sqrt(plane_fit_err_sqr_sum / distances.size()));
            auto rms_error_val_per = TO_PERCENT * (rms_error_val / distance_mm);
            rmses.push_back(rms_error_val_per);
        };

        auto rms_std = 1000.f;
        auto new_rms_std = rms_std;
        auto count = 0;

        // Capture metrics on bundles of 31 frame
        // Repeat until get "decent" bundle or reach 10 sec
        do
        {
            rms_std = new_rms_std;

            rmses.clear();

            for (int i = 0; i < 31; i++)
            {
                f = fetch_depth_frame(invoke);
                auto res = depth_quality::analyze_depth_image(f, sensor.get_depth_scale(), sensor.get_stereo_baseline(),
                    &intr, roi, 0, true, v, false, on_frame);

                _viewer.draw_plane = true;
                _viewer.roi_rect = res.plane_corners;
            }

            auto rmses_sum_sqr = std::inner_product(rmses.begin(), rmses.end(), rmses.begin(), 0.);
            new_rms_std = static_cast<float>(std::sqrt(rmses_sum_sqr / rmses.size()));
        } while ((new_rms_std < rms_std * 0.8f && new_rms_std > 10.f) && count++ < 10);

        std::sort(fill_rates.begin(), fill_rates.end());
        std::sort(rmses.begin(), rmses.end());

        float median_fill_rate, median_rms;
        if (fill_rates.empty())
            median_fill_rate = 0;
        else
            median_fill_rate = fill_rates[fill_rates.size() / 2];
        if (rmses.empty())
            median_rms = 0;
        else
            median_rms = rmses[rmses.size() / 2];

        _viewer.draw_plane = show_plane;

        return { median_fill_rate, median_rms };
    }

    std::vector<uint8_t> on_chip_calib_manager::safe_send_command(
        const std::vector<uint8_t>& cmd, const std::string& name)
    {
        auto dp = _dev.as<debug_protocol>();
        if (!dp) throw std::runtime_error("Device does not support debug protocol!");

        auto res = dp.send_and_receive_raw_data(cmd);

        if (res.size() < sizeof(int32_t)) throw std::runtime_error(to_string() << "Not enough data from " << name << "!");
        auto return_code = *((int32_t*)res.data());
        if (return_code < 0)  throw std::runtime_error(to_string() << "Firmware error (" << return_code << ") from " << name << "!");

        return res;
    }

    void on_chip_calib_manager::update_last_used()
    {
        time_t rawtime;
        time(&rawtime);
        std::string id = to_string() << configurations::viewer::last_calib_notice << "." << _sub->s->get_info(RS2_CAMERA_INFO_SERIAL_NUMBER);
        config_file::instance().set(id.c_str(), (long long)rawtime);
    }

    void on_chip_calib_manager::calibrate()
    {
        int occ_timeout_ms = 9000;
        if (action == RS2_CALIB_ACTION_ON_CHIP_OB_CALIB || action == RS2_CALIB_ACTION_ON_CHIP_FL_CALIB)
        {
            if (toggle)
            {
                occ_timeout_ms = 12000;
                if (speed_fl == 0)
                    speed_fl = 1;
                else if (speed_fl == 1)
                    speed_fl = 0;
                toggle = false;
                std::this_thread::sleep_for(std::chrono::milliseconds(3000));
            }

            if (speed_fl == 0)
            {
                speed = 1;
                fl_step_count = 41;
                fy_scan_range = 30;
                white_wall_mode = 0;
            }
            else if (speed_fl == 1)
            {
                speed = 3;
                fl_step_count = 51;
                fy_scan_range = 40;
                white_wall_mode = 0;
            }
            else if (speed_fl == 2)
            {
                speed = 4;
                fl_step_count = 41;
                fy_scan_range = 30;
                white_wall_mode = 1;
            }
        }

        std::stringstream ss;
        if (action == RS2_CALIB_ACTION_ON_CHIP_FL_CALIB)
        {
            ss << "{\n \"calib type\":" << 1 <<
                  ",\n \"fl step count\":" << fl_step_count <<
                  ",\n \"fy scan range\":" << fy_scan_range <<
                  ",\n \"keep new value after sucessful scan\":" << keep_new_value_after_sucessful_scan <<
                  ",\n \"fl data sampling\":" << fl_data_sampling <<
                  ",\n \"adjust both sides\":" << adjust_both_sides <<  
                  ",\n \"fl scan location\":" << fl_scan_location <<
                  ",\n \"fy scan direction\":" << fy_scan_direction <<
                  ",\n \"white wall mode\":" << white_wall_mode << "}";
        }
        else if (action == RS2_CALIB_ACTION_ON_CHIP_CALIB)
        {
            ss << "{\n \"calib type\":" << 0 <<
                  ",\n \"speed\":" << speed <<
                  ",\n \"average step count\":" << average_step_count <<
                  ",\n \"scan parameter\":" << (intrinsic_scan ? 0 : 1) <<
                  ",\n \"step count\":" << step_count <<
                  ",\n \"apply preset\":" << (apply_preset ? 1 : 0) <<
                  ",\n \"accuracy\":" << accuracy << "}";
        }
        else
        {
            ss << "{\n \"calib type\":" << 2 <<
                  ",\n \"fl step count\":" << fl_step_count <<
                  ",\n \"fy scan range\":" << fy_scan_range <<
                  ",\n \"keep new value after sucessful scan\":" << keep_new_value_after_sucessful_scan <<
                  ",\n \"fl data sampling\":" << fl_data_sampling <<
                  ",\n \"adjust both sides\":" << adjust_both_sides <<
                  ",\n \"fl scan location\":" << fl_scan_location <<
                  ",\n \"fy scan direction\":" << fy_scan_direction <<
                  ",\n \"white wall mode\":" << white_wall_mode << 
                  ",\n \"speed\":" << speed <<
                  ",\n \"average step count\":" << average_step_count <<
                  ",\n \"scan parameter\":" << (intrinsic_scan ? 0 : 1) <<
                  ",\n \"step count\":" << step_count <<
                  ",\n \"apply preset\":" << (apply_preset ? 1 : 0) <<
                  ",\n \"accuracy\":" << accuracy << "}";
        }
        std::string json = ss.str();

        auto calib_dev = _dev.as<auto_calibrated_device>();
        if (action == RS2_CALIB_ACTION_TARE_CALIB)
            _new_calib = calib_dev.run_tare_calibration(ground_truth, json, [&](const float progress) {_progress = int(progress);}, 5000);
        else if (action == RS2_CALIB_ACTION_ON_CHIP_CALIB || action == RS2_CALIB_ACTION_ON_CHIP_FL_CALIB || action == RS2_CALIB_ACTION_ON_CHIP_OB_CALIB)
            _new_calib = calib_dev.run_on_chip_calibration(json, &_health, [&](const float progress) {_progress = int(progress);}, occ_timeout_ms);

        if (action == RS2_CALIB_ACTION_ON_CHIP_OB_CALIB)
        {
            int h_both = static_cast<int>(_health);
            int h_1 = (h_both & 0x00000FFF);
            int h_2 = (h_both & 0x00FFF000) >> 12;
            int sign = (h_both & 0x0F000000) >> 24;

            _health_1 = h_1 / 1000.0f;
            if (sign & 1)
                _health_1 = -_health_1;

            _health_2 = h_2 / 1000.0f;
            if (sign & 2)
                _health_2 = -_health_2;
        }
    }

    void on_chip_calib_manager::calibrate_uvmapping()
    {
        int n = 0;
        n++;
    }

    void on_chip_calib_manager::get_ground_truth()
    {
        try
        {
            std::shared_ptr<rect_calculator> gt_calculator;
            bool created = false;

            int counter = 0;
            int limit = rect_calculator::_frame_num << 1;
            int step = 100 / rect_calculator::_frame_num;

            float rect_sides[4] = { 0 };
            float target_fw = 0;
            float target_fh = 0;

            int ret = 0;
            rs2::frame f;
            while (counter < limit)
            {
                f = _viewer.ppf.frames_queue[_uid].wait_for_frame();
                if (f)
                {
                    if (!created)
                    {
                        stream_profile profile = f.get_profile();
                        auto vsp = profile.as<video_stream_profile>();

                        gt_calculator = std::make_shared<rect_calculator>();
                        target_fw = vsp.get_intrinsics().fx * config_file::instance().get_or_default(configurations::viewer::target_width_r, 175.0f);
                        target_fh = vsp.get_intrinsics().fy * config_file::instance().get_or_default(configurations::viewer::target_height_r, 100.0f);
                        created = true;
                    }

                    ret = gt_calculator->calculate(f.get(), rect_sides);
                    if (ret == 0)
                        ++counter;
                    else if (ret == 1)
                        _progress += step;
                    else if (ret == 2)
                    {
                        _progress += step;
                        break;
                    }
                }
            }

            if (ret != 2)
                fail("Please adjust the camera position \nand make sure the specific target is \nin the middle of the camera image!");
            else
            {
                float gt[4] = { 0 };

                if (rect_sides[0] > 0)
                    gt[0] = target_fw / rect_sides[0];

                if (rect_sides[1] > 0)
                    gt[1] = target_fw / rect_sides[1];

                if (rect_sides[2] > 0)
                    gt[2] = target_fh / rect_sides[2];

                if (rect_sides[3] > 0)
                    gt[3] = target_fh / rect_sides[3];

                if (gt[0] <= 0.1f || gt[1] <= 0.1f || gt[2] <= 0.1f || gt[3] <= 0.1f)
                    fail("Bad target rectangle side sizes returned!");

                ground_truth = 0.0;
                for (int i = 0; i < 4; ++i)
                    ground_truth += gt[i];
                ground_truth /= 4.0;

                config_file::instance().set(configurations::viewer::ground_truth_r, ground_truth);
            }
        }
        catch (const std::runtime_error& error)
        {
            fail(error.what());
        }
        catch (...)
        {
            fail("Getting ground truth failed!");
        }
    }

    void on_chip_calib_manager::calibrate_fl()
    {
        try
        {
            auto sensor = _sub->s->as<rs2::depth_stereo_sensor>();
            float stereo_baseline = 0.0f;
            if (sensor)
                stereo_baseline = sensor.get_option(RS2_OPTION_STEREO_BASELINE);

            std::shared_ptr<rect_calculator> gt_calculator[2];
            bool created[2] = { false, false };

            int counter = 0;
            int limit = rect_calculator::_frame_num << 1;
            int step = 50 / rect_calculator::_frame_num;

            int ret = { 0 };
            int id[2] = { _uid, _uid2 };
            float fx[2] = { 0 };
            float fy[2] = { 0 };
            float rec_sides[2][4] = { 0 };
            float target_fw[2] = { 0 };
            float target_fh[2] = { 0 };

            rs2::frame f;
            bool done[2] = { false, false };
            while (counter < limit)
            {
                for (int i = 0; i < 2; ++i)
                {
                    if (!done[i])
                    {
                        f = _viewer.ppf.frames_queue[id[i]].wait_for_frame();
                        if (f)
                        {
                            if (!created[i])
                            {
                                stream_profile profile = f.get_profile();
                                auto vsp = profile.as<video_stream_profile>();

                                gt_calculator[i] = std::make_shared<rect_calculator>();
                                fx[i] = vsp.get_intrinsics().fx;
                                fy[i] = vsp.get_intrinsics().fy;
                                target_fw[i] = vsp.get_intrinsics().fx * config_file::instance().get_or_default(configurations::viewer::target_width_r, 175.0f);
                                target_fh[i] = vsp.get_intrinsics().fy * config_file::instance().get_or_default(configurations::viewer::target_height_r, 100.0f);
                                created[i] = true;
                            }

                            ret = gt_calculator[i]->calculate(f.get(), rec_sides[i]);
                            if (ret == 0)
                                ++counter;
                            else if (ret == 1)
                                _progress += step;
                            else if (ret == 2)
                            {
                                _progress += step;
                                done[i] = true;
                            }
                        }
                    }
                }

                if (done[0] && done[1])
                    break;
            }

            if (ret == 2 && fx[1] > 0.1f && fy[1] > 0.1f)
            {
                float ar[2] = { 0 };
                float tmp = rec_sides[0][2] + rec_sides[0][3];
                if (tmp > 0.1f)
                    ar[0] = (rec_sides[0][0] + rec_sides[0][1]) / tmp;

                tmp = rec_sides[1][2] + rec_sides[1][3];
                if (tmp > 0.1f)
                    ar[1] = (rec_sides[1][0] + rec_sides[1][1]) / tmp;

                if (ar[0] > 0.0f)
                    align = ar[1] / ar[0] - 1.0f;

                float ta[2] = { 0 };
                float gt[4] = { 0 };
                float ave_gt = 0.0f;
                for (int i = 0; i < 2; ++i)
                {
                    if (rec_sides[i][0] > 0)
                        gt[0] = target_fw[i] / rec_sides[i][0];

                    if (rec_sides[i][1] > 0)
                        gt[1] = target_fw[i] / rec_sides[i][1];

                    if (rec_sides[i][2] > 0)
                        gt[2] = target_fh[i] / rec_sides[i][2];

                    if (rec_sides[i][3] > 0)
                        gt[3] = target_fh[i] / rec_sides[i][3];

                    ave_gt = 0.0f;
                    for (int i = 0; i < 4; ++i)
                        ave_gt += gt[i];
                    ave_gt /= 4.0;

                    ta[i] = atanf(align * ave_gt / stereo_baseline);
                    ta[i] = rad2deg(ta[i]);
                }

                tilt_angle = (ta[0] + ta[1]) / 2;

                align *= 100;

                float r[4] = { 0 };
                float c = fx[0] / fx[1];

                if (rec_sides[0][0] > 0.1f)
                    r[0] = c * rec_sides[1][0] / rec_sides[0][0];

                if (rec_sides[0][1] > 0.1f)
                    r[1] = c * rec_sides[1][1] / rec_sides[0][1];

                c = fy[0] / fy[1];
                if (rec_sides[0][2] > 0.1f)
                    r[2] = c * rec_sides[1][2] / rec_sides[0][2];

                if (rec_sides[0][3] > 0.1f)
                    r[3] = c * rec_sides[1][3] / rec_sides[0][3];

                ratio = 0.0f;
                for (int i = 0; i < 4; ++i)
                    ratio += r[i];
                ratio /= 4;

                ratio -= 1.0f;
                ratio *= 100;

                corrected_ratio = ratio - correction_factor * align;

                float ratio_to_apply = corrected_ratio / 100.0f + 1.0f;
                _new_calib = _old_calib;
                auto table = (librealsense::ds::coefficients_table*)_new_calib.data();
                table->intrinsic_right.x.x *= ratio_to_apply;
                table->intrinsic_right.x.y *= ratio_to_apply;

                auto actual_data = _new_calib.data() + sizeof(librealsense::ds::table_header);
                auto actual_data_size = _new_calib.size() - sizeof(librealsense::ds::table_header);
                auto crc = helpers::calc_crc32(actual_data, actual_data_size);
                table->header.crc32 = crc;
            }
            else
                fail("Please adjust the camera position \nand make sure the specific target is \nin the middle of the camera image!");
        }
        catch (const std::runtime_error& error)
        {
            fail(error.what());
        }
        catch (...)
        {
            fail("Getting ground truth failed!");
        }
    }

    void on_chip_calib_manager::process_flow(std::function<void()> cleanup, invoker invoke)
    {
<<<<<<< HEAD
        if (action == RS2_CALIB_ACTION_UVMAPPING)
=======
        if (action == RS2_CALIB_ACTION_FL_CALIB)
>>>>>>> ce7b24f9
            stop_viewer(invoke);

        update_last_used();

        if (action == RS2_CALIB_ACTION_ON_CHIP_FL_CALIB || action == RS2_CALIB_ACTION_FL_CALIB)
            log(to_string() << "Starting focal length calibration");
        else if (action == RS2_CALIB_ACTION_ON_CHIP_OB_CALIB)
            log(to_string() << "Starting OCC Extended");
        else if (action == RS2_CALIB_ACTION_UVMAPPING)
            log(to_string() << "Starting UVMapping calibration");
        else
            log(to_string() << "Starting OCC at speed " << speed);

        _in_3d_view = _viewer.is_3d_view;
        _viewer.is_3d_view = (action == RS2_CALIB_ACTION_TARE_GROUND_TRUTH ? false : true);

        config_file::instance().set(configurations::viewer::ground_truth_r, ground_truth);

        auto calib_dev = _dev.as<auto_calibrated_device>();
        _old_calib = calib_dev.get_calibration_table();

        _was_streaming = _sub->streaming;
        _synchronized = _viewer.synchronization_enable.load();
        _post_processing = _sub->post_processing_enabled;
        _sub->post_processing_enabled = false;
        _viewer.synchronization_enable = false;

        _restored = false;

        if (action != RS2_CALIB_ACTION_TARE_GROUND_TRUTH)
        {
            if (!_was_streaming)
            {
<<<<<<< HEAD
                if (action == RS2_CALIB_ACTION_UVMAPPING)
=======
                if (action == RS2_CALIB_ACTION_FL_CALIB)
>>>>>>> ce7b24f9
                    try_start_viewer(848, 480, 30, invoke);
                else
                    try_start_viewer(0, 0, 0, invoke);
            }

            // Capture metrics before
            auto metrics_before = get_depth_metrics(invoke);
            _metrics.push_back(metrics_before);
        }

        stop_viewer(invoke);

        _ui = std::make_shared<subdevice_ui_selection>(_sub->ui);
        std::this_thread::sleep_for(std::chrono::milliseconds(600));

        // Switch into special Auto-Calibration mode
<<<<<<< HEAD
        if (action == RS2_CALIB_ACTION_UVMAPPING)
            try_start_viewer(1280, 720, 30, invoke);
        else
            try_start_viewer(256, 144, 90, invoke);
=======
        if (action == RS2_CALIB_ACTION_FL_CALIB)
            _viewer.is_3d_view = false;

        try_start_viewer(256, 144, 90, invoke);
>>>>>>> ce7b24f9

        if (action == RS2_CALIB_ACTION_TARE_GROUND_TRUTH)
            get_ground_truth();
        else
        {
            try
            {
<<<<<<< HEAD
                if (action == RS2_CALIB_ACTION_UVMAPPING)
                    calibrate_uvmapping();
                else
                    calibrate();
=======
                (action == RS2_CALIB_ACTION_FL_CALIB ? calibrate_fl() : calibrate());
>>>>>>> ce7b24f9
            }
            catch (...)
            {
                log(to_string() << "Calibration failed with exception");
                stop_viewer(invoke);
                if (_ui.get())
                    _sub->ui = *_ui;
                if (_was_streaming)
                    start_viewer(0, 0, 0, invoke);
                throw;
            }
        }

        if (action == RS2_CALIB_ACTION_TARE_GROUND_TRUTH)
            log(to_string() << "Tare ground truth is got: " << ground_truth);
<<<<<<< HEAD
        else if (action == RS2_CALIB_ACTION_UVMAPPING)
            log(to_string() << "UVMapping calibration completed.");
=======
        else if (action == RS2_CALIB_ACTION_FL_CALIB)
            log(to_string() << "Focal length ratio is got: " << ratio);
>>>>>>> ce7b24f9
        else
            log(to_string() << "Calibration completed, health factor = " << _health);

        stop_viewer(invoke);
        if (_ui.get())
            _sub->ui = *_ui;

        if (action != RS2_CALIB_ACTION_TARE_GROUND_TRUTH)
        {
            if (action == RS2_CALIB_ACTION_FL_CALIB)
                _viewer.is_3d_view = true;

            try_start_viewer(0, 0, 0, invoke); // Start with default settings

            // Make new calibration active
            apply_calib(true);

            // Capture metrics after
            auto metrics_after = get_depth_metrics(invoke);
            _metrics.push_back(metrics_after);
        }

        _progress = 100;

        _done = true;
    }

    void on_chip_calib_manager::restore_workspace(invoker invoke)
    {
        try
        {
            if (_restored) return;

            _viewer.is_3d_view = _in_3d_view;

            _viewer.ground_truth_r = uint32_t(ground_truth);
            config_file::instance().set(configurations::viewer::ground_truth_r, ground_truth);

            _viewer.synchronization_enable = _synchronized;

            stop_viewer(invoke);

            if (_ui.get())
            {
                _sub->ui = *_ui;
                _ui.reset();
            }

            _sub->post_processing_enabled = _post_processing;

            std::this_thread::sleep_for(std::chrono::milliseconds(200));

            if (_was_streaming) start_viewer(0, 0, 0, invoke);

            _restored = true;
        }
        catch (...) {}
    }

    void on_chip_calib_manager::keep()
    {
        // Write new calibration using SETINITCAL command
        auto calib_dev = _dev.as<auto_calibrated_device>();
        calib_dev.write_calibration();
    }

    void on_chip_calib_manager::apply_calib(bool use_new)
    {
        auto calib_dev = _dev.as<auto_calibrated_device>();
        calib_dev.set_calibration_table(use_new ? _new_calib : _old_calib);
    }

    void autocalib_notification_model::draw_dismiss(ux_window& win, int x, int y)
    {
        using namespace std;
        using namespace chrono;

        auto recommend_keep = false;  
        if (get_manager().action == on_chip_calib_manager::RS2_CALIB_ACTION_ON_CHIP_OB_CALIB)
        {
            float health_1 = get_manager().get_health_1();
            float health_2 = get_manager().get_health_2();
            bool recommend_keep_1 = fabs(health_1) < 0.25f;
            bool recommend_keep_2 = fabs(health_2) < 0.15f;
            recommend_keep = (recommend_keep_1 && recommend_keep_2);
        }
        else if (get_manager().action == on_chip_calib_manager::RS2_CALIB_ACTION_ON_CHIP_FL_CALIB)
            recommend_keep = fabs(get_manager().get_health()) < 0.15f;
        else if (get_manager().action == on_chip_calib_manager::RS2_CALIB_ACTION_ON_CHIP_CALIB)
            recommend_keep = fabs(get_manager().get_health()) < 0.25f;

        if (recommend_keep && update_state == RS2_CALIB_STATE_CALIB_COMPLETE && (get_manager().action == on_chip_calib_manager::RS2_CALIB_ACTION_ON_CHIP_CALIB || get_manager().action == on_chip_calib_manager::RS2_CALIB_ACTION_ON_CHIP_FL_CALIB || get_manager().action == on_chip_calib_manager::RS2_CALIB_ACTION_ON_CHIP_OB_CALIB))
        {
            auto sat = 1.f + sin(duration_cast<milliseconds>(system_clock::now() - created_time).count() / 700.f) * 0.1f;

            ImGui::PushStyleColor(ImGuiCol_Button, saturate(sensor_header_light_blue, sat));
            ImGui::PushStyleColor(ImGuiCol_ButtonHovered, saturate(sensor_header_light_blue, 1.5f));
            notification_model::draw_dismiss(win, x, y);
            ImGui::PopStyleColor(2);
        }
        else
            notification_model::draw_dismiss(win, x, y);
    }

    void autocalib_notification_model::draw_intrinsic_extrinsic(int x, int y)
    {
        bool intrinsic = get_manager().intrinsic_scan;
        bool extrinsic = !intrinsic;

        ImGui::SetCursorScreenPos({ float(x + 9), float(y + 35 + ImGui::GetTextLineHeightWithSpacing()) });

        std::string id = to_string() << "##Intrinsic_" << index;
        if (ImGui::Checkbox("Intrinsic", &intrinsic))
        {
            extrinsic = !intrinsic;
        }
        if (ImGui::IsItemHovered())
        {
            ImGui::SetTooltip("%s", "Calibrate intrinsic parameters of the camera");
        }
        ImGui::SetCursorScreenPos({ float(x + 135), float(y + 35 + ImGui::GetTextLineHeightWithSpacing()) });

        id = to_string() << "##Intrinsic_" << index;

        if (ImGui::Checkbox("Extrinsic", &extrinsic))
        {
            intrinsic = !extrinsic;
        }
        if (ImGui::IsItemHovered())
        {
            ImGui::SetTooltip("%s", "Calibrate extrinsic parameters between left and right cameras");
        }

        get_manager().intrinsic_scan = intrinsic;
    }

    void autocalib_notification_model::draw_content(ux_window& win, int x, int y, float t, std::string& error_message)
    {
        using namespace std;
        using namespace chrono;

        if (update_state == RS2_CALIB_STATE_UVMAPPING_INPUT)
            get_manager().turn_roi_on();
        else
            get_manager().turn_roi_off();

        const auto bar_width = width - 115;

        ImGui::SetCursorScreenPos({ float(x + 9), float(y + 4) });

        ImVec4 shadow{ 1.f, 1.f, 1.f, 0.1f };
        ImGui::GetWindowDrawList()->AddRectFilled({ float(x), float(y) },
        { float(x + width), float(y + 25) }, ImColor(shadow));

        if (update_state != RS2_CALIB_STATE_COMPLETE)
        {
            if (update_state == RS2_CALIB_STATE_INITIAL_PROMPT)
                ImGui::Text("%s", "Calibration Health-Check");
            else if (update_state == RS2_CALIB_STATE_UVMAPPING_INPUT)
                ImGui::Text("%s", "UVMapping Calibration");
            else if (update_state == RS2_CALIB_STATE_CALIB_IN_PROCESS ||
                     update_state == RS2_CALIB_STATE_CALIB_COMPLETE ||
                     update_state == RS2_CALIB_STATE_SELF_INPUT)
            {
               if (get_manager().action == on_chip_calib_manager::RS2_CALIB_ACTION_ON_CHIP_OB_CALIB)
                   ImGui::Text("%s", "On-Chip Calibration Extended");
               else if (get_manager().action == on_chip_calib_manager::RS2_CALIB_ACTION_ON_CHIP_FL_CALIB)
                   ImGui::Text("%s", "On-Chip Focal Length Calibration");
               else if (get_manager().action == on_chip_calib_manager::RS2_CALIB_ACTION_TARE_CALIB)
                   ImGui::Text("%s", "Tare Calibration");
               else if (get_manager().action == on_chip_calib_manager::RS2_CALIB_ACTION_FL_CALIB)
                   ImGui::Text("%s", "Focal Length Calibration");
               else
                   ImGui::Text("%s", "On-Chip Calibration");
            }
            else if (update_state == RS2_CALIB_STATE_FL_INPUT)
                ImGui::Text("%s", "Focal Length Calibration");
            else if (update_state == RS2_CALIB_STATE_TARE_INPUT || update_state == RS2_CALIB_STATE_TARE_INPUT_ADVANCED)
                ImGui::Text("%s", "Tare Calibration");
            else if (update_state == RS2_CALIB_STATE_GET_TARE_GROUND_TRUTH || update_state == RS2_CALIB_STATE_GET_TARE_GROUND_TRUTH_IN_PROCESS || update_state == RS2_CALIB_STATE_GET_TARE_GROUND_TRUTH_COMPLETE)
                ImGui::Text("%s", "Get Tare Calibration Ground Truth");
            else if (update_state == RS2_CALIB_STATE_GET_TARE_GROUND_TRUTH_FAILED)
                ImGui::Text("%s", "Get Tare Calibration Ground Truth Failed");
            else if (update_state == RS2_CALIB_STATE_FAILED && !((get_manager().action == on_chip_calib_manager::RS2_CALIB_ACTION_ON_CHIP_OB_CALIB || get_manager().action == on_chip_calib_manager::RS2_CALIB_ACTION_ON_CHIP_FL_CALIB) && get_manager().retry_times < 3))
                ImGui::Text("%s", "Calibration Failed");

            if (update_state == RS2_CALIB_STATE_TARE_INPUT || update_state == RS2_CALIB_STATE_TARE_INPUT_ADVANCED)
                ImGui::SetCursorScreenPos({ float(x + width - 30), float(y) });
            else if (update_state == RS2_CALIB_STATE_FAILED)
                ImGui::SetCursorScreenPos({ float(x + 2), float(y + 27) });
            else
                ImGui::SetCursorScreenPos({ float(x + 9), float(y + 27) });

            ImGui::PushStyleColor(ImGuiCol_Text, alpha(light_grey, 1.f - t));

            if (update_state == RS2_CALIB_STATE_INITIAL_PROMPT)
            {
                ImGui::SetCursorPosY(ImGui::GetCursorPosY() + 2);

                ImGui::Text("%s", "Following devices support On-Chip Calibration:");
                ImGui::SetCursorScreenPos({ float(x + 9), float(y + 47) });

                ImGui::PushStyleColor(ImGuiCol_Text, white);
                ImGui::Text("%s", message.c_str());
                ImGui::PopStyleColor();

                ImGui::SetCursorScreenPos({ float(x + 9), float(y + 65) });
                ImGui::Text("%s", "Run quick calibration Health-Check? (~30 sec)");
            }
            else if (update_state == RS2_CALIB_STATE_CALIB_IN_PROCESS)
            {
                enable_dismiss = false;
                ImGui::Text("%s", "Camera is being calibrated...\nKeep the camera stationary pointing at a wall");
            }
            else if (update_state == RS2_CALIB_STATE_UVMAPPING_INPUT)
            {
                ImGui::SetCursorScreenPos({ float(x + 15), float(y + 33) });
                ImGui::Text("%s", "Please start left and color streaming with\nresolution 1280x720 and adjust camera\nposition if necessary to make sure the target\nis in the middle of both left and color images.");

                auto sat = 1.f + sin(duration_cast<milliseconds>(system_clock::now() - created_time).count() / 700.f) * 0.1f;
                ImGui::PushStyleColor(ImGuiCol_Button, saturate(sensor_header_light_blue, sat));
                ImGui::PushStyleColor(ImGuiCol_ButtonHovered, saturate(sensor_header_light_blue, 1.5f));
                ImGui::SetCursorScreenPos({ float(x + 9), float(y + height - 25) });
                std::string button_name = to_string() << "Calibrate" << "##uvmapping" << index;
                if (ImGui::Button(button_name.c_str(), { float(bar_width - 60), 20.f }))
                {
                    get_manager().restore_workspace([this](std::function<void()> a) { a(); });
                    get_manager().reset();
                    get_manager().retry_times = 0;
                    get_manager().action = on_chip_calib_manager::RS2_CALIB_ACTION_UVMAPPING;
                    auto _this = shared_from_this();
                    auto invoke = [_this](std::function<void()> action) {
                        _this->invoke(action);
                    };
                    get_manager().start(invoke);
                    update_state = RS2_CALIB_STATE_CALIB_IN_PROCESS;
                    enable_dismiss = false;
                }
                if (ImGui::IsItemHovered())
                {
                    ImGui::SetTooltip("%s", "Begin UVMapping calibration after adjusting camera position");
                }
                ImGui::PopStyleColor(2);
            }
            else if (update_state == RS2_CALIB_STATE_GET_TARE_GROUND_TRUTH)
            {
                ImGui::SetCursorScreenPos({ float(x + 9), float(y + 33) });
                ImGui::Text("%s", "Target Width:");
                if (ImGui::IsItemHovered())
                {
                    ImGui::SetTooltip("%s", "The width of the rectangle in millimeter inside the specific target");
                }

                const int MAX_SIZE = 256;
                char buff[MAX_SIZE];

                ImGui::SetCursorScreenPos({ float(x + 135), float(y + 30) });
                std::string id = to_string() << "##target_width_" << index;
                ImGui::PushItemWidth(width - 145.0f);
                float target_width = config_file::instance().get_or_default(configurations::viewer::target_width_r, 175.0f);
                std::string tw = to_string() << target_width;
                memcpy(buff, tw.c_str(), tw.size() + 1);
                if (ImGui::InputText(id.c_str(), buff, std::max((int)tw.size() + 1, 10)))
                {
                    std::stringstream ss;
                    ss << buff;
                    ss >> target_width;
                    config_file::instance().set(configurations::viewer::target_width_r, target_width);
                }
                ImGui::PopItemWidth();

                ImGui::SetCursorScreenPos({ float(x + 9), float(y + 38 + ImGui::GetTextLineHeightWithSpacing()) });
                ImGui::Text("%s", "Target Height:");
                if (ImGui::IsItemHovered())
                {
                    ImGui::SetTooltip("%s", "The height of the rectangle in millimeter inside the specific target");
                }

                ImGui::SetCursorScreenPos({ float(x + 135), float(y + 35 + ImGui::GetTextLineHeightWithSpacing()) });
                id = to_string() << "##target_height_" << index;
                ImGui::PushItemWidth(width - 145.0f);
                float target_height = config_file::instance().get_or_default(configurations::viewer::target_height_r, 100.0f);
                std::string th = to_string() << target_height;
                memcpy(buff, th.c_str(), th.size() + 1);
                if (ImGui::InputText(id.c_str(), buff, std::max((int)th.size() + 1, 10)))
                {
                    std::stringstream ss;
                    ss << buff;
                    ss >> target_height;
                    config_file::instance().set(configurations::viewer::target_height_r, target_height);
                }
                ImGui::PopItemWidth();

                ImGui::SetCursorScreenPos({ float(x + 9), float(y + height - 25) });
                auto sat = 1.f + sin(duration_cast<milliseconds>(system_clock::now() - created_time).count() / 700.f) * 0.1f;
                ImGui::PushStyleColor(ImGuiCol_Button, saturate(sensor_header_light_blue, sat));
                ImGui::PushStyleColor(ImGuiCol_ButtonHovered, saturate(sensor_header_light_blue, 1.5f));

                std::string back_button_name = to_string() << "Back" << "##tare" << index;
                if (ImGui::Button(back_button_name.c_str(), { float(60), 20.f }))
                {
                    get_manager().action = on_chip_calib_manager::RS2_CALIB_ACTION_TARE_CALIB;
                    update_state = update_state_prev;
                    if (get_manager()._sub->s->supports(RS2_OPTION_EMITTER_ENABLED))
                        get_manager()._sub->s->set_option(RS2_OPTION_EMITTER_ENABLED, get_manager().laser_status_prev);
                }

                ImGui::SetCursorScreenPos({ float(x + 85), float(y + height - 25) });
                std::string button_name = to_string() << "Calculate" << "##tare" << index;
                if (ImGui::Button(button_name.c_str(), { float(bar_width - 70), 20.f }))
                {
                    get_manager().restore_workspace([this](std::function<void()> a) { a(); });
                    get_manager().reset();
                    get_manager().retry_times = 0;
                    get_manager().action = on_chip_calib_manager::RS2_CALIB_ACTION_TARE_GROUND_TRUTH;
                    auto _this = shared_from_this();
                    auto invoke = [_this](std::function<void()> action) {
                        _this->invoke(action);
                    };
                    get_manager().start(invoke);
                    update_state = RS2_CALIB_STATE_GET_TARE_GROUND_TRUTH_IN_PROCESS;
                    enable_dismiss = false;
                }

                ImGui::PopStyleColor(2);

                if (ImGui::IsItemHovered())
                {
                    ImGui::SetTooltip("%s", "Begin Calculating Tare Calibration Ground Truth");
                }
            }
            else if (update_state == RS2_CALIB_STATE_GET_TARE_GROUND_TRUTH_IN_PROCESS)
            {
                enable_dismiss = false;
                ImGui::Text("%s", "Calculating ground truth is in process...\nKeep camera stationary pointing at the target");
            }
            else if (update_state == RS2_CALIB_STATE_GET_TARE_GROUND_TRUTH_COMPLETE)
            {
                get_manager().action = on_chip_calib_manager::RS2_CALIB_ACTION_TARE_CALIB;
                update_state = update_state_prev;
                if (get_manager()._sub->s->supports(RS2_OPTION_EMITTER_ENABLED))
                    get_manager()._sub->s->set_option(RS2_OPTION_EMITTER_ENABLED, get_manager().laser_status_prev);          
            }
            else if (update_state == RS2_CALIB_STATE_GET_TARE_GROUND_TRUTH_FAILED)
            {
                ImGui::Text("%s", _error_message.c_str());

                auto sat = 1.f + sin(duration_cast<milliseconds>(system_clock::now() - created_time).count() / 700.f) * 0.1f;

                ImGui::PushStyleColor(ImGuiCol_Button, saturate(redish, sat));
                ImGui::PushStyleColor(ImGuiCol_ButtonHovered, saturate(redish, 1.5f));

                std::string button_name = to_string() << "Retry" << "##retry" << index;

                ImGui::SetCursorScreenPos({ float(x + 5), float(y + height - 25) });
                if (ImGui::Button(button_name.c_str(), { float(bar_width), 20.f }))
                {
                    get_manager().restore_workspace([this](std::function<void()> a) { a(); });
                    get_manager().reset();
                    auto _this = shared_from_this();
                    auto invoke = [_this](std::function<void()> action) {
                        _this->invoke(action);
                    };
                    get_manager().start(invoke);
                    update_state = RS2_CALIB_STATE_GET_TARE_GROUND_TRUTH_IN_PROCESS;
                    enable_dismiss = false;
                }

                ImGui::PopStyleColor(2);

                if (ImGui::IsItemHovered())
                {
                    ImGui::SetTooltip("%s", "Retry calculating ground truth");
                }
            }
            else if (update_state == RS2_CALIB_STATE_TARE_INPUT || update_state == RS2_CALIB_STATE_TARE_INPUT_ADVANCED)
            {
                ImGui::PushStyleColor(ImGuiCol_Text, update_state != RS2_CALIB_STATE_TARE_INPUT_ADVANCED ? light_grey : light_blue);
                ImGui::PushStyleColor(ImGuiCol_TextSelectedBg, update_state != RS2_CALIB_STATE_TARE_INPUT_ADVANCED ? light_grey : light_blue);

                if (ImGui::Button(u8"\uf0d7"))
                {
                    if (update_state == RS2_CALIB_STATE_TARE_INPUT_ADVANCED)
                        update_state = RS2_CALIB_STATE_TARE_INPUT;
                    else
                        update_state = RS2_CALIB_STATE_TARE_INPUT_ADVANCED;
                }

                if (ImGui::IsItemHovered())
                {
                    if (update_state == RS2_CALIB_STATE_TARE_INPUT)
                        ImGui::SetTooltip("%s", "More Options...");
                    else
                        ImGui::SetTooltip("%s", "Less Options...");
                }

                ImGui::PopStyleColor(2);
                if (update_state == RS2_CALIB_STATE_TARE_INPUT_ADVANCED)
                {
                    ImGui::SetCursorScreenPos({ float(x + 9), float(y + 33) });
                    ImGui::Text("%s", "Avg Step Count:");
                    if (ImGui::IsItemHovered())
                    {
                        ImGui::SetTooltip("%s", "Number of frames to average, Min = 1, Max = 30, Default = 20");
                    }
                    ImGui::SetCursorScreenPos({ float(x + 135), float(y + 30) });

                    std::string id = to_string() << "##avg_step_count_" << index;
                    ImGui::PushItemWidth(width - 145.f);
                    ImGui::SliderInt(id.c_str(), &get_manager().average_step_count, 1, 30);
                    ImGui::PopItemWidth();

                    //-------------------------

                    ImGui::SetCursorScreenPos({ float(x + 9), float(y + 38 + ImGui::GetTextLineHeightWithSpacing()) });
                    ImGui::Text("%s", "Step Count:");
                    if (ImGui::IsItemHovered())
                    {
                        ImGui::SetTooltip("%s", "Max iteration steps, Min = 5, Max = 30, Default = 20");
                    }
                    ImGui::SetCursorScreenPos({ float(x + 135), float(y + 35 + ImGui::GetTextLineHeightWithSpacing()) });

                    id = to_string() << "##step_count_" << index;

                    ImGui::PushItemWidth(width - 145.f);
                    ImGui::SliderInt(id.c_str(), &get_manager().step_count, 1, 30);
                    ImGui::PopItemWidth();

                    //-------------------------

                    ImGui::SetCursorScreenPos({ float(x + 9), float(y + 43 + 2 * ImGui::GetTextLineHeightWithSpacing()) });
                    ImGui::Text("%s", "Accuracy:");
                    if (ImGui::IsItemHovered())
                    {
                        ImGui::SetTooltip("%s", "Subpixel accuracy level, Very high = 0 (0.025%), High = 1 (0.05%), Medium = 2 (0.1%), Low = 3 (0.2%), Default = Very high (0.025%)");
                    }

                    ImGui::SetCursorScreenPos({ float(x + 135), float(y + 40 + 2 * ImGui::GetTextLineHeightWithSpacing()) });

                    id = to_string() << "##accuracy_" << index;

                    std::vector<std::string> vals{ "Very High", "High", "Medium", "Low" };
                    std::vector<const char*> vals_cstr;
                    for (auto&& s : vals) vals_cstr.push_back(s.c_str());

                    ImGui::PushItemWidth(width - 145.f);
                    ImGui::Combo(id.c_str(), &get_manager().accuracy, vals_cstr.data(), int(vals.size()));

                    ImGui::SetCursorScreenPos({ float(x + 135), float(y + 35 + ImGui::GetTextLineHeightWithSpacing()) });

                    ImGui::PopItemWidth();

                    draw_intrinsic_extrinsic(x, y + 3 * int(ImGui::GetTextLineHeightWithSpacing()) - 10);

                    ImGui::SetCursorScreenPos({ float(x + 9), float(y + 52 + 4 * ImGui::GetTextLineHeightWithSpacing()) });
                    id = to_string() << "Apply High-Accuracy Preset##apply_preset_" << index;
                    ImGui::Checkbox(id.c_str(), &get_manager().apply_preset);
                }

                if (update_state == RS2_CALIB_STATE_TARE_INPUT_ADVANCED)
                {
                    ImGui::SetCursorScreenPos({ float(x + 9), float(y + 60 + 5 * ImGui::GetTextLineHeightWithSpacing()) });
                    ImGui::Text("%s", "Ground Truth(mm):");
                    ImGui::SetCursorScreenPos({ float(x + 135), float(y + 58 + 5 * ImGui::GetTextLineHeightWithSpacing()) });
                }
                else
                {
                    ImGui::SetCursorScreenPos({ float(x + 9), float(y + 33) });
                    ImGui::Text("%s", "Ground Truth (mm):");
                    ImGui::SetCursorScreenPos({ float(x + 135), float(y + 30) });
                }

                if (ImGui::IsItemHovered())
                    ImGui::SetTooltip("%s", "Distance in millimeter to the flat wall, between 60 and 10000.");

                std::string id = to_string() << "##ground_truth_for_tare" << index;
                get_manager().ground_truth = config_file::instance().get_or_default(configurations::viewer::ground_truth_r, 1200.0f);

                std::string gt = to_string() << get_manager().ground_truth;
                const int MAX_SIZE = 256;
                char buff[MAX_SIZE];
                memcpy(buff, gt.c_str(), gt.size() + 1);

                ImGui::PushItemWidth(width - 196.f);
                if (ImGui::InputText(id.c_str(), buff, std::max((int)gt.size() + 1, 10)))
                {
                    std::stringstream ss;
                    ss << buff;
                    ss >> get_manager().ground_truth;
                }
                ImGui::PopItemWidth();

                config_file::instance().set(configurations::viewer::ground_truth_r, get_manager().ground_truth);

                auto sat = 1.f + sin(duration_cast<milliseconds>(system_clock::now() - created_time).count() / 700.f) * 0.1f;

                ImGui::PushStyleColor(ImGuiCol_Button, saturate(sensor_header_light_blue, sat));
                ImGui::PushStyleColor(ImGuiCol_ButtonHovered, saturate(sensor_header_light_blue, 1.5f));

                std::string get_button_name = to_string() << "Get" << "##tare" << index;
                if (update_state == RS2_CALIB_STATE_TARE_INPUT_ADVANCED)
                    ImGui::SetCursorScreenPos({ float(x + width - 52), float(y + 58 + 5 * ImGui::GetTextLineHeightWithSpacing()) });
                else
                    ImGui::SetCursorScreenPos({ float(x + width - 52), float(y + 30) });

                if (ImGui::Button(get_button_name.c_str(), { 42.0f, 20.f }))
                {
                    if (get_manager()._sub->s->supports(RS2_OPTION_EMITTER_ENABLED))
                        get_manager().laser_status_prev = get_manager()._sub->s->get_option(RS2_OPTION_EMITTER_ENABLED);

                    update_state_prev = update_state;
                    update_state = RS2_CALIB_STATE_GET_TARE_GROUND_TRUTH;
                }

                if (ImGui::IsItemHovered())
                    ImGui::SetTooltip("%s", "Calculate ground truth for the specific target");

                std::string button_name = to_string() << "Calibrate" << "##tare" << index;

                ImGui::SetCursorScreenPos({ float(x + 5), float(y + height - 25) });
                if (ImGui::Button(button_name.c_str(), { float(bar_width), 20.f }))
                {
                    get_manager().restore_workspace([](std::function<void()> a) { a(); });
                    get_manager().reset();
                    get_manager().retry_times = 0;
                    get_manager().action = on_chip_calib_manager::RS2_CALIB_ACTION_TARE_CALIB;
                    auto _this = shared_from_this();
                    auto invoke = [_this](std::function<void()> action) {
                        _this->invoke(action);
                    };
                    get_manager().start(invoke);
                    update_state = RS2_CALIB_STATE_CALIB_IN_PROCESS;
                    enable_dismiss = false;
                }

                ImGui::PopStyleColor(2);

                if (ImGui::IsItemHovered())
                {
                    ImGui::SetTooltip("%s", "Begin Tare Calibration");
                }
            }
            else if (update_state == RS2_CALIB_STATE_SELF_INPUT)
            {
                ImGui::SetCursorScreenPos({ float(x + 9), float(y + 33) });
                ImGui::Text("%s", "Speed:");

                ImGui::SetCursorScreenPos({ float(x + 135), float(y + 30) });

                std::string id = to_string() << "##speed_" << index;

                std::vector<const char*> vals_cstr;
                if (get_manager().action != on_chip_calib_manager::RS2_CALIB_ACTION_ON_CHIP_CALIB)
                {
                    std::vector<std::string> vals{ "Fast", "Slow", "White Wall" };
                    for (auto&& s : vals) vals_cstr.push_back(s.c_str());

                    ImGui::PushItemWidth(width - 145.f);
                    ImGui::Combo(id.c_str(), &get_manager().speed_fl, vals_cstr.data(), int(vals.size()));
                    ImGui::PopItemWidth();

                }
                else
                {
                    std::vector<std::string> vals{ "Very Fast", "Fast", "Medium", "Slow", "White Wall" };
                    for (auto&& s : vals) vals_cstr.push_back(s.c_str());

                    ImGui::PushItemWidth(width - 145.f);
                    ImGui::Combo(id.c_str(), &get_manager().speed, vals_cstr.data(), int(vals.size()));
                    ImGui::PopItemWidth();
                }

                if (get_manager().action != on_chip_calib_manager::RS2_CALIB_ACTION_ON_CHIP_FL_CALIB)
                    draw_intrinsic_extrinsic(x, y);

                if (get_manager().action != on_chip_calib_manager::RS2_CALIB_ACTION_ON_CHIP_CALIB)
                {
                    float tmp_y = (get_manager().action == on_chip_calib_manager::RS2_CALIB_ACTION_ON_CHIP_OB_CALIB ?
                        float(y + 40 + 2 * ImGui::GetTextLineHeightWithSpacing()) : float(y + 35 + ImGui::GetTextLineHeightWithSpacing()));
                    ImGui::SetCursorScreenPos({ float(x + 9), tmp_y });
                    id = to_string() << "##restore_" << index;
                    bool restore = (get_manager().adjust_both_sides == 1);
                    if (ImGui::Checkbox("Adjust both sides focal length", &restore))
                        get_manager().adjust_both_sides = (restore ? 1 : 0);
                    if (ImGui::IsItemHovered())
                        ImGui::SetTooltip("%s", "check = adjust both sides, uncheck = adjust right side only");
                }

                float tmp_y = (get_manager().action == on_chip_calib_manager::RS2_CALIB_ACTION_ON_CHIP_OB_CALIB ? 
                    float(y + 45 + 3 * ImGui::GetTextLineHeightWithSpacing()) : float(y + 40 + 2 * ImGui::GetTextLineHeightWithSpacing()));
                ImGui::SetCursorScreenPos({ float(x + 9),  tmp_y });
                if (ImGui::RadioButton("OCC", (int*)&(get_manager().action), 1))
                    get_manager().action = on_chip_calib_manager::RS2_CALIB_ACTION_ON_CHIP_CALIB;
                if (ImGui::IsItemHovered())
                    ImGui::SetTooltip("%s", "On-Chip Calibration");

                ImGui::SetCursorScreenPos({ float(x + 135),  tmp_y });
                if (ImGui::RadioButton("OCC Extended", (int *)&(get_manager().action), 0))
                    get_manager().action = on_chip_calib_manager::RS2_CALIB_ACTION_ON_CHIP_OB_CALIB;
                if (ImGui::IsItemHovered())
                    ImGui::SetTooltip("%s", "On-Chip Calibration Extended");

                auto sat = 1.f + sin(duration_cast<milliseconds>(system_clock::now() - created_time).count() / 700.f) * 0.1f;
                ImGui::PushStyleColor(ImGuiCol_Button, saturate(sensor_header_light_blue, sat));
                ImGui::PushStyleColor(ImGuiCol_ButtonHovered, saturate(sensor_header_light_blue, 1.5f));

                std::string button_name = to_string() << "Calibrate" << "##self" << index;

                ImGui::SetCursorScreenPos({ float(x + 5), float(y + height - 25) });
                if (ImGui::Button(button_name.c_str(), { float(bar_width), 20.f }))
                {
                    get_manager().restore_workspace([this](std::function<void()> a) { a(); });
                    get_manager().reset();
                    get_manager().retry_times = 0;
                    auto _this = shared_from_this();
                    auto invoke = [_this](std::function<void()> action) {_this->invoke(action);};
                    get_manager().start(invoke);
                    update_state = RS2_CALIB_STATE_CALIB_IN_PROCESS;
                    enable_dismiss = false;
                }

                ImGui::PopStyleColor(2);

                if (ImGui::IsItemHovered())
                    ImGui::SetTooltip("%s", "Begin On-Chip Calibration");
            }
            else if (update_state == RS2_CALIB_STATE_FL_INPUT)
            {
                ImGui::SetCursorScreenPos({ float(x + 15), float(y + 33) });
                ImGui::Text("%s", "Please start left and right streaming with\nresolution 256x144 and adjust camera\nposition if necessary to make sure the target\nis in the middle of both left and right images.");

                ImGui::SetCursorScreenPos({ float(x + 9), float(y + height - 25) });
                auto sat = 1.f + sin(duration_cast<milliseconds>(system_clock::now() - created_time).count() / 700.f) * 0.1f;
                ImGui::PushStyleColor(ImGuiCol_Button, saturate(sensor_header_light_blue, sat));
                ImGui::PushStyleColor(ImGuiCol_ButtonHovered, saturate(sensor_header_light_blue, 1.5f));

                std::string button_name = to_string() << "Calibrate" << "##fl" << index;

                ImGui::SetCursorScreenPos({ float(x + 5), float(y + height - 25) });
                if (ImGui::Button(button_name.c_str(), { float(bar_width), 20.f }))
                {
                    get_manager().laser_status_prev = get_manager()._sub->s->get_option(RS2_OPTION_EMITTER_ENABLED);
                    get_manager().restore_workspace([this](std::function<void()> a) { a(); });
                    get_manager().reset();
                    get_manager().retry_times = 0;
                    get_manager().action = on_chip_calib_manager::RS2_CALIB_ACTION_FL_CALIB;
                    auto _this = shared_from_this();
                    auto invoke = [_this](std::function<void()> action) {
                        _this->invoke(action);
                    };
                    get_manager().start(invoke);
                    update_state = RS2_CALIB_STATE_CALIB_IN_PROCESS;
                    enable_dismiss = false;
                }
                if (ImGui::IsItemHovered())
                    ImGui::SetTooltip("%s", "Start focal length calibration after setting up camera position correctly.");
                ImGui::PopStyleColor(2);
            }
            else if (update_state == RS2_CALIB_STATE_FAILED)
            {
                if (get_manager().action == on_chip_calib_manager::RS2_CALIB_ACTION_ON_CHIP_FL_CALIB
                    || get_manager().action == on_chip_calib_manager::RS2_CALIB_ACTION_ON_CHIP_OB_CALIB)
                {           
                    if (get_manager().retry_times < 3)
                    {
                        get_manager().restore_workspace([](std::function<void()> a){ a(); });
                        get_manager().reset();
                        ++get_manager().retry_times;
                        get_manager().toggle = true;

                        auto _this = shared_from_this();
                        auto invoke = [_this](std::function<void()> action) {_this->invoke(action);};
                        get_manager().start(invoke);
                        update_state = RS2_CALIB_STATE_CALIB_IN_PROCESS;
                        enable_dismiss = false;
                    }
                    else
                    {
                        ImGui::Text("%s", (get_manager().action == on_chip_calib_manager::RS2_CALIB_ACTION_ON_CHIP_FL_CALIB ? "OCC FL calibraton cannot work with this camera!" : "OCC Extended calibraton cannot work with this camera!"));
                    }
                }
                else
                {
                    ImGui::Text("%s", _error_message.c_str());

                    auto sat = 1.f + sin(duration_cast<milliseconds>(system_clock::now() - created_time).count() / 700.f) * 0.1f;

                    ImGui::PushStyleColor(ImGuiCol_Button, saturate(redish, sat));
                    ImGui::PushStyleColor(ImGuiCol_ButtonHovered, saturate(redish, 1.5f));

                    std::string button_name = to_string() << "Retry" << "##retry" << index;
                    ImGui::SetCursorScreenPos({ float(x + 5), float(y + height - 25) });
                    if (ImGui::Button(button_name.c_str(), { float(bar_width), 20.f }))
                    {
                        get_manager().restore_workspace([](std::function<void()> a) { a(); });
                        get_manager().reset();
                        auto _this = shared_from_this();
                        auto invoke = [_this](std::function<void()> action) {
                            _this->invoke(action);
                        };
                        get_manager().start(invoke);
                        update_state = RS2_CALIB_STATE_CALIB_IN_PROCESS;
                        enable_dismiss = false;
                    }

                    ImGui::PopStyleColor(2);

                    if (ImGui::IsItemHovered())
                        ImGui::SetTooltip("%s", "Retry on-chip calibration process");
                }
            }
            else if (update_state == RS2_CALIB_STATE_CALIB_COMPLETE)
            {
                if (get_manager().action == on_chip_calib_manager::RS2_CALIB_ACTION_FL_CALIB)
                    get_manager()._sub->s->set_option(RS2_OPTION_EMITTER_ENABLED, get_manager().laser_status_prev);
            
                auto health = get_manager().get_health();

                auto recommend_keep = fabs(health) < 0.25f;
                if (get_manager().action == on_chip_calib_manager::RS2_CALIB_ACTION_ON_CHIP_FL_CALIB)
                    recommend_keep = fabs(health) < 0.15f;

                float health_1 = -1.0f;
                float health_2 = -1.0f;
                bool recommend_keep_1 = false;
                bool recommend_keep_2 = false;
                if (get_manager().action == on_chip_calib_manager::RS2_CALIB_ACTION_ON_CHIP_OB_CALIB)
                {
                    health_1 = get_manager().get_health_1();
                    health_2 = get_manager().get_health_2();
                    recommend_keep_1 = fabs(health_1) < 0.25f;
                    recommend_keep_2 = fabs(health_2) < 0.15f;
                    recommend_keep = (recommend_keep_1 && recommend_keep_2);
                }

                ImGui::SetCursorScreenPos({ float(x + 10), float(y + 33) });

                if (get_manager().action == on_chip_calib_manager::RS2_CALIB_ACTION_TARE_CALIB)
                {
                    ImGui::Text("%s", "Tare calibration complete:");
                }
                else if (get_manager().action == on_chip_calib_manager::RS2_CALIB_ACTION_ON_CHIP_OB_CALIB)
                {
                    ImGui::Text("%s", "Health-Check: ");

                    std::stringstream ss_1;
                    ss_1 << std::fixed << std::setprecision(2) << health_1;
                    auto health_str = ss_1.str();

                    std::string text_name = to_string() << "##notification_text_1_" << index;

                    ImGui::SetCursorScreenPos({ float(x + 125), float(y + 30) });
                    ImGui::PushStyleColor(ImGuiCol_Text, white);
                    ImGui::PushStyleColor(ImGuiCol_FrameBg, transparent);
                    ImGui::PushStyleColor(ImGuiCol_ScrollbarBg, transparent);
                    ImGui::PushStyleColor(ImGuiCol_ScrollbarGrab, transparent);
                    ImGui::PushStyleColor(ImGuiCol_ScrollbarGrabActive, transparent);
                    ImGui::PushStyleColor(ImGuiCol_ScrollbarGrabHovered, transparent);
                    ImGui::PushStyleColor(ImGuiCol_TextSelectedBg, white);
                    ImGui::InputTextMultiline(text_name.c_str(), const_cast<char*>(health_str.c_str()), strlen(health_str.c_str()) + 1, { 66, ImGui::GetTextLineHeight() + 6 }, ImGuiInputTextFlags_ReadOnly);
                    ImGui::PopStyleColor(7);

                    ImGui::SetCursorScreenPos({ float(x + 177), float(y + 33) });

                    if (recommend_keep_1)
                    {
                        ImGui::PushStyleColor(ImGuiCol_Text, light_blue);
                        ImGui::Text("%s", "(Good)");
                    }
                    else if (fabs(health_1) < 0.75f)
                    {
                        ImGui::PushStyleColor(ImGuiCol_Text, yellowish);
                        ImGui::Text("%s", "(Can be Improved)");
                    }
                    else
                    {
                        ImGui::PushStyleColor(ImGuiCol_Text, redish);
                        ImGui::Text("%s", "(Requires Calibration)");
                    }
                    ImGui::PopStyleColor();

                    if (ImGui::IsItemHovered())
                    {
                        ImGui::SetTooltip("%s", "OCC Health-Check captures how far camera calibration is from the optimal one\n"
                            "[0, 0.25) - Good\n"
                            "[0.25, 0.75) - Can be Improved\n"
                            "[0.75, ) - Requires Calibration");
                    }

                    ImGui::SetCursorScreenPos({ float(x + 10), float(y + 38) + ImGui::GetTextLineHeightWithSpacing() });
                    ImGui::Text("%s", "FL Health-Check: ");

                    std::stringstream ss_2;
                    ss_2 << std::fixed << std::setprecision(2) << health_2;
                    health_str = ss_2.str();

                    text_name = to_string() << "##notification_text_2_" << index;

                    ImGui::SetCursorScreenPos({ float(x + 125), float(y + 35) + ImGui::GetTextLineHeightWithSpacing() });
                    ImGui::PushStyleColor(ImGuiCol_Text, white);
                    ImGui::PushStyleColor(ImGuiCol_FrameBg, transparent);
                    ImGui::PushStyleColor(ImGuiCol_ScrollbarBg, transparent);
                    ImGui::PushStyleColor(ImGuiCol_ScrollbarGrab, transparent);
                    ImGui::PushStyleColor(ImGuiCol_ScrollbarGrabActive, transparent);
                    ImGui::PushStyleColor(ImGuiCol_ScrollbarGrabHovered, transparent);
                    ImGui::PushStyleColor(ImGuiCol_TextSelectedBg, white);
                    ImGui::InputTextMultiline(text_name.c_str(), const_cast<char*>(health_str.c_str()), strlen(health_str.c_str()) + 1, { 66, ImGui::GetTextLineHeight() + 6 }, ImGuiInputTextFlags_ReadOnly);
                    ImGui::PopStyleColor(7);

                    ImGui::SetCursorScreenPos({ float(x + 175), float(y + 38) + ImGui::GetTextLineHeightWithSpacing() });

                    if (recommend_keep_2)
                    {
                        ImGui::PushStyleColor(ImGuiCol_Text, light_blue);
                        ImGui::Text("%s", "(Good)");
                    }
                    else if (fabs(health_2) < 0.75f)
                    {
                        ImGui::PushStyleColor(ImGuiCol_Text, yellowish);
                        ImGui::Text("%s", "(Can be Improved)");
                    }
                    else
                    {
                        ImGui::PushStyleColor(ImGuiCol_Text, redish);
                        ImGui::Text("%s", "(Requires Calibration)");
                    }
                    ImGui::PopStyleColor();

                    if (ImGui::IsItemHovered())
                    {
                        ImGui::SetTooltip("%s", "OCC-FL Health-Check captures how far camera calibration is from the optimal one\n"
                            "[0, 0.15) - Good\n"
                            "[0.15, 0.75) - Can be Improved\n"
                            "[0.75, ) - Requires Calibration");
                    }
                }
                else if (get_manager().action == on_chip_calib_manager::RS2_CALIB_ACTION_FL_CALIB)
                {
                    ImGui::Text("%s", "Focal Length Imbalance: ");

                    std::stringstream ss_1;
                    ss_1 << std::fixed << std::setprecision(3) << get_manager().corrected_ratio;
                    auto ratio_str = ss_1.str();
                    ratio_str += " %";

                    std::string text_name = to_string() << "##notification_text_1_" << index;

                    ImGui::SetCursorScreenPos({ float(x + 175), float(y + 30) });
                    ImGui::PushStyleColor(ImGuiCol_Text, white);
                    ImGui::PushStyleColor(ImGuiCol_FrameBg, transparent);
                    ImGui::PushStyleColor(ImGuiCol_ScrollbarBg, transparent);
                    ImGui::PushStyleColor(ImGuiCol_ScrollbarGrab, transparent);
                    ImGui::PushStyleColor(ImGuiCol_ScrollbarGrabActive, transparent);
                    ImGui::PushStyleColor(ImGuiCol_ScrollbarGrabHovered, transparent);
                    ImGui::PushStyleColor(ImGuiCol_TextSelectedBg, white);
                    ImGui::InputTextMultiline(text_name.c_str(), const_cast<char*>(ratio_str.c_str()), strlen(ratio_str.c_str()) + 1, { 86, ImGui::GetTextLineHeight() + 6 }, ImGuiInputTextFlags_ReadOnly);
                    ImGui::PopStyleColor(7);

                    ImGui::SetCursorScreenPos({ float(x + 10), float(y + 38) + ImGui::GetTextLineHeightWithSpacing() });
                    ImGui::Text("%s", "Estimated Tilt Angle: ");

                    std::stringstream ss_2;
                    ss_2 << std::fixed << std::setprecision(3) << get_manager().tilt_angle;
                    auto align_str = ss_2.str();
                    align_str += " deg";

                    text_name = to_string() << "##notification_text_2_" << index;

                    ImGui::SetCursorScreenPos({ float(x + 175), float(y + 35) + ImGui::GetTextLineHeightWithSpacing() });
                    ImGui::PushStyleColor(ImGuiCol_Text, white);
                    ImGui::PushStyleColor(ImGuiCol_FrameBg, transparent);
                    ImGui::PushStyleColor(ImGuiCol_ScrollbarBg, transparent);
                    ImGui::PushStyleColor(ImGuiCol_ScrollbarGrab, transparent);
                    ImGui::PushStyleColor(ImGuiCol_ScrollbarGrabActive, transparent);
                    ImGui::PushStyleColor(ImGuiCol_ScrollbarGrabHovered, transparent);
                    ImGui::PushStyleColor(ImGuiCol_TextSelectedBg, white);
                    ImGui::InputTextMultiline(text_name.c_str(), const_cast<char*>(align_str.c_str()), strlen(align_str.c_str()) + 1, { 86, ImGui::GetTextLineHeight() + 6 }, ImGuiInputTextFlags_ReadOnly);
                    ImGui::PopStyleColor(7);
                }
                else
                {
                    ImGui::Text("%s", (get_manager().action == on_chip_calib_manager::RS2_CALIB_ACTION_ON_CHIP_CALIB ? "Health-Check: " : "FL Health-Check: "));

                    std::stringstream ss; ss << std::fixed << std::setprecision(2) << health;
                    auto health_str = ss.str();

                    std::string text_name = to_string() << "##notification_text_" << index;

                    ImGui::SetCursorScreenPos({ float(x + 125), float(y + 30) });
                    ImGui::PushStyleColor(ImGuiCol_Text, white);
                    ImGui::PushStyleColor(ImGuiCol_FrameBg, transparent);
                    ImGui::PushStyleColor(ImGuiCol_ScrollbarBg, transparent);
                    ImGui::PushStyleColor(ImGuiCol_ScrollbarGrab, transparent);
                    ImGui::PushStyleColor(ImGuiCol_ScrollbarGrabActive, transparent);
                    ImGui::PushStyleColor(ImGuiCol_ScrollbarGrabHovered, transparent);
                    ImGui::PushStyleColor(ImGuiCol_TextSelectedBg, white);
                    ImGui::InputTextMultiline(text_name.c_str(), const_cast<char*>(health_str.c_str()), strlen(health_str.c_str()) + 1, { 66, ImGui::GetTextLineHeight() + 6 }, ImGuiInputTextFlags_ReadOnly);
                    ImGui::PopStyleColor(7);

                    ImGui::SetCursorScreenPos({ float(x + 177), float(y + 33) });

                    if (recommend_keep)
                    {
                        ImGui::PushStyleColor(ImGuiCol_Text, light_blue);
                        ImGui::Text("%s", "(Good)");
                    }
                    else if (fabs(health) < 0.75f)
                    {
                        ImGui::PushStyleColor(ImGuiCol_Text, yellowish);
                        ImGui::Text("%s", "(Can be Improved)");
                    }
                    else
                    {
                        ImGui::PushStyleColor(ImGuiCol_Text, redish);
                        ImGui::Text("%s", "(Requires Calibration)");
                    }
                    ImGui::PopStyleColor();

                    if (ImGui::IsItemHovered())
                    {
                        if (get_manager().action == on_chip_calib_manager::RS2_CALIB_ACTION_ON_CHIP_CALIB)
                        {
                            ImGui::SetTooltip("%s", "Calibration Health-Check captures how far camera calibration is from the optimal one\n"
                                "[0, 0.25) - Good\n"
                                "[0.25, 0.75) - Can be Improved\n"
                                "[0.75, ) - Requires Calibration");
                        }
                        else
                        {
                            ImGui::SetTooltip("%s", "Calibration Health-Check captures how far camera calibration is from the optimal one\n"
                                "[0, 0.15) - Good\n"
                                "[0.15, 0.75) - Can be Improved\n"
                                "[0.75, ) - Requires Calibration");
                        }
                    }
                }

                auto old_fr = get_manager().get_metric(false).first;
                auto new_fr = get_manager().get_metric(true).first;

                auto old_rms = fabs(get_manager().get_metric(false).second);
                auto new_rms = fabs(get_manager().get_metric(true).second);

                auto fr_improvement = 100.f * ((new_fr - old_fr) / old_fr);
                auto rms_improvement = 100.f * ((old_rms - new_rms) / old_rms);

                std::string old_units = "mm";
                if (old_rms > 10.f)
                {
                    old_rms /= 10.f;
                    old_units = "cm";
                }

                std::string new_units = "mm";
                if (new_rms > 10.f)
                {
                    new_rms /= 10.f;
                    new_units = "cm";
                }

                // NOTE: Disabling metrics temporarily
                // TODO: Re-enable in future release
                if (/* fr_improvement > 1.f || rms_improvement > 1.f */ false)
                {
                    std::string txt = to_string() << "  Fill-Rate: " << std::setprecision(1) << std::fixed << new_fr << "%%";
                    if (!use_new_calib)
                        txt = to_string() << "  Fill-Rate: " << std::setprecision(1) << std::fixed << old_fr << "%%\n";

                    ImGui::SetCursorScreenPos({ float(x + 12), float(y + 90) });
                    ImGui::PushFont(win.get_large_font());
                    ImGui::Text("%s", static_cast<const char *>(textual_icons::check));
                    ImGui::PopFont();

                    ImGui::SetCursorScreenPos({ float(x + 35), float(y + 92) });
                    ImGui::Text("%s", txt.c_str());

                    if (use_new_calib)
                    {
                        ImGui::SameLine();

                        ImGui::PushStyleColor(ImGuiCol_Text, white);
                        txt = to_string() << " ( +" << std::fixed << std::setprecision(0) << fr_improvement << "%% )";
                        ImGui::Text("%s", txt.c_str());
                        ImGui::PopStyleColor();
                    }

                    if (rms_improvement > 1.f)
                    {
                        if (use_new_calib)
                        {
                            txt = to_string() << "  Noise Estimate: " << std::setprecision(2) << std::fixed << new_rms << new_units;
                        }
                        else
                        {
                            txt = to_string() << "  Noise Estimate: " << std::setprecision(2) << std::fixed << old_rms << old_units;
                        }

                        ImGui::SetCursorScreenPos({ float(x + 12), float(y + 90 + ImGui::GetTextLineHeight() + 6) });
                        ImGui::PushFont(win.get_large_font());
                        ImGui::Text("%s", static_cast<const char *>(textual_icons::check));
                        ImGui::PopFont();

                        ImGui::SetCursorScreenPos({ float(x + 35), float(y + 92 + ImGui::GetTextLineHeight() + 6) });
                        ImGui::Text("%s", txt.c_str());

                        if (use_new_calib)
                        {
                            ImGui::SameLine();

                            ImGui::PushStyleColor(ImGuiCol_Text, white);
                            txt = to_string() << " ( -" << std::setprecision(0) << std::fixed << rms_improvement << "%% )";
                            ImGui::Text("%s", txt.c_str());
                            ImGui::PopStyleColor();
                        }
                    }
                }
                else
                {
                    ImGui::SetCursorScreenPos({ float(x + 7), (get_manager().action == on_chip_calib_manager::RS2_CALIB_ACTION_ON_CHIP_OB_CALIB || get_manager().action == on_chip_calib_manager::RS2_CALIB_ACTION_FL_CALIB ? float(y + 105) + ImGui::GetTextLineHeightWithSpacing() : float(y + 100)) });
                    ImGui::Text("%s", "Please compare new vs old calibration\nand decide if to keep or discard the result...");
                }

                ImGui::SetCursorScreenPos({ float(x + 20), (get_manager().action == on_chip_calib_manager::RS2_CALIB_ACTION_ON_CHIP_OB_CALIB || get_manager().action == on_chip_calib_manager::RS2_CALIB_ACTION_FL_CALIB ? float(y + 70) + ImGui::GetTextLineHeightWithSpacing() : float(y + 60)) });

                if (ImGui::RadioButton("New", use_new_calib))
                {
                    use_new_calib = true;
                    get_manager().apply_calib(true);
                }

                ImGui::SetCursorScreenPos({ float(x + 150), (get_manager().action == on_chip_calib_manager::RS2_CALIB_ACTION_ON_CHIP_OB_CALIB || get_manager().action == on_chip_calib_manager::RS2_CALIB_ACTION_FL_CALIB ? float(y + 70) + ImGui::GetTextLineHeightWithSpacing() : float(y + 60)) });
                if (ImGui::RadioButton("Original", !use_new_calib))
                {
                    use_new_calib = false;
                    get_manager().apply_calib(false);
                }

                auto sat = 1.f + sin(duration_cast<milliseconds>(system_clock::now() - created_time).count() / 700.f) * 0.1f;

                if (!recommend_keep || get_manager().action == on_chip_calib_manager::RS2_CALIB_ACTION_TARE_CALIB)
                {
                    ImGui::PushStyleColor(ImGuiCol_Button, saturate(sensor_header_light_blue, sat));
                    ImGui::PushStyleColor(ImGuiCol_ButtonHovered, saturate(sensor_header_light_blue, 1.5f));
                }
                
                float scale = float(bar_width) / 3;
                std::string button_name;
                
                if (get_manager().action == on_chip_calib_manager::RS2_CALIB_ACTION_FL_CALIB)
                {
                    scale = float(bar_width) / 7;

                    button_name = to_string() << "Recalibrate" << "##refl" << index;

                    ImGui::SetCursorScreenPos({ float(x + 5), float(y + height - 25) });
                    if (ImGui::Button(button_name.c_str(), { scale * 3, 20.f }))
                    {
                        get_manager().laser_status_prev = get_manager()._sub->s->get_option(RS2_OPTION_EMITTER_ENABLED);
                        get_manager().restore_workspace([this](std::function<void()> a) { a(); });
                        get_manager().reset();
                        get_manager().retry_times = 0;
                        get_manager().action = on_chip_calib_manager::RS2_CALIB_ACTION_FL_CALIB;
                        auto _this = shared_from_this();
                        auto invoke = [_this](std::function<void()> action) {
                            _this->invoke(action);
                        };
                        get_manager().start(invoke);
                        update_state = RS2_CALIB_STATE_CALIB_IN_PROCESS;
                        enable_dismiss = false;
                    }

                    ImGui::SetCursorScreenPos({ float(x + 5) + 4 * scale, float(y + height - 25) });
                }
                else
                    ImGui::SetCursorScreenPos({ float(x + 5), float(y + height - 25) });

                button_name = to_string() << "Apply New" << "##apply" << index;
                if (!use_new_calib) button_name = to_string() << "Keep Original" << "##original" << index;

                if (ImGui::Button(button_name.c_str(), { scale * 3, 20.f }))
                {
                    if (use_new_calib)
                    {
                        get_manager().keep();
                        update_state = RS2_CALIB_STATE_COMPLETE;
                        pinned = false;
                        enable_dismiss = false;
                        _progress_bar.last_progress_time = last_interacted = system_clock::now() + milliseconds(500);
                    }
                    else
                    {
                        dismiss(false);
                    }

                    get_manager().restore_workspace([](std::function<void()> a) { a(); });
                }

                if (!recommend_keep || get_manager().action == on_chip_calib_manager::RS2_CALIB_ACTION_TARE_CALIB)
                    ImGui::PopStyleColor(2);

                if (ImGui::IsItemHovered())
                    ImGui::SetTooltip("%s", "New calibration values will be saved in device");
            }

            ImGui::PopStyleColor();
        }
        else
        {
            ImGui::Text("%s", "Calibration Complete");

            ImGui::SetCursorScreenPos({ float(x + 10), float(y + 35) });
            ImGui::PushFont(win.get_large_font());
            std::string txt = to_string() << textual_icons::throphy;
            ImGui::Text("%s", txt.c_str());
            ImGui::PopFont();

            ImGui::SetCursorScreenPos({ float(x + 40), float(y + 35) });

            ImGui::Text("%s", "Camera Calibration Applied Successfully");
        }

        ImGui::SetCursorScreenPos({ float(x + 5), float(y + height - 25) });

        if (update_manager)
        {
            if (update_state == RS2_CALIB_STATE_INITIAL_PROMPT)
            {
                auto sat = 1.f + sin(duration_cast<milliseconds>(system_clock::now() - created_time).count() / 700.f) * 0.1f;
                ImGui::PushStyleColor(ImGuiCol_Button, saturate(sensor_header_light_blue, sat));
                ImGui::PushStyleColor(ImGuiCol_ButtonHovered, saturate(sensor_header_light_blue, 1.5f));
                std::string button_name = to_string() << "Health-Check" << "##health_check" << index;

                if (ImGui::Button(button_name.c_str(), { float(bar_width), 20.f }) || update_manager->started())
                {
                    auto _this = shared_from_this();
                    auto invoke = [_this](std::function<void()> action) {
                        _this->invoke(action);
                    };

                    if (!update_manager->started()) update_manager->start(invoke);

                    update_state = RS2_CALIB_STATE_CALIB_IN_PROCESS;
                    enable_dismiss = false;
                    _progress_bar.last_progress_time = system_clock::now();
                }
                ImGui::PopStyleColor(2);

                if (ImGui::IsItemHovered())
                {
                    ImGui::SetTooltip("%s", "Keep the camera pointing at an object or a wall");
                }
            }
            else if (update_state == RS2_CALIB_STATE_GET_TARE_GROUND_TRUTH_IN_PROCESS)
            {
                if (update_manager->done())
                {
                    update_state = RS2_CALIB_STATE_GET_TARE_GROUND_TRUTH_COMPLETE;
                    enable_dismiss = true;
                }

                if (update_manager->failed())
                {
                    update_manager->check_error(_error_message);
                    update_state = RS2_CALIB_STATE_GET_TARE_GROUND_TRUTH_FAILED;
                    enable_dismiss = true;
                }

                draw_progress_bar(win, bar_width);
            }
            else if (update_state == RS2_CALIB_STATE_CALIB_IN_PROCESS)
            {
                if (update_manager->done())
                {
                    update_state = RS2_CALIB_STATE_CALIB_COMPLETE;
                    enable_dismiss = true;
                    get_manager().apply_calib(true);
                    use_new_calib = true;
                }

                if (!expanded)
                {
                    if (update_manager->failed())
                    {
                        update_manager->check_error(_error_message);
                        update_state = RS2_CALIB_STATE_FAILED;
                        enable_dismiss = true;
                        //pinned = false;
                        //dismiss(false);
                    }

                    draw_progress_bar(win, bar_width);

                    ImGui::SetCursorScreenPos({ float(x + width - 105), float(y + height - 25) });

                    string id = to_string() << "Expand" << "##" << index;
                    ImGui::PushStyleColor(ImGuiCol_Text, light_grey);
                    if (ImGui::Button(id.c_str(), { 100, 20 }))
                    {
                        expanded = true;
                    }

                    ImGui::PopStyleColor();
                }
            }
        }
    }

    void autocalib_notification_model::dismiss(bool snooze)
    {
        get_manager().update_last_used();

        if (!use_new_calib && get_manager().done()) 
            get_manager().apply_calib(false);

        get_manager().restore_workspace([](std::function<void()> a){ a(); });

        if (update_state != RS2_CALIB_STATE_TARE_INPUT)
            update_state = RS2_CALIB_STATE_INITIAL_PROMPT;

        get_manager().turn_roi_off();
        get_manager().reset();

        notification_model::dismiss(snooze);
    }

    void autocalib_notification_model::draw_expanded(ux_window& win, std::string& error_message)
    {
        if (update_manager->started() && update_state == RS2_CALIB_STATE_INITIAL_PROMPT) 
            update_state = RS2_CALIB_STATE_CALIB_IN_PROCESS;

        auto flags = ImGuiWindowFlags_NoResize |
            ImGuiWindowFlags_NoMove |
            ImGuiWindowFlags_NoCollapse;

        ImGui::PushStyleColor(ImGuiCol_WindowBg, { 0, 0, 0, 0 });
        ImGui::PushStyleColor(ImGuiCol_Text, light_grey);
        ImGui::PushStyleColor(ImGuiCol_TextSelectedBg, white);
        ImGui::PushStyleColor(ImGuiCol_PopupBg, sensor_bg);

        ImGui::PushStyleVar(ImGuiStyleVar_WindowMinSize, ImVec2(500, 100));
        ImGui::PushStyleVar(ImGuiStyleVar_WindowPadding, ImVec2(5, 5));
        ImGui::PushStyleVar(ImGuiStyleVar_WindowRounding, 0);

        std::string title;
        if (get_manager().action == on_chip_calib_manager::RS2_CALIB_ACTION_ON_CHIP_FL_CALIB)
            title = "On-Chip Focal Length Calibration";
        else if (get_manager().action == on_chip_calib_manager::RS2_CALIB_ACTION_ON_CHIP_OB_CALIB)
            title = "On-Chip Calibration Extended";
        else
            title = "On-Chip Calibration";
        if (update_manager->failed()) title += " Failed";

        ImGui::OpenPopup(title.c_str());
        if (ImGui::BeginPopupModal(title.c_str(), nullptr, flags))
        {
            ImGui::SetCursorPosX(200);
            std::string progress_str = to_string() << "Progress: " << update_manager->get_progress() << "%";
            ImGui::Text("%s", progress_str.c_str());

            ImGui::SetCursorPosX(5);

            draw_progress_bar(win, 490);

            ImGui::PushStyleColor(ImGuiCol_TextSelectedBg, regular_blue);
            auto s = update_manager->get_log();
            ImGui::InputTextMultiline("##autocalib_log", const_cast<char*>(s.c_str()),
                s.size() + 1, { 490,100 }, ImGuiInputTextFlags_AutoSelectAll | ImGuiInputTextFlags_ReadOnly);
            ImGui::PopStyleColor();

            ImGui::SetCursorPosX(190);
            if (visible || update_manager->done() || update_manager->failed())
            {
                if (ImGui::Button("OK", ImVec2(120, 0)))
                {
                    if (update_manager->failed())
                        update_state = RS2_CALIB_STATE_FAILED;

                    expanded = false;
                    ImGui::CloseCurrentPopup();
                }
            }
            else
            {
                ImGui::PushStyleColor(ImGuiCol_Button, transparent);
                ImGui::PushStyleColor(ImGuiCol_ButtonActive, transparent);
                ImGui::PushStyleColor(ImGuiCol_ButtonHovered, transparent);
                ImGui::PushStyleColor(ImGuiCol_Text, transparent);
                ImGui::PushStyleColor(ImGuiCol_TextSelectedBg, transparent);
                ImGui::Button("OK", ImVec2(120, 0));
                ImGui::PopStyleColor(5);
            }

            ImGui::EndPopup();
        }

        ImGui::PopStyleVar(3);
        ImGui::PopStyleColor(4);

        error_message = "";
    }

    int autocalib_notification_model::calc_height()
    {
        if (update_state == RS2_CALIB_STATE_COMPLETE) return 65;
        else if (update_state == RS2_CALIB_STATE_INITIAL_PROMPT) return 120;
        else if (update_state == RS2_CALIB_STATE_CALIB_COMPLETE)
        {
            if (get_manager().allow_calib_keep()) return (get_manager().action == on_chip_calib_manager::RS2_CALIB_ACTION_ON_CHIP_OB_CALIB || get_manager().action == on_chip_calib_manager::RS2_CALIB_ACTION_FL_CALIB ? 190 : 170);
            else return 80;
        }
        else if (update_state == RS2_CALIB_STATE_SELF_INPUT) return (get_manager().action == on_chip_calib_manager::RS2_CALIB_ACTION_ON_CHIP_OB_CALIB ? 160 : 140);
        else if (update_state == RS2_CALIB_STATE_TARE_INPUT) return 85;
        else if (update_state == RS2_CALIB_STATE_TARE_INPUT_ADVANCED) return 210;
        else if (update_state == RS2_CALIB_STATE_GET_TARE_GROUND_TRUTH) return 110;
        else if (update_state == RS2_CALIB_STATE_GET_TARE_GROUND_TRUTH_FAILED) return 115;
        else if (update_state == RS2_CALIB_STATE_FAILED) return ((get_manager().action == on_chip_calib_manager::RS2_CALIB_ACTION_ON_CHIP_OB_CALIB || get_manager().action == on_chip_calib_manager::RS2_CALIB_ACTION_ON_CHIP_FL_CALIB) ? (get_manager().retry_times < 3 ? 0 : 80) : 110);
<<<<<<< HEAD
        else if (update_state == RS2_CALIB_STATE_UVMAPPING_INPUT) return 135;
=======
        else if (update_state == RS2_CALIB_STATE_FL_INPUT) return 135;
>>>>>>> ce7b24f9
        else return 100;
    }

    void autocalib_notification_model::set_color_scheme(float t) const
    {
        notification_model::set_color_scheme(t);

        ImGui::PopStyleColor(1);

        ImVec4 c;

        if (update_state == RS2_CALIB_STATE_COMPLETE)
        {
            c = alpha(saturate(light_blue, 0.7f), 1 - t);
            ImGui::PushStyleColor(ImGuiCol_WindowBg, c);
        }
        else if (update_state == RS2_CALIB_STATE_FAILED)
        {
            c = alpha(dark_red, 1 - t);
            ImGui::PushStyleColor(ImGuiCol_WindowBg, c);
        }
        else
        {
            c = alpha(sensor_bg, 1 - t);
            ImGui::PushStyleColor(ImGuiCol_WindowBg, c);
        }
    }

    autocalib_notification_model::autocalib_notification_model(std::string name,
        std::shared_ptr<on_chip_calib_manager> manager, bool exp)
        : process_notification_model(manager)
    {
        enable_expand = false;
        enable_dismiss = true;
        expanded = exp;
        if (expanded) visible = false;

        message = name;
        this->severity = RS2_LOG_SEVERITY_INFO;
        this->category = RS2_NOTIFICATION_CATEGORY_HARDWARE_EVENT;

        pinned = true;
    }

    int rect_calculator::calculate(const rs2_frame* frame_ref, float rect_sides[4])
    {
        static int reset_counter = 0;
        if (reset_counter > _reset_limit)
        {
            reset_counter = 0;
            _rec_idx = 0;
            _rec_num = 0;
        }

        int ret = 0;
        rs2_error* e = nullptr;
        rs2_extract_target_dimensions(frame_ref, RS2_CALIB_TARGET_RECT_GAUSSIAN_DOT_VERTICES, _rec_sides[_rec_idx], 4, &e);
        if (e == nullptr)
        {
            ret = 1;
            reset_counter = 0;
            _rec_idx = (++_rec_idx) % _frame_num;
            ++_rec_num;

            if (_rec_num == _frame_num)
            {
                ret = 2;
                calculate_rect_sides(rect_sides);
                --_rec_num;
            }
        }
        else
            ++reset_counter;

        return ret;
    }

    void rect_calculator::calculate_rect_sides(float rect_sides[4])
    {
        for (int i = 0; i < 4; ++i)
            rect_sides[i] = _rec_sides[0][i];

        for (int j = 1; j < _frame_num; ++j)
        {
            for (int i = 0; i < 4; ++i)
                rect_sides[i] += _rec_sides[j][i];
        }

        for (int i = 0; i < 4; ++i)
            rect_sides[i] /= _frame_num;
    }
}<|MERGE_RESOLUTION|>--- conflicted
+++ resolved
@@ -778,11 +778,7 @@
 
     void on_chip_calib_manager::process_flow(std::function<void()> cleanup, invoker invoke)
     {
-<<<<<<< HEAD
-        if (action == RS2_CALIB_ACTION_UVMAPPING)
-=======
-        if (action == RS2_CALIB_ACTION_FL_CALIB)
->>>>>>> ce7b24f9
+        if (action == RS2_CALIB_ACTION_FL_CALIB || action == RS2_CALIB_ACTION_UVMAPPING)
             stop_viewer(invoke);
 
         update_last_used();
@@ -816,11 +812,7 @@
         {
             if (!_was_streaming)
             {
-<<<<<<< HEAD
-                if (action == RS2_CALIB_ACTION_UVMAPPING)
-=======
-                if (action == RS2_CALIB_ACTION_FL_CALIB)
->>>>>>> ce7b24f9
+                if (action == RS2_CALIB_ACTION_FL_CALIB || action == RS2_CALIB_ACTION_UVMAPPING)
                     try_start_viewer(848, 480, 30, invoke);
                 else
                     try_start_viewer(0, 0, 0, invoke);
@@ -837,17 +829,13 @@
         std::this_thread::sleep_for(std::chrono::milliseconds(600));
 
         // Switch into special Auto-Calibration mode
-<<<<<<< HEAD
+        if (action == RS2_CALIB_ACTION_FL_CALIB)
+            _viewer.is_3d_view = false;
+
         if (action == RS2_CALIB_ACTION_UVMAPPING)
             try_start_viewer(1280, 720, 30, invoke);
         else
             try_start_viewer(256, 144, 90, invoke);
-=======
-        if (action == RS2_CALIB_ACTION_FL_CALIB)
-            _viewer.is_3d_view = false;
-
-        try_start_viewer(256, 144, 90, invoke);
->>>>>>> ce7b24f9
 
         if (action == RS2_CALIB_ACTION_TARE_GROUND_TRUTH)
             get_ground_truth();
@@ -855,14 +843,12 @@
         {
             try
             {
-<<<<<<< HEAD
-                if (action == RS2_CALIB_ACTION_UVMAPPING)
+                if (action == RS2_CALIB_ACTION_FL_CALIB)
+                    calibrate_fl();
+                else if (action == RS2_CALIB_ACTION_UVMAPPING)
                     calibrate_uvmapping();
                 else
                     calibrate();
-=======
-                (action == RS2_CALIB_ACTION_FL_CALIB ? calibrate_fl() : calibrate());
->>>>>>> ce7b24f9
             }
             catch (...)
             {
@@ -878,13 +864,10 @@
 
         if (action == RS2_CALIB_ACTION_TARE_GROUND_TRUTH)
             log(to_string() << "Tare ground truth is got: " << ground_truth);
-<<<<<<< HEAD
+        else if (action == RS2_CALIB_ACTION_FL_CALIB)
+            log(to_string() << "Focal length ratio is got: " << ratio);
         else if (action == RS2_CALIB_ACTION_UVMAPPING)
             log(to_string() << "UVMapping calibration completed.");
-=======
-        else if (action == RS2_CALIB_ACTION_FL_CALIB)
-            log(to_string() << "Focal length ratio is got: " << ratio);
->>>>>>> ce7b24f9
         else
             log(to_string() << "Calibration completed, health factor = " << _health);
 
@@ -2201,11 +2184,7 @@
         else if (update_state == RS2_CALIB_STATE_GET_TARE_GROUND_TRUTH) return 110;
         else if (update_state == RS2_CALIB_STATE_GET_TARE_GROUND_TRUTH_FAILED) return 115;
         else if (update_state == RS2_CALIB_STATE_FAILED) return ((get_manager().action == on_chip_calib_manager::RS2_CALIB_ACTION_ON_CHIP_OB_CALIB || get_manager().action == on_chip_calib_manager::RS2_CALIB_ACTION_ON_CHIP_FL_CALIB) ? (get_manager().retry_times < 3 ? 0 : 80) : 110);
-<<<<<<< HEAD
-        else if (update_state == RS2_CALIB_STATE_UVMAPPING_INPUT) return 135;
-=======
-        else if (update_state == RS2_CALIB_STATE_FL_INPUT) return 135;
->>>>>>> ce7b24f9
+        else if (update_state == RS2_CALIB_STATE_FL_INPUT || update_state == RS2_CALIB_STATE_UVMAPPING_INPUT) return 135;
         else return 100;
     }
 
