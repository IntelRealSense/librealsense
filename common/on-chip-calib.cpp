// License: Apache 2.0. See LICENSE file in root directory.
// Copyright(c) 2017 Intel Corporation. All Rights Reserved.

#include <glad/glad.h>
#include "on-chip-calib.h"

#include <map>
#include <vector>
#include <string>
#include <thread>
#include <condition_variable>
#include <model-views.h>
#include <viewer.h>
#include "calibration-model.h"
#include "../src/algo.h"
#include "../src/ds5/ds5-private.h"
#include "../tools/depth-quality/depth-metrics.h"

namespace rs2
{
    on_chip_calib_manager::on_chip_calib_manager(viewer_model& viewer, std::shared_ptr<subdevice_model> sub, device_model& model, device dev, std::shared_ptr<subdevice_model> sub_color)
        : process_manager("On-Chip Calibration"), _model(model), _dev(dev), _sub(sub), _viewer(viewer), _sub_color(sub_color)
    {
        auto dev_name = dev.get_info(RS2_CAMERA_INFO_NAME);
        if (!strcmp(dev_name, "Intel RealSense D415"))
            speed = 4;
    }

    on_chip_calib_manager::~on_chip_calib_manager()
    {
        turn_roi_off();
    }

    void on_chip_calib_manager::turn_roi_on()
    {
        if (_sub)
        {
            _sub->show_algo_roi = true;
            _sub->algo_roi = { librealsense::rect_gaussian_dots_target_calculator::_roi_ws, 
                               librealsense::rect_gaussian_dots_target_calculator::_roi_hs, 
                               librealsense::rect_gaussian_dots_target_calculator::_roi_we, 
                               librealsense::rect_gaussian_dots_target_calculator::_roi_he };
        }

        if (_sub_color)
        {
            _sub_color->show_algo_roi = true;
            _sub_color->algo_roi = { librealsense::rect_gaussian_dots_target_calculator::_roi_ws, 
                                     librealsense::rect_gaussian_dots_target_calculator::_roi_hs, 
                                     librealsense::rect_gaussian_dots_target_calculator::_roi_we, 
                                     librealsense::rect_gaussian_dots_target_calculator::_roi_he };
        }
    }

    void on_chip_calib_manager::turn_roi_off()
    {
        if (_sub)
        {
            _sub->show_algo_roi = false;
            _sub->algo_roi = { 0, 0, 0, 0 };
        }

        if (_sub_color)
        {
            _sub_color->show_algo_roi = false;
            _sub_color->algo_roi = { 0, 0, 0, 0 };
        }
    }

    void on_chip_calib_manager::stop_viewer(invoker invoke)
    {
        try
        {
            auto profiles = _sub->get_selected_profiles();

            invoke([&]()
                {
                    // Stop viewer UI
                    _sub->stop(_viewer.not_model);
                    if (_sub_color.get())
                        _sub_color->stop(_viewer.not_model);
                });

            // Wait until frames from all active profiles stop arriving
            bool frame_arrived = false;
            while (frame_arrived && _viewer.streams.size())
            {
                for (auto&& stream : _viewer.streams)
                {
                    if (std::find(profiles.begin(), profiles.end(),
                        stream.second.original_profile) != profiles.end())
                    {
                        auto now = std::chrono::high_resolution_clock::now();
                        if (now - stream.second.last_frame > std::chrono::milliseconds(200))
                            frame_arrived = false;
                    }
                    else frame_arrived = false;
                }
                std::this_thread::sleep_for(std::chrono::milliseconds(10));
            }
        }
        catch (...) {}
    }

    // Wait for next depth frame and return it
    rs2::depth_frame on_chip_calib_manager::fetch_depth_frame(invoker invoke, int timeout_ms)
    {
        auto profiles = _sub->get_selected_profiles();
        bool frame_arrived = false;
        rs2::depth_frame res = rs2::frame{};
        auto start_time = std::chrono::high_resolution_clock::now();
        while (!frame_arrived)
        {
            for (auto&& stream : _viewer.streams)
            {
                if (std::find(profiles.begin(), profiles.end(),
                    stream.second.original_profile) != profiles.end())
                {
                    auto now = std::chrono::high_resolution_clock::now();
                    if (now - start_time > std::chrono::milliseconds(timeout_ms))
                        throw std::runtime_error(to_string() << "Failed to fetch depth frame within " << timeout_ms << "ms");

                    if (now - stream.second.last_frame < std::chrono::milliseconds(100))
                    {
                        if (auto f = stream.second.texture->get_last_frame(false).as<rs2::depth_frame>())
                        {
                            frame_arrived = true;
                            res = f;
                        }
                    }
                }
            }
            std::this_thread::sleep_for(std::chrono::milliseconds(10));
        }
        return res;
    }

    bool on_chip_calib_manager::start_viewer(int w, int h, int fps, invoker invoke)
    {
        bool frame_arrived = false;
        try
        {
            bool run_fl_calib = action == RS2_CALIB_ACTION_FL_CALIB && w == 256 && h == 144 && fps == 90;
            if (action == RS2_CALIB_ACTION_TARE_GROUND_TRUTH)
            {
                _uid = 1;
                for (const auto& format : _sub->formats)
                {
                    if (format.second[0] == "Y8")
                    {
                        _uid = format.first;
                        break;
                    }
                }

                if (_sub->s->supports(RS2_OPTION_EMITTER_ENABLED))
                    _sub->s->set_option(RS2_OPTION_EMITTER_ENABLED, 0.0f);
            }
            else if (action == RS2_CALIB_ACTION_UVMAPPING)
            {
                _uid = 1;
                _uid2 = 2;
                bool first_done = 0;
                bool second_done = 0;
                for (const auto& format : _sub->formats)
                {
                    if (format.second[0] == "Y8" && !first_done)
                    {
                        _uid = format.first;
                        first_done = true;
                    }

                    if (format.second[0] == "Z16" && !second_done)
                    {
                        _uid2 = format.first;
                        second_done = true;
                    }

                    if (first_done && second_done)
                        break;
                }

                _sub_color->ui.selected_format_id.clear();
                _sub_color->ui.selected_format_id[_uid_color] = 0;
                for (const auto& format : _sub_color->formats)
                {
                    int done = false;
                    for (int i = 0; i < format.second.size(); ++i)
                    {
                        if (format.second[i] == "RGB8")
                        {
                            _uid_color = format.first;
                            _sub_color->ui.selected_format_id[_uid_color] = i;
                            done = true;
                            break;
                        }
                    }
                    if (done)
                        break;
                }

                if (_sub->s->supports(RS2_OPTION_EMITTER_ENABLED))
                    _sub->s->set_option(RS2_OPTION_EMITTER_ENABLED, 0.0f);
            }
            else if (run_fl_calib)
            {
                _uid = 1;
                _uid2 = 2;
                bool first_done = 0;
                for (const auto& format : _sub->formats)
                {
                    if (format.second[0] == "Y8")
                    {
                        if (!first_done)
                        {
                            _uid = format.first;
                            first_done = true;
                        }
                        else
                        {
                            _uid2 = format.first;
                            break;
                        }
                    }
                }

                if (_sub->s->supports(RS2_OPTION_EMITTER_ENABLED))
                    _sub->s->set_option(RS2_OPTION_EMITTER_ENABLED, 0.0f);
            }
            else
            {
                _uid = 0;
                for (const auto& format : _sub->formats)
                {
                    if (format.second[0] == "Z16")
                    {
                        _uid = format.first;
                        break;
                    }
                }
            }

            // Select stream
            _sub->stream_enabled.clear();
            _sub->stream_enabled[_uid] = true;
            if (run_fl_calib || action == RS2_CALIB_ACTION_UVMAPPING)
                _sub->stream_enabled[_uid2] = true;

            _sub->ui.selected_format_id.clear();
            _sub->ui.selected_format_id[_uid] = 0;
            if (run_fl_calib)
                _sub->ui.selected_format_id[_uid2] = 0;

            // Select FPS value
            for (int i = 0; i < _sub->shared_fps_values.size(); i++)
            {
                if (_sub->shared_fps_values[i] == fps)
                    _sub->ui.selected_shared_fps_id = i;
            }

            // Select Resolution
            for (int i = 0; i < _sub->res_values.size(); i++)
            {
                auto kvp = _sub->res_values[i];
                if (kvp.first == w && kvp.second == h)
                    _sub->ui.selected_res_id = i;
            }

            // If not supported, try WxHx30
            if (!_sub->is_selected_combination_supported())
            {
                for (int i = 0; i < _sub->shared_fps_values.size(); i++)
                {
                    //if (_sub->shared_fps_values[i] == 30)
                    _sub->ui.selected_shared_fps_id = i;
                    if (_sub->is_selected_combination_supported()) break;
                }

                // If still not supported, try VGA30
                if (!_sub->is_selected_combination_supported())
                {
                    for (int i = 0; i < _sub->res_values.size(); i++)
                    {
                        auto kvp = _sub->res_values[i];
                        if (kvp.first == 640 && kvp.second == 480)
                            _sub->ui.selected_res_id = i;
                    }
                }
            }

            auto profiles = _sub->get_selected_profiles();

            std::vector<stream_profile> profiles_color;
            if (action == RS2_CALIB_ACTION_UVMAPPING)
            {
                _sub_color->stream_enabled[_uid_color] = true;

                for (int i = 0; i < _sub_color->shared_fps_values.size(); i++)
                {
                    if (_sub_color->shared_fps_values[i] == fps)
                        _sub_color->ui.selected_shared_fps_id = i;
                }

                for (int i = 0; i < _sub_color->res_values.size(); i++)
                {
                    auto kvp = _sub_color->res_values[i];
                    if (kvp.first == w && kvp.second == h)
                        _sub_color->ui.selected_res_id = i;
                }

                profiles_color = _sub_color->get_selected_profiles();
            }

            invoke([&]() 
                {
                    if (!_model.dev_syncer)
                        _model.dev_syncer = _viewer.syncer->create_syncer();

                    // Start streaming
                    _sub->play(profiles, _viewer, _model.dev_syncer);
                    for (auto&& profile : profiles)
                        _viewer.begin_stream(_sub, profile);

                    if (action == RS2_CALIB_ACTION_UVMAPPING)
                    {
                        _sub_color->play(profiles_color, _viewer, _model.dev_syncer);
                        for (auto&& profile : profiles_color)
                            _viewer.begin_stream(_sub_color, profile);
                    }
                });

            // Wait for frames to arrive
            int count = 0;
            while (!frame_arrived && count++ < 200)
            {
                for (auto&& stream : _viewer.streams)
                {
                    if (std::find(profiles.begin(), profiles.end(),
                        stream.second.original_profile) != profiles.end())
                    {
                        auto now = std::chrono::high_resolution_clock::now();
                        if (now - stream.second.last_frame < std::chrono::milliseconds(100))
                            frame_arrived = true;
                    }
                }
                std::this_thread::sleep_for(std::chrono::milliseconds(10));
            }
        }
        catch (...) {}

        return frame_arrived;
    }

    std::pair<float, float> on_chip_calib_manager::get_metric(bool use_new)
    {
        return _metrics[use_new ? 1 : 0];
    }

    void on_chip_calib_manager::try_start_viewer(int w, int h, int fps, invoker invoke)
    {
        bool started = start_viewer(w, h, fps, invoke);
        if (!started)
        {
            std::this_thread::sleep_for(std::chrono::milliseconds(600));
            started = start_viewer(w, h, fps, invoke);
        }

        if (!started)
        {
            stop_viewer(invoke);
            log(to_string() << "Failed to start streaming");
            throw std::runtime_error(to_string() << "Failed to start streaming (" << w << ", " << h << ", " << fps << ")!");
        }
    }

    std::pair<float, float> on_chip_calib_manager::get_depth_metrics(invoker invoke)
    {
        using namespace depth_quality;

        auto f = fetch_depth_frame(invoke);
        auto sensor = _sub->s->as<rs2::depth_stereo_sensor>();
        auto intr = f.get_profile().as<rs2::video_stream_profile>().get_intrinsics();
        rs2::region_of_interest roi { (int)(f.get_width() * 0.45f), (int)(f.get_height()  * 0.45f), 
                                      (int)(f.get_width() * 0.55f), (int)(f.get_height() * 0.55f) };
        std::vector<single_metric_data> v;

        std::vector<float> fill_rates;
        std::vector<float> rmses;

        auto show_plane = _viewer.draw_plane;

        auto on_frame = [sensor, &fill_rates, &rmses, this](
            const std::vector<rs2::float3>& points,
            const plane p,
            const rs2::region_of_interest roi,
            const float baseline_mm,
            const float focal_length_pixels,
            const int ground_thruth_mm,
            const bool plane_fit,
            const float plane_fit_to_ground_truth_mm,
            const float distance_mm,
            bool record,
            std::vector<single_metric_data>& samples)
        {
            static const float TO_MM = 1000.f;
            static const float TO_PERCENT = 100.f;

            // Calculate fill rate relative to the ROI
            auto fill_rate = points.size() / float((roi.max_x - roi.min_x)*(roi.max_y - roi.min_y)) * TO_PERCENT;
            fill_rates.push_back(fill_rate);

            if (!plane_fit) return;

            std::vector<rs2::float3> points_set = points;
            std::vector<float> distances;

            // Reserve memory for the data
            distances.reserve(points.size());

            // Convert Z values into Depth values by aligning the Fitted plane with the Ground Truth (GT) plane
            // Calculate distance and disparity of Z values to the fitted plane.
            // Use the rotated plane fit to calculate GT errors
            for (auto point : points_set)
            {
                // Find distance from point to the reconstructed plane
                auto dist2plane = p.a*point.x + p.b*point.y + p.c*point.z + p.d;

                // Store distance, disparity and gt- error
                distances.push_back(dist2plane * TO_MM);
            }

            // Remove outliers [below 1% and above 99%)
            std::sort(points_set.begin(), points_set.end(), [](const rs2::float3& a, const rs2::float3& b) { return a.z < b.z; });
            size_t outliers = points_set.size() / 50;
            points_set.erase(points_set.begin(), points_set.begin() + outliers); // crop min 0.5% of the dataset
            points_set.resize(points_set.size() - outliers); // crop max 0.5% of the dataset

            // Calculate Plane Fit RMS  (Spatial Noise) mm
            double plane_fit_err_sqr_sum = std::inner_product(distances.begin(), distances.end(), distances.begin(), 0.);
            auto rms_error_val = static_cast<float>(std::sqrt(plane_fit_err_sqr_sum / distances.size()));
            auto rms_error_val_per = TO_PERCENT * (rms_error_val / distance_mm);
            rmses.push_back(rms_error_val_per);
        };

        auto rms_std = 1000.f;
        auto new_rms_std = rms_std;
        auto count = 0;

        // Capture metrics on bundles of 31 frame
        // Repeat until get "decent" bundle or reach 10 sec
        do
        {
            rms_std = new_rms_std;

            rmses.clear();

            for (int i = 0; i < 31; i++)
            {
                f = fetch_depth_frame(invoke);
                auto res = depth_quality::analyze_depth_image(f, sensor.get_depth_scale(), sensor.get_stereo_baseline(),
                    &intr, roi, 0, true, v, false, on_frame);

                _viewer.draw_plane = true;
                _viewer.roi_rect = res.plane_corners;
            }

            auto rmses_sum_sqr = std::inner_product(rmses.begin(), rmses.end(), rmses.begin(), 0.);
            new_rms_std = static_cast<float>(std::sqrt(rmses_sum_sqr / rmses.size()));
        } while ((new_rms_std < rms_std * 0.8f && new_rms_std > 10.f) && count++ < 10);

        std::sort(fill_rates.begin(), fill_rates.end());
        std::sort(rmses.begin(), rmses.end());

        float median_fill_rate, median_rms;
        if (fill_rates.empty())
            median_fill_rate = 0;
        else
            median_fill_rate = fill_rates[fill_rates.size() / 2];
        if (rmses.empty())
            median_rms = 0;
        else
            median_rms = rmses[rmses.size() / 2];

        _viewer.draw_plane = show_plane;

        return { median_fill_rate, median_rms };
    }

    std::vector<uint8_t> on_chip_calib_manager::safe_send_command(
        const std::vector<uint8_t>& cmd, const std::string& name)
    {
        auto dp = _dev.as<debug_protocol>();
        if (!dp) throw std::runtime_error("Device does not support debug protocol!");

        auto res = dp.send_and_receive_raw_data(cmd);

        if (res.size() < sizeof(int32_t)) throw std::runtime_error(to_string() << "Not enough data from " << name << "!");
        auto return_code = *((int32_t*)res.data());
        if (return_code < 0)  throw std::runtime_error(to_string() << "Firmware error (" << return_code << ") from " << name << "!");

        return res;
    }

    void on_chip_calib_manager::update_last_used()
    {
        time_t rawtime;
        time(&rawtime);
        std::string id = to_string() << configurations::viewer::last_calib_notice << "." << _sub->s->get_info(RS2_CAMERA_INFO_SERIAL_NUMBER);
        config_file::instance().set(id.c_str(), (long long)rawtime);
    }

    void on_chip_calib_manager::fill_missing_data(uint16_t data[256], int size)
    {
        int counter = 0;
        int start = 0;
        while (data[start++] == 0)
            ++counter;

        if (start + 2 > size)
            throw std::runtime_error(to_string() << "There is no enought valid data in the array!");

        for (int i = 0; i < counter; ++i)
            data[i] = data[counter];

        start = 0;
        int end = 0;
        float tmp = 0;
        for (int i = 0; i < size; ++i)
        {
            if (data[i] == 0)
                start = i;

            if (start != 0 && data[i] != 0)
                end = i;

            if (start != 0 && end != 0)
            {
                tmp = static_cast<float>(data[end] - data[start - 1]);
                tmp /= end - start + 1;
                for (int j = start; j < end; ++j)
                    data[j] = static_cast<uint16_t>(tmp * (j - start + 1) + data[start - 1] + 0.5f);
                start = 0;
                end = 0;
            }
        }

        if (start != 0 && end == 0)
        {
            for (int i = start; i < size; ++i)
                data[i] = data[start - 1];
        }
    }

    void on_chip_calib_manager::calibrate()
    {
        int occ_timeout_ms = 9000;
        if (action == RS2_CALIB_ACTION_ON_CHIP_OB_CALIB || action == RS2_CALIB_ACTION_ON_CHIP_FL_CALIB)
        {
            if (toggle)
            {
                occ_timeout_ms = 12000;
                if (speed_fl == 0)
                    speed_fl = 1;
                else if (speed_fl == 1)
                    speed_fl = 0;
                toggle = false;
                std::this_thread::sleep_for(std::chrono::milliseconds(3000));
            }

            if (speed_fl == 0)
            {
                speed = 1;
                fl_step_count = 41;
                fy_scan_range = 30;
                white_wall_mode = 0;
            }
            else if (speed_fl == 1)
            {
                speed = 3;
                fl_step_count = 51;
                fy_scan_range = 40;
                white_wall_mode = 0;
            }
            else if (speed_fl == 2)
            {
                speed = 4;
                fl_step_count = 41;
                fy_scan_range = 30;
                white_wall_mode = 1;
            }
        }

        std::stringstream ss;
        if (action == RS2_CALIB_ACTION_ON_CHIP_CALIB)
        {
            ss << "{\n \"calib type\":" << 0 <<
                  ",\n \"host assistance\":" << host_assistance <<
                  ",\n \"speed\":" << speed <<
                  ",\n \"average step count\":" << average_step_count <<
                  ",\n \"scan parameter\":" << (intrinsic_scan ? 0 : 1) <<
                  ",\n \"step count\":" << step_count <<
                  ",\n \"apply preset\":" << (apply_preset ? 1 : 0) <<
                  ",\n \"accuracy\":" << accuracy <<
                  ",\n \"scan only\":" << (host_assistance ? 1 : 0) <<
                  ",\n \"interactive scan\":" << 0 << "}";
        }
        else if (action == RS2_CALIB_ACTION_ON_CHIP_FL_CALIB)
        {
            ss << "{\n \"calib type\":" << 1 <<
                  ",\n \"host assistance\":" << host_assistance <<
                  ",\n \"fl step count\":" << fl_step_count <<
                  ",\n \"fy scan range\":" << fy_scan_range <<
                  ",\n \"keep new value after sucessful scan\":" << keep_new_value_after_sucessful_scan <<
                  ",\n \"fl data sampling\":" << fl_data_sampling <<
                  ",\n \"adjust both sides\":" << adjust_both_sides <<  
                  ",\n \"fl scan location\":" << fl_scan_location <<
                  ",\n \"fy scan direction\":" << fy_scan_direction <<
                  ",\n \"white wall mode\":" << white_wall_mode <<
                  ",\n \"scan only\":" << (host_assistance ? 1 : 0) <<
                  ",\n \"interactive scan\":" << 0 << "}";
        }
        else
        {
            ss << "{\n \"calib type\":" << 2 <<
                  ",\n \"host assistance\":" << host_assistance <<
                  ",\n \"fl step count\":" << fl_step_count <<
                  ",\n \"fy scan range\":" << fy_scan_range <<
                  ",\n \"keep new value after sucessful scan\":" << keep_new_value_after_sucessful_scan <<
                  ",\n \"fl data sampling\":" << fl_data_sampling <<
                  ",\n \"adjust both sides\":" << adjust_both_sides <<
                  ",\n \"fl scan location\":" << fl_scan_location <<
                  ",\n \"fy scan direction\":" << fy_scan_direction <<
                  ",\n \"white wall mode\":" << white_wall_mode << 
                  ",\n \"speed\":" << speed <<
                  ",\n \"average step count\":" << average_step_count <<
                  ",\n \"scan parameter\":" << (intrinsic_scan ? 0 : 1) <<
                  ",\n \"step count\":" << step_count <<
                  ",\n \"apply preset\":" << (apply_preset ? 1 : 0) <<
                  ",\n \"accuracy\":" << accuracy <<
                  ",\n \"scan only\":" << (host_assistance ? 1 : 0) <<
                  ",\n \"interactive scan\":" << 0 <<
                  ",\n \"depth\":" << 0 << "}";
        }
        std::string json = ss.str();

<<<<<<< HEAD
        auto invoke = [](std::function<void()>) {};
        int frame_fetch_timeout_ms = 3000;
        rs2::depth_frame f = fetch_depth_frame(invoke, frame_fetch_timeout_ms);
        rs2_metadata_type frame_counter = 0;
        _progress = 0;
        if (host_assistance) // wait enough frames
        {
            frame_counter = f.get_frame_metadata(RS2_FRAME_METADATA_FRAME_COUNTER);
            while (frame_counter <= 2)
            {
                if (_progress < 7)
                    _progress += 3;

                f = fetch_depth_frame(invoke, frame_fetch_timeout_ms);
                frame_counter = f.get_frame_metadata(RS2_FRAME_METADATA_FRAME_COUNTER);
            }

            _progress = 10;
        }

        float health[2] = { 0 };
=======
        float health[2] = { -1.0f, -1.0f };
>>>>>>> 53b9ea6b
        auto calib_dev = _dev.as<auto_calibrated_device>();
        if (action == RS2_CALIB_ACTION_TARE_CALIB)
            _new_calib = calib_dev.run_tare_calibration(ground_truth, json, health, [&](const float progress) {_progress = int(progress);}, 5000);
        else if (action == RS2_CALIB_ACTION_ON_CHIP_CALIB || action == RS2_CALIB_ACTION_ON_CHIP_FL_CALIB || action == RS2_CALIB_ACTION_ON_CHIP_OB_CALIB)
            _new_calib = calib_dev.run_on_chip_calibration(json, &_health, [&](const float progress) {_progress = int(progress);}, occ_timeout_ms);

        // version 3
        if (host_assistance)
        {
            int total_frames = 256;
            int start_frame_counter = static_cast<int>(frame_counter);

            int width = f.get_width();
            int height = f.get_height();
            int size = width * height;

            int roi_w = width / 5;
            int roi_h = height / 5;
            int roi_size = roi_w * roi_h;
            int roi_fl_size = roi_w * 5;

            int roi_start_w = 2 * roi_w;
            int roi_start_h = 2 * roi_h;

            int counter = 0;
            double tmp = 0.0;
            uint16_t fill_factor[256] = { 0 };

            int start_timeout_ms = 4000;
            if (action == RS2_CALIB_ACTION_TARE_CALIB)
            {
               //_viewer.not_model->add_log(to_string() << "TARE, start_frame_counter=" << start_frame_counter << ", frame_counter=" << frame_counter);

                auto start_time = std::chrono::high_resolution_clock::now();
                auto now = start_time;
                while (frame_counter >= start_frame_counter)
                {
                    now = std::chrono::high_resolution_clock::now();
                    if (now - start_time > std::chrono::milliseconds(start_timeout_ms))
                        throw std::runtime_error("Operation timed-out when starting calibration!");

                    if (_progress < 18)
                        _progress += 2;

                    f = fetch_depth_frame(invoke, frame_fetch_timeout_ms);
                    frame_counter = f.get_frame_metadata(RS2_FRAME_METADATA_FRAME_COUNTER);

                    //_viewer.not_model->add_log(to_string() << "frame_counter=" << frame_counter);
                }
                _progress = 20;

                int depth = 0;
                total_frames = step_count;
                int prev_frame_counter = total_frames;

                //_viewer.not_model->add_log(to_string() << "Interavtive starts with total_frames=" << total_frames << ", frame_counter=" << frame_counter << ", average_step_count=" << average_step_count);

                tmp = 0.0;
                counter = 0;
                int frame_num = 0;
                const uint16_t* p = nullptr;
                while (frame_counter < total_frames)
                {
                    if (frame_num < average_step_count)
                    {
                        p = reinterpret_cast<const uint16_t*>(f.get_data());
                        p += roi_start_h * height + roi_start_w;

                        for (int j = 0; j < roi_h; ++j)
                        {
                            for (int i = 0; i < roi_w; ++i)
                            {
                                if (*p)
                                {
                                    ++counter;
                                    tmp += *p;
                                }
                                ++p;
                            }
                            p += width;
                        }

                        if (counter && (frame_num + 1) == average_step_count)
                        {
                            tmp /= counter;
                            tmp *= 10000;

                            depth = static_cast<int>(tmp + 0.5);

                            std::stringstream ss;
                            ss << "{\n \"depth\":" << depth << "}";

                            std::string json = ss.str();
                            calib_dev.run_tare_calibration(ground_truth, json, health, [&](const float progress) {}, 5000);
                        }
                    }

                    f = fetch_depth_frame(invoke, frame_fetch_timeout_ms);
                    prev_frame_counter = static_cast<int>(frame_counter);
                    frame_counter = f.get_frame_metadata(RS2_FRAME_METADATA_FRAME_COUNTER);

                    if (frame_counter != prev_frame_counter)
                    {
                        if (_progress < 80)
                            _progress += 1;

                        counter = 0;
                        tmp = 0.0;
                        frame_num = 0;
                    }
                    else
                        ++frame_num;

                    //_viewer.not_model->add_log(to_string() << "frame_counter=" << frame_counter << ", frame_num=" << frame_num);
                }

                _progress = 80;

                std::stringstream ss;
                ss << "{\n \"depth\":" << -1 << "}";

                std::string json = ss.str();
                _new_calib = calib_dev.run_tare_calibration(ground_truth, json, health, [&](const float progress) {_progress = int(progress); }, 5000);
                _progress = 100;
            }
            else if (action == RS2_CALIB_ACTION_ON_CHIP_OB_CALIB)
            {
                // OCC
                auto start_time = std::chrono::high_resolution_clock::now();
                auto now = start_time;
                while (frame_counter >= start_frame_counter)
                {
                    now = std::chrono::high_resolution_clock::now();
                    if (now - start_time > std::chrono::milliseconds(start_timeout_ms))
                        throw std::runtime_error("Operation timed-out when starting calibration!");

                    if (_progress < 18)
                        _progress += 2;

                    f = fetch_depth_frame(invoke, frame_fetch_timeout_ms);
                    frame_counter = f.get_frame_metadata(RS2_FRAME_METADATA_FRAME_COUNTER);
                }
                _progress = 20;

                switch (speed)
                {
                case 0:
                    total_frames = 60;
                    break;
                case 1:
                    total_frames = 120;
                    break;
                case 2:
                    total_frames = 256;
                    break;
                case 3:
                    total_frames = 256;
                    break;
                case 4:
                    total_frames = 120;
                    break;
                }

                int prev_frame_counter = total_frames;
                int cur_progress = _progress;
                while (frame_counter < total_frames)
                {
                    if (frame_counter != prev_frame_counter)
                    {
                        _progress = cur_progress + static_cast<int>(frame_counter * 25 / total_frames);

                        const uint16_t* p = reinterpret_cast<const uint16_t*>(f.get_data());
                        p += roi_start_h * height + roi_start_w;

                        counter = 0;
                        for (int j = 0; j < roi_h; ++j)
                        {
                            for (int i = 0; i < roi_w; ++i)
                            {
                                if (*p)
                                    ++counter;
                                ++p;
                            }
                            p += width;
                        }

                        tmp = static_cast<float>(counter);
                        tmp /= roi_size;
                        tmp *= 10000;
                        fill_factor[frame_counter] = static_cast<uint16_t>(tmp + 0.5);
                    }

                    f = fetch_depth_frame(invoke, frame_fetch_timeout_ms);
                    prev_frame_counter = static_cast<int>(frame_counter);
                    frame_counter = f.get_frame_metadata(RS2_FRAME_METADATA_FRAME_COUNTER);
                }

                fill_missing_data(fill_factor, total_frames);

                std::stringstream ss;
                ss << "{\n \"calib type\":" << 2 <<
                      ",\n \"host assistance\":" << 2 <<
                      ",\n \"step count v3\":" << total_frames;
                for (int i = 0; i < total_frames; ++i)
                    ss << ",\n \"fill factor " << i << "\":" << fill_factor[i];
                ss << "}";
                std::string json = ss.str();
                _new_calib = calib_dev.run_on_chip_calibration(json, &_health, [&](const float progress) {}, occ_timeout_ms);
                _progress = 45;

                // OCC-FL
                start_time = std::chrono::high_resolution_clock::now();
                now = start_time;
                while (frame_counter >= total_frames)
                {
                    now = std::chrono::high_resolution_clock::now();
                    if (now - start_time > std::chrono::milliseconds(start_timeout_ms))
                        throw std::runtime_error("Operation timed-out when starting calibration!");

                    if (_progress < 53)
                        _progress += 2;

                    f = fetch_depth_frame(invoke, frame_fetch_timeout_ms);
                    frame_counter = f.get_frame_metadata(RS2_FRAME_METADATA_FRAME_COUNTER);
                }
                _progress = 55;

                total_frames = fl_step_count;
                
                int from = roi_start_h;
                if (fl_scan_location == 1)
                    from += roi_h - 5;

                int to = from + 5;

                memset(fill_factor, 0, 256 * sizeof(uint16_t));
                prev_frame_counter = total_frames;
                cur_progress = _progress;
                while (frame_counter < total_frames)
                {
                    if (frame_counter != prev_frame_counter)
                    {
                        _progress = cur_progress + static_cast<int>(frame_counter * 25 / total_frames);

                        const uint16_t* p = reinterpret_cast<const uint16_t*>(f.get_data());
                        p += from * height + roi_start_w;

                        counter = 0;
                        for (int j = from; j < to; ++j)
                        {
                            for (int i = 0; i < roi_w; ++i)
                            {
                                if (*p)
                                    ++counter;
                                ++p;
                            }
                            p += width;
                        }

                        tmp = static_cast<float>(counter);
                        tmp /= roi_fl_size;
                        tmp *= 10000;
                        fill_factor[frame_counter] = static_cast<uint16_t>(tmp + 0.5);
                    }

                    f = fetch_depth_frame(invoke, frame_fetch_timeout_ms);
                    prev_frame_counter = static_cast<int>(frame_counter);
                    frame_counter = f.get_frame_metadata(RS2_FRAME_METADATA_FRAME_COUNTER);
                }

                fill_missing_data(fill_factor, total_frames);

                std::stringstream sss;
                sss << "{\n \"calib type\":" << 2 <<
                       ",\n \"host assistance\":" << 3 <<
                       ",\n \"step count v3\":" << total_frames;
                for (int i = 0; i < total_frames; ++i)
                    sss << ",\n \"fill factor " << i << "\":" << fill_factor[i];
                sss << "}";

                _progress = 80;
                std::string json2 = sss.str();
                _new_calib = calib_dev.run_on_chip_calibration(json2, &_health, [&](const float progress) {_progress = int(progress); }, occ_timeout_ms);
                _progress = 100;
            }
            else
            {
                auto start_time = std::chrono::high_resolution_clock::now();
                auto now = start_time;
                while (frame_counter >= start_frame_counter)
                {
                    now = std::chrono::high_resolution_clock::now();
                    if (now - start_time > std::chrono::milliseconds(start_timeout_ms))
                        throw std::runtime_error("Operation timed-out when starting calibration!");

                    if (_progress < 18)
                        _progress += 2;

                    f = fetch_depth_frame(invoke, frame_fetch_timeout_ms);
                    frame_counter = f.get_frame_metadata(RS2_FRAME_METADATA_FRAME_COUNTER);
                }
                _progress = 20;

                int from = roi_start_h;
                int to = roi_start_h + roi_h;
                int data_size = roi_size;
                if (action == RS2_CALIB_ACTION_ON_CHIP_FL_CALIB)
                {
                    if (fl_scan_location == 1)
                        from += roi_h - 5;

                    to = from + 5;
                    data_size = roi_fl_size;
                }

                if (action == RS2_CALIB_ACTION_ON_CHIP_CALIB)
                {
                    switch (speed)
                    {
                    case 0:
                        total_frames = 60;
                        break;
                    case 1:
                        total_frames = 120;
                        break;
                    case 2:
                        total_frames = 256;
                        break;
                    case 3:
                        total_frames = 256;
                        break;
                    case 4:
                        total_frames = 120;
                        break;
                    }
                }
                else
                {
                    total_frames = fl_step_count;
                }

                int prev_frame_counter = total_frames;
                int cur_progress = _progress;
                while (frame_counter < total_frames)
                {
                    if (frame_counter != prev_frame_counter)
                    {
                        _progress = cur_progress + static_cast<int>(frame_counter * 60 / total_frames);

                        const uint16_t* p = reinterpret_cast<const uint16_t*>(f.get_data());
                        p += from * height + roi_start_w;

                        counter = 0;
                        for (int j = from; j < to; ++j)
                        {
                            for (int i = 0; i < roi_w; ++i)
                            {
                                if (*p)
                                    ++counter;
                                ++p;
                            }
                            p += width;
                        }

                        tmp = static_cast<float>(counter);
                        tmp /= data_size;
                        tmp *= 10000;
                        fill_factor[frame_counter] = static_cast<uint16_t>(tmp + 0.5f);
                    }

                    f = fetch_depth_frame(invoke, frame_fetch_timeout_ms);
                    prev_frame_counter = static_cast<int>(frame_counter);
                    frame_counter = f.get_frame_metadata(RS2_FRAME_METADATA_FRAME_COUNTER);
                }

                fill_missing_data(fill_factor, total_frames);

                std::stringstream ss;
                ss << "{\n \"calib type\":" << (action == RS2_CALIB_ACTION_ON_CHIP_CALIB ? 0 : 1) <<
                      ",\n \"host assistance\":" << 2 <<
                      ",\n \"step count v3\":" << total_frames;
                for (int i = 0; i < total_frames; ++i)
                    ss << ",\n \"fill factor " << i << "\":" << fill_factor[i];
                ss << "}";

                _progress = 80;
                std::string json = ss.str();
                _new_calib = calib_dev.run_on_chip_calibration(json, &_health, [&](const float progress) {_progress = int(progress); }, occ_timeout_ms);
                _progress = 100;
            }
        }

        if (action == RS2_CALIB_ACTION_ON_CHIP_OB_CALIB)
        {
            int h_both = static_cast<int>(_health);
            int h_1 = (h_both & 0x00000FFF);
            int h_2 = (h_both & 0x00FFF000) >> 12;
            int sign = (h_both & 0x0F000000) >> 24;

            _health_1 = h_1 / 1000.0f;
            if (sign & 1)
                _health_1 = -_health_1;

            _health_2 = h_2 / 1000.0f;
            if (sign & 2)
                _health_2 = -_health_2;
        }
        else if (action == RS2_CALIB_ACTION_TARE_CALIB)
        {
            _health_1 = health[0] * 100;
            _health_2 = health[1] * 100;
        }
    }

    void on_chip_calib_manager::calibrate_fl()
    {
        try
        {
            auto sensor = _sub->s->as<rs2::depth_stereo_sensor>();
            float stereo_baseline = 0.0f;
            if (sensor)
                stereo_baseline = sensor.get_option(RS2_OPTION_STEREO_BASELINE);

            std::shared_ptr<rect_calculator> gt_calculator[2];
            bool created[2] = { false, false };

            int counter = 0;
            int limit = rect_calculator::_frame_num << 1;
            int step = 50 / rect_calculator::_frame_num;

            int ret = { 0 };
            int id[2] = { _uid, _uid2 };
            float fx[2] = { 0 };
            float fy[2] = { 0 };
            float rec_sides[2][4] = { 0 };
            float target_fw[2] = { 0 };
            float target_fh[2] = { 0 };

            rs2::frame f;
            bool done[2] = { false, false };
            while (counter < limit)
            {
                for (int i = 0; i < 2; ++i)
                {
                    if (!done[i])
                    {
                        f = _viewer.ppf.frames_queue[id[i]].wait_for_frame();
                        if (f)
                        {
                            if (!created[i])
                            {
                                stream_profile profile = f.get_profile();
                                auto vsp = profile.as<video_stream_profile>();

                                gt_calculator[i] = std::make_shared<rect_calculator>();
                                fx[i] = vsp.get_intrinsics().fx;
                                fy[i] = vsp.get_intrinsics().fy;
                                target_fw[i] = vsp.get_intrinsics().fx * config_file::instance().get_or_default(configurations::viewer::target_width_r, 175.0f);
                                target_fh[i] = vsp.get_intrinsics().fy * config_file::instance().get_or_default(configurations::viewer::target_height_r, 100.0f);
                                created[i] = true;
                            }

                            ret = gt_calculator[i]->calculate(f.get(), rec_sides[i]);
                            if (ret == 0)
                                ++counter;
                            else if (ret == 1)
                                _progress += step;
                            else if (ret == 2)
                            {
                                _progress += step;
                                done[i] = true;
                            }
                        }
                    }
                }

                if (done[0] && done[1])
                    break;
            }

            if (done[0] && done[1] && fx[1] > 0.1f && fy[1] > 0.1f)
            {
                float ar[2] = { 0 };
                float tmp = rec_sides[0][2] + rec_sides[0][3];
                if (tmp > 0.1f)
                    ar[0] = (rec_sides[0][0] + rec_sides[0][1]) / tmp;

                tmp = rec_sides[1][2] + rec_sides[1][3];
                if (tmp > 0.1f)
                    ar[1] = (rec_sides[1][0] + rec_sides[1][1]) / tmp;

                if (ar[0] > 0.0f)
                    align = ar[1] / ar[0] - 1.0f;

                float ta[2] = { 0 };
                float gt[4] = { 0 };
                float ave_gt = 0.0f;
                for (int i = 0; i < 2; ++i)
                {
                    if (rec_sides[i][0] > 0)
                        gt[0] = target_fw[i] / rec_sides[i][0];

                    if (rec_sides[i][1] > 0)
                        gt[1] = target_fw[i] / rec_sides[i][1];

                    if (rec_sides[i][2] > 0)
                        gt[2] = target_fh[i] / rec_sides[i][2];

                    if (rec_sides[i][3] > 0)
                        gt[3] = target_fh[i] / rec_sides[i][3];

                    ave_gt = 0.0f;
                    for (int i = 0; i < 4; ++i)
                        ave_gt += gt[i];
                    ave_gt /= 4.0;

                    ta[i] = atanf(align * ave_gt / stereo_baseline);
                    ta[i] = rad2deg(ta[i]);
                }

                tilt_angle = (ta[0] + ta[1]) / 2;

                align *= 100;

                float r[4] = { 0 };
                float c = fx[0] / fx[1];

                if (rec_sides[0][0] > 0.1f)
                    r[0] = c * rec_sides[1][0] / rec_sides[0][0];

                if (rec_sides[0][1] > 0.1f)
                    r[1] = c * rec_sides[1][1] / rec_sides[0][1];

                c = fy[0] / fy[1];
                if (rec_sides[0][2] > 0.1f)
                    r[2] = c * rec_sides[1][2] / rec_sides[0][2];

                if (rec_sides[0][3] > 0.1f)
                    r[3] = c * rec_sides[1][3] / rec_sides[0][3];

                ratio = 0.0f;
                for (int i = 0; i < 4; ++i)
                    ratio += r[i];
                ratio /= 4;

                ratio -= 1.0f;
                ratio *= 100;

                corrected_ratio = ratio - correction_factor * align;

                float ratio_to_apply = corrected_ratio / 100.0f + 1.0f;
                _new_calib = _old_calib;
                auto table = (librealsense::ds::coefficients_table*)_new_calib.data();
                table->intrinsic_right.x.x *= ratio_to_apply;
                table->intrinsic_right.x.y *= ratio_to_apply;

                auto actual_data = _new_calib.data() + sizeof(librealsense::ds::table_header);
                auto actual_data_size = _new_calib.size() - sizeof(librealsense::ds::table_header);
                auto crc = helpers::calc_crc32(actual_data, actual_data_size);
                table->header.crc32 = crc;
            }
            else
                fail("Please adjust the camera position \nand make sure the specific target is \nin the middle of the camera image!");
        }
        catch (const std::runtime_error& error)
        {
            fail(error.what());
        }
        catch (...)
        {
            fail("Focal length calibration failed!");
        }
    }

    void on_chip_calib_manager::undistort(uint8_t* img, int width, int height, const rs2_intrinsics & intrin, int roi_ws, int roi_hs, int roi_we, int roi_he)
    {
<<<<<<< HEAD
        update_last_used();

        if (action == RS2_CALIB_ACTION_ON_CHIP_FL_CALIB)
            log(to_string() << "Starting focal length calibration");
        else if (action == RS2_CALIB_ACTION_ON_CHIP_OB_CALIB)
            log(to_string() << "Starting OCC extended calibration");
        else
            log(to_string() << "Starting OCC calibration at speed " << speed);

        _in_3d_view = _viewer.is_3d_view;
        _viewer.is_3d_view = (action == RS2_CALIB_ACTION_TARE_GROUND_TRUTH ? false : true);
=======
        if (roi_ws < 0) roi_ws = 0;
        if (roi_hs < 0) roi_hs = 0;
        if (roi_we > width) roi_we = width;
        if (roi_he > height) roi_he = height;

        int size = width * height;
        std::vector<uint8_t> tmp(size);
        memset(tmp.data(), 0, size);

        float x = 0;
        float y = 0;
        int m = 0;
        int n = 0;
        uint8_t* p = img + roi_hs * width;
        int width_roi_we = width - roi_we;
        for (int j = roi_hs; j < roi_he; ++j)
        {
            p += roi_ws;
            for (int i = roi_ws; i < roi_we; ++i)
            {
                x = static_cast<float>(i);
                y = static_cast<float>(j);
                assert(intrin.model == RS2_DISTORTION_INVERSE_BROWN_CONRADY);
>>>>>>> 53b9ea6b

                if (abs(intrin.fx) > 0.00001f && abs(intrin.fy) > 0.0001f)
                {
                    x = (x - intrin.ppx) / intrin.fx;
                    y = (y - intrin.ppy) / intrin.fy;

                    float r2 = x * x + y * y;
                    float f = 1 + intrin.coeffs[0] * r2 + intrin.coeffs[1] * r2 * r2 + intrin.coeffs[4] * r2 * r2 * r2;
                    float ux = x * f + 2 * intrin.coeffs[2] * x * y + intrin.coeffs[3] * (r2 + 2 * x * x);
                    float uy = y * f + 2 * intrin.coeffs[3] * x * y + intrin.coeffs[2] * (r2 + 2 * y * y);
                    x = ux;
                    y = uy;

                    x = x * intrin.fx + intrin.ppx;
                    y = y * intrin.fy + intrin.ppy;
                }

                m = static_cast<int>(x + 0.5f);
                if (m >= 0 && m < width)
                {
                    n = static_cast<int>(y + 0.5f);
                    if (n >= 0 && n < height)
                        tmp[n * width + m] = *p++;
                }
            }

            p += width_roi_we;
        }

        memmove(img, tmp.data(), size);
    }

    void on_chip_calib_manager::find_z_at_corners(float left_x[4], float left_y[4], int width, int num, std::vector<std::vector<uint16_t>>& depth, float left_z[4])
    {
        int x1[4] = { 0 };
        int y1[4] = { 0 };
        int x2[4] = { 0 };
        int y2[4] = { 0 };
        int pos_tl[4] = { 0 };
        int pos_tr[4] = { 0 };
        int pos_bl[4] = { 0 };
        int pos_br[4] = { 0 };
        for (int i = 0; i < 4; ++i)
        {
            x1[i] = static_cast<int>(left_x[i]);
            y1[i] = static_cast<int>(left_y[i]);

            x2[i] = static_cast<int>(left_x[i] + 1.0f);
            y2[i] = static_cast<int>(left_y[i] + 1.0f);

<<<<<<< HEAD
        // Switch into special Auto-Calibration mode
        if (host_assistance && action != RS2_CALIB_ACTION_TARE_GROUND_TRUTH)
            try_start_viewer(0, 0, 0, invoke);
        else
            try_start_viewer(256, 144, 90, invoke);
=======
            pos_tl[i] = y1[i] * width + x1[i];
            pos_tr[i] = y1[i] * width + x2[i];
            pos_bl[i] = y2[i] * width + x1[i];
            pos_br[i] = y2[i] * width + x2[i];
        }
>>>>>>> 53b9ea6b

        float left_z_tl[4] = { 0 };
        float left_z_tr[4] = { 0 };
        float left_z_bl[4] = { 0 };
        float left_z_br[4] = { 0 };
        for (int j = 0; j < num; ++j)
        {
            for (int i = 0; i < 4; ++i)
            {
                left_z_tl[i] += static_cast<float>(depth[j][pos_tl[i]]);
                left_z_tr[i] += static_cast<float>(depth[j][pos_tr[i]]);
                left_z_bl[i] += static_cast<float>(depth[j][pos_bl[i]]);
                left_z_br[i] += static_cast<float>(depth[j][pos_br[i]]);
            }
        }

        for (int i = 0; i < 4; ++i)
        {
            left_z_tl[i] /= num;
            left_z_tr[i] /= num;
            left_z_bl[i] /= num;
            left_z_br[i] /= num;
        }

        float z_1 = 0.0f;
        float z_2 = 0.0f;
        float s = 0.0f;
        for (int i = 0; i < 4; ++i)
        {
            s = left_x[i] - x1[i];
            z_1 = (1.0f - s) * left_z_bl[i] + s * left_z_br[i];
            z_2 = (1.0f - s) * left_z_tl[i] + s * left_z_tr[i];

            s = left_y[i] - y1[i];
            left_z[i] = (1.0f - s) * z_2 + s * z_1;
            left_z[i] *= 0.001f;
        }
    }

    void on_chip_calib_manager::get_and_update_color_intrinsics(uint32_t width, uint32_t height, float ppx, float ppy, float fx, float fy)
    {
        std::vector<uint8_t> cmd =
        {
            0x14, 0x00, 0xab, 0xcd,
            0x15, 0x00, 0x00, 0x00,
            0x20, 0x00, 0x00, 0x00,
            0x00, 0x00, 0x00, 0x00,
            0x00, 0x00, 0x00, 0x00,
            0x00, 0x00, 0x00, 0x00
        };

        rs2_error* e = nullptr;
        const rs2_raw_data_buffer* raw_data_buf = rs2_send_and_receive_raw_data(_dev.get().get(), cmd.data(), static_cast<unsigned int>(cmd.size()), &e);
        int raw_data_size = rs2_get_raw_data_size(raw_data_buf, &e);
        const unsigned char* raw_data = rs2_get_raw_data(raw_data_buf, &e);
        color_intrin_raw_data.insert(color_intrin_raw_data.begin(), raw_data + 4, raw_data + raw_data_size);

        auto table = reinterpret_cast<librealsense::ds::rgb_calibration_table*>(color_intrin_raw_data.data());

        _health_uvmapping[0] = table->intrinsic(2, 0); // px
        _health_uvmapping[1] = table->intrinsic(2, 1); // py
        _health_uvmapping[2] = table->intrinsic(0, 0); // fx
        _health_uvmapping[3] = table->intrinsic(1, 1); // fy

        table->intrinsic(2, 0) = 2.0f * ppx / width - 1;  // ppx
        table->intrinsic(2, 1) = 2.0f * ppy / height - 1; // ppy
        table->intrinsic(0, 0) = 2.0f * fx / width;       // fx
        table->intrinsic(1, 1) = 2.0f * fy / height;      // fy

        float calib_aspect_ratio = 9.f / 16.f; // shall be overwritten with the actual calib resolution
        if (table->calib_width && table->calib_height)
            calib_aspect_ratio = float(table->calib_height) / float(table->calib_width);

        float actual_aspect_ratio = height / (float)width;
        if (actual_aspect_ratio < calib_aspect_ratio)
        {
            table->intrinsic(1, 1) /= calib_aspect_ratio / actual_aspect_ratio; // fy
            table->intrinsic(2, 1) /= calib_aspect_ratio / actual_aspect_ratio; // ppy
        }
        else
        {
            table->intrinsic(0, 0) /= actual_aspect_ratio / calib_aspect_ratio; // fx
            table->intrinsic(2, 0) /= actual_aspect_ratio / calib_aspect_ratio; // ppx
        }

        table->header.crc32 = helpers::calc_crc32(color_intrin_raw_data.data() + sizeof(librealsense::ds::table_header), color_intrin_raw_data.size() - sizeof(librealsense::ds::table_header));

        _health_uvmapping[0] = (abs(table->intrinsic(2, 0) / _health_uvmapping[0]) - 1) * 100; // px
        _health_uvmapping[1] = (abs(table->intrinsic(2, 1) / _health_uvmapping[1]) - 1) * 100; // py
        _health_uvmapping[2] = (abs(table->intrinsic(0, 0) / _health_uvmapping[2]) - 1) * 100; // fx
        _health_uvmapping[3] = (abs(table->intrinsic(1, 1) / _health_uvmapping[3]) - 1) * 100; // fy

        rs2_delete_raw_data(raw_data_buf);
    }

    void on_chip_calib_manager::calibrate_uvmapping()
    {
        try
        {
            std::shared_ptr<dots_calculator> gt_calculator[2];
            bool created[3] = { false, false, false };

            int counter = 0;
            int limit = dots_calculator::_frame_num << 1;
            int step = 50 / dots_calculator::_frame_num;

            int ret = { 0 };
            int id[3] = { _uid, _uid_color, _uid2 }; // 0 for left, 1 for color, and 2 for depth
            rs2_intrinsics intrin[2];
            stream_profile profile[2];
            float dots_x[2][4] = { 0 };
            float dots_y[2][4] = { 0 };

            int idx = 0;
            int depth_frame_size = 0;
            std::vector<std::vector<uint16_t>> depth(dots_calculator::_frame_num);

            rs2::frame f;
            int width = 0;
            int height = 0;
            bool done[3] = { false, false, false };
            while (counter < limit)
            {
                if (!done[2])
                {
                    f = _viewer.ppf.frames_queue[id[2]].wait_for_frame();

                    if (!created[2])
                    {
                        profile[1] = f.get_profile();
                        auto vsp = profile[1].as<video_stream_profile>();
                        width = vsp.width();
                        depth_frame_size = vsp.width() * vsp.height() * sizeof(uint16_t);
                        created[2] = true;
                    }

                    depth[idx].resize(depth_frame_size);
                    memmove(depth[idx++].data(), f.get_data(), depth_frame_size);

                    if (idx == dots_calculator::_frame_num)
                        done[2] = true;
                }

                if (!done[0])
                {
                    f = _viewer.ppf.frames_queue[id[0]].wait_for_frame();

                    if (!created[0])
                    {
                        profile[0] = f.get_profile();
                        auto vsp = profile[0].as<video_stream_profile>();

                        gt_calculator[0] = std::make_shared<dots_calculator>();
                        intrin[0] = vsp.get_intrinsics();
                        created[0] = true;
                    }

                    ret = gt_calculator[0]->calculate(f.get(), dots_x[0], dots_y[0]);
                    if (ret == 0)
                        ++counter;
                    else if (ret == 1)
                        _progress += step;
                    else if (ret == 2)
                    {
                        _progress += step;
                        done[0] = true;
                    }
                }

                if (!done[1])
                {
                    f = _viewer.ppf.frames_queue[id[1]].wait_for_frame();

                    if (!created[1])
                    {
                        profile[1] = f.get_profile();
                        auto vsp = profile[1].as<video_stream_profile>();
                        width = vsp.width();
                        height = vsp.height();

                        gt_calculator[1] = std::make_shared<dots_calculator>();
                        intrin[1] = vsp.get_intrinsics();
                        created[1] = true;
                    }

                    undistort(const_cast<uint8_t *>(static_cast<const uint8_t *>(f.get_data())), width, height, intrin[1], 
                        librealsense::rect_gaussian_dots_target_calculator::_roi_ws - librealsense::rect_gaussian_dots_target_calculator::_patch_size,
                        librealsense::rect_gaussian_dots_target_calculator::_roi_hs - librealsense::rect_gaussian_dots_target_calculator::_patch_size,
                        librealsense::rect_gaussian_dots_target_calculator::_roi_we + librealsense::rect_gaussian_dots_target_calculator::_patch_size,
                        librealsense::rect_gaussian_dots_target_calculator::_roi_he + librealsense::rect_gaussian_dots_target_calculator::_patch_size);
                    ret = gt_calculator[1]->calculate(f.get(), dots_x[1], dots_y[1]);
                    if (ret == 0)
                        ++counter;
                    else if (ret == 1)
                        _progress += step;
                    else if (ret == 2)
                    {
                        _progress += step;
                        done[1] = true;
                    }
                }

                if (done[0] && done[1] && done[2])
                    break;
            }

            if (done[0] && done[1] && done[2])
            {
                rs2_extrinsics extrin = profile[0].get_extrinsics_to(profile[1]);

                float z[4] = { 0 };
                find_z_at_corners(dots_x[0], dots_y[0], width, dots_calculator::_frame_num, depth, z);

                uvmapping_calib calib(4, dots_x[0], dots_y[0], z, dots_x[1], dots_y[1], intrin[0], intrin[1], extrin);
                bool ret = calib.calibrate(_health_1, _health_2, _ppx, _ppy, _fx, _fy);
                if (!ret)
                    fail("Please adjust the camera position\nand make sure the specific target is\ninsid the ROI of the camera images!");

                _viewer.not_model->add_log(to_string() << "PX: " << intrin[1].ppx << " ---> " << _ppx);
                _viewer.not_model->add_log(to_string() << "PY: " << intrin[1].ppy << " ---> " << _ppy);
                _viewer.not_model->add_log(to_string() << "FX: " << intrin[1].fx << " ---> " << _fx);
                _viewer.not_model->add_log(to_string() << "FY: " << intrin[1].fy << " ---> " << _fy);

                get_and_update_color_intrinsics(width, height, _ppx, _ppy, _fx, _fy);
            }
            else
                fail("Please adjust the camera position\nand make sure the specific target is\ninsid the ROI of the camera images!");
        }
        catch (const std::runtime_error& error)
        {
            fail(error.what());
        }
        catch (...)
        {
            fail("UVMapping calibration failed!");
        }
    }

    void on_chip_calib_manager::get_ground_truth()
    {
        try
        {
            std::shared_ptr<rect_calculator> gt_calculator;
            bool created = false;

            int counter = 0;
            int limit = rect_calculator::_frame_num << 1;
            int step = 100 / rect_calculator::_frame_num;

            float rect_sides[4] = { 0 };
            float target_fw = 0;
            float target_fh = 0;

            int ret = 0;
            rs2::frame f;
            while (counter < limit)
            {
                f = _viewer.ppf.frames_queue[_uid].wait_for_frame();
                if (f)
                {
                    if (!created)
                    {
                        stream_profile profile = f.get_profile();
                        auto vsp = profile.as<video_stream_profile>();

                        gt_calculator = std::make_shared<rect_calculator>();
                        target_fw = vsp.get_intrinsics().fx * config_file::instance().get_or_default(configurations::viewer::target_width_r, 175.0f);
                        target_fh = vsp.get_intrinsics().fy * config_file::instance().get_or_default(configurations::viewer::target_height_r, 100.0f);
                        created = true;
                    }

                    ret = gt_calculator->calculate(f.get(), rect_sides);
                    if (ret == 0)
                        ++counter;
                    else if (ret == 1)
                        _progress += step;
                    else if (ret == 2)
                    {
                        _progress += step;
                        break;
                    }
                }
            }

            if (ret != 2)
                fail("Please adjust the camera position \nand make sure the specific target is \nin the middle of the camera image!");
            else
            {
                float gt[4] = { 0 };

                if (rect_sides[0] > 0)
                    gt[0] = target_fw / rect_sides[0];

                if (rect_sides[1] > 0)
                    gt[1] = target_fw / rect_sides[1];

                if (rect_sides[2] > 0)
                    gt[2] = target_fh / rect_sides[2];

                if (rect_sides[3] > 0)
                    gt[3] = target_fh / rect_sides[3];

                if (gt[0] <= 0.1f || gt[1] <= 0.1f || gt[2] <= 0.1f || gt[3] <= 0.1f)
                    fail("Bad target rectangle side sizes returned!");

                ground_truth = 0.0;
                for (int i = 0; i < 4; ++i)
                    ground_truth += gt[i];
                ground_truth /= 4.0;

                config_file::instance().set(configurations::viewer::ground_truth_r, ground_truth);
            }
        }
        catch (const std::runtime_error& error)
        {
            fail(error.what());
        }
        catch (...)
        {
            fail("Getting ground truth failed!");
        }
    }

    void on_chip_calib_manager::process_flow(std::function<void()> cleanup, invoker invoke)
    {
        if (action == RS2_CALIB_ACTION_FL_CALIB || action == RS2_CALIB_ACTION_UVMAPPING)
            stop_viewer(invoke);

        update_last_used();

        if (action == RS2_CALIB_ACTION_ON_CHIP_FL_CALIB || action == RS2_CALIB_ACTION_FL_CALIB)
            log(to_string() << "Starting focal length calibration");
        else if (action == RS2_CALIB_ACTION_ON_CHIP_OB_CALIB)
            log(to_string() << "Starting OCC Extended");
        else if (action == RS2_CALIB_ACTION_UVMAPPING)
            log(to_string() << "Starting UVMapping calibration");
        else
            log(to_string() << "Starting OCC at speed " << speed);

        _in_3d_view = _viewer.is_3d_view;
        _viewer.is_3d_view = (action == RS2_CALIB_ACTION_TARE_GROUND_TRUTH ? false : true);

        auto calib_dev = _dev.as<auto_calibrated_device>();
        _old_calib = calib_dev.get_calibration_table();

        _was_streaming = _sub->streaming;
        _synchronized = _viewer.synchronization_enable.load();
        _post_processing = _sub->post_processing_enabled;
        _sub->post_processing_enabled = false;
        _viewer.synchronization_enable = false;

        _restored = false;

        if (action != RS2_CALIB_ACTION_TARE_GROUND_TRUTH && action != RS2_CALIB_ACTION_UVMAPPING)
        {
            if (!_was_streaming)
            {
                if (action == RS2_CALIB_ACTION_FL_CALIB)
                    try_start_viewer(848, 480, 30, invoke);
                else
                    try_start_viewer(0, 0, 0, invoke);
            }

            // Capture metrics before
            auto metrics_before = get_depth_metrics(invoke);
            _metrics.push_back(metrics_before);
        }

        stop_viewer(invoke);

        _ui = std::make_shared<subdevice_ui_selection>(_sub->ui);
        if (_sub_color.get())
            _ui_color = std::make_shared<subdevice_ui_selection>(_sub_color->ui);

        std::this_thread::sleep_for(std::chrono::milliseconds(600));

        // Switch into special Auto-Calibration mode
        if (action == RS2_CALIB_ACTION_FL_CALIB || action == RS2_CALIB_ACTION_UVMAPPING)
            _viewer.is_3d_view = false;

        if (action == RS2_CALIB_ACTION_UVMAPPING)
            try_start_viewer(1280, 720, 30, invoke);
        else
            try_start_viewer(256, 144, 90, invoke);

        if (action == RS2_CALIB_ACTION_TARE_GROUND_TRUTH)
            get_ground_truth();
        else
        {
            try
            {
                if (action == RS2_CALIB_ACTION_FL_CALIB)
                    calibrate_fl();
                else if (action == RS2_CALIB_ACTION_UVMAPPING)
                    calibrate_uvmapping();
                else
                    calibrate();
            }
            catch (...)
            {
                log(to_string() << "Calibration failed with exception");
                stop_viewer(invoke);
                if (_ui.get())
                    _sub->ui = *_ui;
                if (_sub_color.get() && _ui_color.get())
                    _sub_color->ui = *_ui_color;
                if (_was_streaming)
                    start_viewer(0, 0, 0, invoke);
                throw;
            }
        }

        if (action == RS2_CALIB_ACTION_TARE_GROUND_TRUTH)
            log(to_string() << "Tare ground truth is got: " << ground_truth);
        else if (action == RS2_CALIB_ACTION_FL_CALIB)
            log(to_string() << "Focal length ratio is got: " << ratio);
        else if (action == RS2_CALIB_ACTION_UVMAPPING)
            log(to_string() << "UVMapping calibration completed.");
        else
            log(to_string() << "Calibration completed, health factor = " << _health);

        stop_viewer(invoke);
        if (_ui.get())
            _sub->ui = *_ui;
        if (_sub_color.get() && _ui_color.get())
            _sub_color->ui = *_ui_color;

        if (action != RS2_CALIB_ACTION_TARE_GROUND_TRUTH && action != RS2_CALIB_ACTION_UVMAPPING)
        {
            if (action == RS2_CALIB_ACTION_FL_CALIB)
                _viewer.is_3d_view = true;

            try_start_viewer(0, 0, 0, invoke); // Start with default settings

            // Make new calibration active
            apply_calib(true);

            // Capture metrics after
            auto metrics_after = get_depth_metrics(invoke);
            _metrics.push_back(metrics_after);
        }

        _progress = 100;

        _done = true;
    }

    void on_chip_calib_manager::restore_workspace(invoker invoke)
    {
        try
        {
            if (_restored) return;

            _viewer.is_3d_view = _in_3d_view;
            _viewer.synchronization_enable = _synchronized;

            stop_viewer(invoke);

            if (_ui.get())
            {
                _sub->ui = *_ui;
                _ui.reset();
            }
            if (_sub_color.get() && _ui_color.get())
            {
                _sub_color->ui = *_ui_color;
                _ui_color.reset();
            }

            _sub->post_processing_enabled = _post_processing;

            std::this_thread::sleep_for(std::chrono::milliseconds(200));

            if (_was_streaming) start_viewer(0, 0, 0, invoke);

            _restored = true;
        }
        catch (...) {}
    }

    void on_chip_calib_manager::keep()
    {
        // Write new calibration using SETINITCAL command
        auto calib_dev = _dev.as<auto_calibrated_device>();
        calib_dev.write_calibration();
    }

    void on_chip_calib_manager::keep_uvmapping_calib()
    {
        std::vector<uint8_t> cmd =
        {
            0x14, 0x00, 0xab, 0xcd,
            0x62, 0x00, 0x00, 0x00,
            0x20, 0x00, 0x00, 0x00,
            0x01, 0x00, 0x00, 0x00,
            0x00, 0x00, 0x00, 0x00,
            0x00, 0x00, 0x00, 0x00
        };

        cmd.insert(cmd.end(), color_intrin_raw_data.data(), color_intrin_raw_data.data() + color_intrin_raw_data.size());
        uint16_t* psize = reinterpret_cast<uint16_t*>(cmd.data());
        *psize = static_cast<uint16_t>(cmd.size() - 4);
        const rs2_raw_data_buffer* raw_buf = rs2_send_and_receive_raw_data(_dev.get().get(), cmd.data(), static_cast<unsigned int>(cmd.size()), nullptr);
        rs2_delete_raw_data(raw_buf);
    }

    void on_chip_calib_manager::apply_calib(bool use_new)
    {
        auto calib_dev = _dev.as<auto_calibrated_device>();
        calib_dev.set_calibration_table(use_new ? _new_calib : _old_calib);
    }

    void autocalib_notification_model::draw_dismiss(ux_window& win, int x, int y)
    {
        using namespace std;
        using namespace chrono;

        auto recommend_keep = false;  
        if (get_manager().action == on_chip_calib_manager::RS2_CALIB_ACTION_ON_CHIP_OB_CALIB)
        {
            float health_1 = get_manager().get_health_1();
            float health_2 = get_manager().get_health_2();
            bool recommend_keep_1 = fabs(health_1) < 0.25f;
            bool recommend_keep_2 = fabs(health_2) < 0.15f;
            recommend_keep = (recommend_keep_1 && recommend_keep_2);
        }
        else if (get_manager().action == on_chip_calib_manager::RS2_CALIB_ACTION_ON_CHIP_FL_CALIB)
            recommend_keep = fabs(get_manager().get_health()) < 0.15f;
        else if (get_manager().action == on_chip_calib_manager::RS2_CALIB_ACTION_ON_CHIP_CALIB)
            recommend_keep = fabs(get_manager().get_health()) < 0.25f;

        if (recommend_keep && update_state == RS2_CALIB_STATE_CALIB_COMPLETE && (get_manager().action == on_chip_calib_manager::RS2_CALIB_ACTION_ON_CHIP_CALIB || get_manager().action == on_chip_calib_manager::RS2_CALIB_ACTION_ON_CHIP_FL_CALIB || get_manager().action == on_chip_calib_manager::RS2_CALIB_ACTION_ON_CHIP_OB_CALIB))
        {
            auto sat = 1.f + sin(duration_cast<milliseconds>(system_clock::now() - created_time).count() / 700.f) * 0.1f;

            ImGui::PushStyleColor(ImGuiCol_Button, saturate(sensor_header_light_blue, sat));
            ImGui::PushStyleColor(ImGuiCol_ButtonHovered, saturate(sensor_header_light_blue, 1.5f));
            notification_model::draw_dismiss(win, x, y);
            ImGui::PopStyleColor(2);
        }
        else
            notification_model::draw_dismiss(win, x, y);
    }

    void autocalib_notification_model::draw_intrinsic_extrinsic(int x, int y)
    {
        bool intrinsic = get_manager().intrinsic_scan;
        bool extrinsic = !intrinsic;

        ImGui::SetCursorScreenPos({ float(x + 9), float(y + 35 + ImGui::GetTextLineHeightWithSpacing()) });

        std::string id = to_string() << "##Intrinsic_" << index;
        if (ImGui::Checkbox("Intrinsic", &intrinsic))
        {
            extrinsic = !intrinsic;
        }
        if (ImGui::IsItemHovered())
        {
            ImGui::SetTooltip("%s", "Calibrate intrinsic parameters of the camera");
        }
        ImGui::SetCursorScreenPos({ float(x + 135), float(y + 35 + ImGui::GetTextLineHeightWithSpacing()) });

        id = to_string() << "##Intrinsic_" << index;

        if (ImGui::Checkbox("Extrinsic", &extrinsic))
        {
            intrinsic = !extrinsic;
        }
        if (ImGui::IsItemHovered())
        {
            ImGui::SetTooltip("%s", "Calibrate extrinsic parameters between left and right cameras");
        }

        get_manager().intrinsic_scan = intrinsic;
    }

    void autocalib_notification_model::draw_content(ux_window& win, int x, int y, float t, std::string& error_message)
    {
        using namespace std;
        using namespace chrono;

        if (update_state == RS2_CALIB_STATE_UVMAPPING_INPUT || update_state == RS2_CALIB_STATE_CALIB_IN_PROCESS && get_manager().action == on_chip_calib_manager::RS2_CALIB_ACTION_UVMAPPING)
            get_manager().turn_roi_on();
        else
            get_manager().turn_roi_off();

        const auto bar_width = width - 115;

        ImGui::SetCursorScreenPos({ float(x + 9), float(y + 4) });

        ImVec4 shadow{ 1.f, 1.f, 1.f, 0.1f };
        ImGui::GetWindowDrawList()->AddRectFilled({ float(x), float(y) },
        { float(x + width), float(y + 25) }, ImColor(shadow));

        if (update_state != RS2_CALIB_STATE_COMPLETE)
        {
            if (update_state == RS2_CALIB_STATE_INITIAL_PROMPT)
                ImGui::Text("%s", "Calibration Health-Check");
            else if (update_state == RS2_CALIB_STATE_UVMAPPING_INPUT)
                ImGui::Text("%s", "UVMapping Calibration");
            else if (update_state == RS2_CALIB_STATE_CALIB_IN_PROCESS ||
                     update_state == RS2_CALIB_STATE_CALIB_COMPLETE ||
                     update_state == RS2_CALIB_STATE_SELF_INPUT)
            {
               if (get_manager().action == on_chip_calib_manager::RS2_CALIB_ACTION_ON_CHIP_OB_CALIB)
                   ImGui::Text("%s", "On-Chip Calibration Extended");
               else if (get_manager().action == on_chip_calib_manager::RS2_CALIB_ACTION_ON_CHIP_FL_CALIB)
                   ImGui::Text("%s", "On-Chip Focal Length Calibration");
               else if (get_manager().action == on_chip_calib_manager::RS2_CALIB_ACTION_TARE_CALIB)
                   ImGui::Text("%s", "Tare Calibration");
               else if (get_manager().action == on_chip_calib_manager::RS2_CALIB_ACTION_FL_CALIB)
                   ImGui::Text("%s", "Focal Length Calibration");
               else if (get_manager().action == on_chip_calib_manager::RS2_CALIB_ACTION_UVMAPPING)
                   ImGui::Text("%s", "UVMapping Calibration");
               else
                   ImGui::Text("%s", "On-Chip Calibration");
            }
            else if (update_state == RS2_CALIB_STATE_FL_INPUT)
                ImGui::Text("%s", "Focal Length Calibration");
            else if (update_state == RS2_CALIB_STATE_TARE_INPUT || update_state == RS2_CALIB_STATE_TARE_INPUT_ADVANCED)
                ImGui::Text("%s", "Tare Calibration");
            else if (update_state == RS2_CALIB_STATE_GET_TARE_GROUND_TRUTH || update_state == RS2_CALIB_STATE_GET_TARE_GROUND_TRUTH_IN_PROCESS || update_state == RS2_CALIB_STATE_GET_TARE_GROUND_TRUTH_COMPLETE)
                ImGui::Text("%s", "Get Tare Calibration Ground Truth");
            else if (update_state == RS2_CALIB_STATE_GET_TARE_GROUND_TRUTH_FAILED)
                ImGui::Text("%s", "Get Tare Calibration Ground Truth Failed");
            else if (update_state == RS2_CALIB_STATE_FAILED && !((get_manager().action == on_chip_calib_manager::RS2_CALIB_ACTION_ON_CHIP_OB_CALIB || get_manager().action == on_chip_calib_manager::RS2_CALIB_ACTION_ON_CHIP_FL_CALIB) && get_manager().retry_times < 3))
                ImGui::Text("%s", "Calibration Failed");

            if (update_state == RS2_CALIB_STATE_TARE_INPUT || update_state == RS2_CALIB_STATE_TARE_INPUT_ADVANCED)
                ImGui::SetCursorScreenPos({ float(x + width - 30), float(y) });
            else if (update_state == RS2_CALIB_STATE_FAILED)
                ImGui::SetCursorScreenPos({ float(x + 2), float(y + 27) });
            else
                ImGui::SetCursorScreenPos({ float(x + 9), float(y + 27) });

            ImGui::PushStyleColor(ImGuiCol_Text, alpha(light_grey, 1.f - t));

            if (update_state == RS2_CALIB_STATE_INITIAL_PROMPT)
            {
                ImGui::SetCursorPosY(ImGui::GetCursorPosY() + 2);

                ImGui::Text("%s", "Following devices support On-Chip Calibration:");
                ImGui::SetCursorScreenPos({ float(x + 9), float(y + 47) });

                ImGui::PushStyleColor(ImGuiCol_Text, white);
                ImGui::Text("%s", message.c_str());
                ImGui::PopStyleColor();

                ImGui::SetCursorScreenPos({ float(x + 9), float(y + 65) });
                ImGui::Text("%s", "Run quick calibration Health-Check? (~30 sec)");
            }
            else if (update_state == RS2_CALIB_STATE_CALIB_IN_PROCESS)
            {
                enable_dismiss = false;
                if (get_manager().action == on_chip_calib_manager::RS2_CALIB_ACTION_FL_CALIB || get_manager().action == on_chip_calib_manager::RS2_CALIB_ACTION_UVMAPPING)
                    ImGui::Text("%s", "Camera is being calibrated...\nKeep the camera stationary pointing at the target");
                else
                    ImGui::Text("%s", "Camera is being calibrated...\nKeep the camera stationary pointing at a wall");
            }
            else if (update_state == RS2_CALIB_STATE_UVMAPPING_INPUT)
            {
                ImGui::SetCursorScreenPos({ float(x + 15), float(y + 33) });
                ImGui::Text("%s", "Please start left and color streaming with\nresolution 1280x720 and adjust camera\nposition if necessary to make sure the target\nis in the middle of both left and color images.");

                auto sat = 1.f + sin(duration_cast<milliseconds>(system_clock::now() - created_time).count() / 700.f) * 0.1f;
                ImGui::PushStyleColor(ImGuiCol_Button, saturate(sensor_header_light_blue, sat));
                ImGui::PushStyleColor(ImGuiCol_ButtonHovered, saturate(sensor_header_light_blue, 1.5f));
                ImGui::SetCursorScreenPos({ float(x + 9), float(y + height - 25) });
                std::string button_name = to_string() << "Calibrate" << "##uvmapping" << index;
                if (ImGui::Button(button_name.c_str(), { float(bar_width - 60), 20.f }))
                {
                    get_manager().restore_workspace([this](std::function<void()> a) { a(); });
                    get_manager().reset();
                    get_manager().retry_times = 0;
                    get_manager().action = on_chip_calib_manager::RS2_CALIB_ACTION_UVMAPPING;
                    auto _this = shared_from_this();
                    auto invoke = [_this](std::function<void()> action) {
                        _this->invoke(action);
                    };
                    get_manager().start(invoke);
                    update_state = RS2_CALIB_STATE_CALIB_IN_PROCESS;
                    enable_dismiss = false;
                }
                if (ImGui::IsItemHovered())
                {
                    ImGui::SetTooltip("%s", "Begin UVMapping calibration after adjusting camera position");
                }
                ImGui::PopStyleColor(2);
            }
            else if (update_state == RS2_CALIB_STATE_GET_TARE_GROUND_TRUTH)
            {
                ImGui::SetCursorScreenPos({ float(x + 9), float(y + 33) });
                ImGui::Text("%s", "Target Width:");
                if (ImGui::IsItemHovered())
                {
                    ImGui::SetTooltip("%s", "The width of the rectangle in millimeter inside the specific target");
                }

                const int MAX_SIZE = 256;
                char buff[MAX_SIZE];

                ImGui::SetCursorScreenPos({ float(x + 135), float(y + 30) });
                std::string id = to_string() << "##target_width_" << index;
                ImGui::PushItemWidth(width - 145.0f);
                float target_width = config_file::instance().get_or_default(configurations::viewer::target_width_r, 175.0f);
                std::string tw = to_string() << target_width;
                memcpy(buff, tw.c_str(), tw.size() + 1);
                if (ImGui::InputText(id.c_str(), buff, std::max((int)tw.size() + 1, 10)))
                {
                    std::stringstream ss;
                    ss << buff;
                    ss >> target_width;
                    config_file::instance().set(configurations::viewer::target_width_r, target_width);
                }
                ImGui::PopItemWidth();

                ImGui::SetCursorScreenPos({ float(x + 9), float(y + 38 + ImGui::GetTextLineHeightWithSpacing()) });
                ImGui::Text("%s", "Target Height:");
                if (ImGui::IsItemHovered())
                {
                    ImGui::SetTooltip("%s", "The height of the rectangle in millimeter inside the specific target");
                }

                ImGui::SetCursorScreenPos({ float(x + 135), float(y + 35 + ImGui::GetTextLineHeightWithSpacing()) });
                id = to_string() << "##target_height_" << index;
                ImGui::PushItemWidth(width - 145.0f);
                float target_height = config_file::instance().get_or_default(configurations::viewer::target_height_r, 100.0f);
                std::string th = to_string() << target_height;
                memcpy(buff, th.c_str(), th.size() + 1);
                if (ImGui::InputText(id.c_str(), buff, std::max((int)th.size() + 1, 10)))
                {
                    std::stringstream ss;
                    ss << buff;
                    ss >> target_height;
                    config_file::instance().set(configurations::viewer::target_height_r, target_height);
                }
                ImGui::PopItemWidth();

                ImGui::SetCursorScreenPos({ float(x + 9), float(y + height - 25) });
                auto sat = 1.f + sin(duration_cast<milliseconds>(system_clock::now() - created_time).count() / 700.f) * 0.1f;
                ImGui::PushStyleColor(ImGuiCol_Button, saturate(sensor_header_light_blue, sat));
                ImGui::PushStyleColor(ImGuiCol_ButtonHovered, saturate(sensor_header_light_blue, 1.5f));

                std::string back_button_name = to_string() << "Back" << "##tare" << index;
                if (ImGui::Button(back_button_name.c_str(), { float(60), 20.f }))
                {
                    get_manager().action = on_chip_calib_manager::RS2_CALIB_ACTION_TARE_CALIB;
                    update_state = update_state_prev;
                    if (get_manager()._sub->s->supports(RS2_OPTION_EMITTER_ENABLED))
                        get_manager()._sub->s->set_option(RS2_OPTION_EMITTER_ENABLED, get_manager().laser_status_prev);
                }

                ImGui::SetCursorScreenPos({ float(x + 85), float(y + height - 25) });
                std::string button_name = to_string() << "Calculate" << "##tare" << index;
                if (ImGui::Button(button_name.c_str(), { float(bar_width - 70), 20.f }))
                {
                    get_manager().restore_workspace([this](std::function<void()> a) { a(); });
                    get_manager().reset();
                    get_manager().retry_times = 0;
                    get_manager().action = on_chip_calib_manager::RS2_CALIB_ACTION_TARE_GROUND_TRUTH;
                    auto _this = shared_from_this();
                    auto invoke = [_this](std::function<void()> action) {
                        _this->invoke(action);
                    };
                    get_manager().start(invoke);
                    update_state = RS2_CALIB_STATE_GET_TARE_GROUND_TRUTH_IN_PROCESS;
                    enable_dismiss = false;
                }

                ImGui::PopStyleColor(2);

                if (ImGui::IsItemHovered())
                {
                    ImGui::SetTooltip("%s", "Begin Calculating Tare Calibration Ground Truth");
                }
            }
            else if (update_state == RS2_CALIB_STATE_GET_TARE_GROUND_TRUTH_IN_PROCESS)
            {
                enable_dismiss = false;
                ImGui::Text("%s", "Calculating ground truth is in process...\nKeep camera stationary pointing at the target");
            }
            else if (update_state == RS2_CALIB_STATE_GET_TARE_GROUND_TRUTH_COMPLETE)
            {
                get_manager().action = on_chip_calib_manager::RS2_CALIB_ACTION_TARE_CALIB;
                update_state = update_state_prev;
                if (get_manager()._sub->s->supports(RS2_OPTION_EMITTER_ENABLED))
                    get_manager()._sub->s->set_option(RS2_OPTION_EMITTER_ENABLED, get_manager().laser_status_prev);          
            }
            else if (update_state == RS2_CALIB_STATE_GET_TARE_GROUND_TRUTH_FAILED)
            {
                ImGui::Text("%s", _error_message.c_str());

                auto sat = 1.f + sin(duration_cast<milliseconds>(system_clock::now() - created_time).count() / 700.f) * 0.1f;

                ImGui::PushStyleColor(ImGuiCol_Button, saturate(redish, sat));
                ImGui::PushStyleColor(ImGuiCol_ButtonHovered, saturate(redish, 1.5f));

                std::string button_name = to_string() << "Retry" << "##retry" << index;

                ImGui::SetCursorScreenPos({ float(x + 5), float(y + height - 25) });
                if (ImGui::Button(button_name.c_str(), { float(bar_width), 20.f }))
                {
                    get_manager().restore_workspace([this](std::function<void()> a) { a(); });
                    get_manager().reset();
                    auto _this = shared_from_this();
                    auto invoke = [_this](std::function<void()> action) {
                        _this->invoke(action);
                    };
                    get_manager().start(invoke);
                    update_state = RS2_CALIB_STATE_GET_TARE_GROUND_TRUTH_IN_PROCESS;
                    enable_dismiss = false;
                }

                ImGui::PopStyleColor(2);

                if (ImGui::IsItemHovered())
                {
                    ImGui::SetTooltip("%s", "Retry calculating ground truth");
                }
            }
            else if (update_state == RS2_CALIB_STATE_TARE_INPUT || update_state == RS2_CALIB_STATE_TARE_INPUT_ADVANCED)
            {
                ImGui::PushStyleColor(ImGuiCol_Text, update_state != RS2_CALIB_STATE_TARE_INPUT_ADVANCED ? light_grey : light_blue);
                ImGui::PushStyleColor(ImGuiCol_TextSelectedBg, update_state != RS2_CALIB_STATE_TARE_INPUT_ADVANCED ? light_grey : light_blue);

                if (ImGui::Button(u8"\uf0d7"))
                {
                    if (update_state == RS2_CALIB_STATE_TARE_INPUT_ADVANCED)
                        update_state = RS2_CALIB_STATE_TARE_INPUT;
                    else
                        update_state = RS2_CALIB_STATE_TARE_INPUT_ADVANCED;
                }

                if (ImGui::IsItemHovered())
                {
                    if (update_state == RS2_CALIB_STATE_TARE_INPUT)
                        ImGui::SetTooltip("%s", "More Options...");
                    else
                        ImGui::SetTooltip("%s", "Less Options...");
                }

                ImGui::PopStyleColor(2);
                if (update_state == RS2_CALIB_STATE_TARE_INPUT_ADVANCED)
                {
                    ImGui::SetCursorScreenPos({ float(x + 9), float(y + 33) });
                    ImGui::Text("%s", "Avg Step Count:");
                    if (ImGui::IsItemHovered())
                    {
                        ImGui::SetTooltip("%s", "Number of frames to average, Min = 1, Max = 30, Default = 20");
                    }
                    ImGui::SetCursorScreenPos({ float(x + 135), float(y + 30) });

                    std::string id = to_string() << "##avg_step_count_" << index;
                    ImGui::PushItemWidth(width - 145.f);
                    ImGui::SliderInt(id.c_str(), &get_manager().average_step_count, 1, 30);
                    ImGui::PopItemWidth();

                    //-------------------------

                    ImGui::SetCursorScreenPos({ float(x + 9), float(y + 38 + ImGui::GetTextLineHeightWithSpacing()) });
                    ImGui::Text("%s", "Step Count:");
                    if (ImGui::IsItemHovered())
                    {
                        ImGui::SetTooltip("%s", "Max iteration steps, Min = 5, Max = 30, Default = 20");
                    }
                    ImGui::SetCursorScreenPos({ float(x + 135), float(y + 35 + ImGui::GetTextLineHeightWithSpacing()) });

                    id = to_string() << "##step_count_" << index;

                    ImGui::PushItemWidth(width - 145.f);
                    ImGui::SliderInt(id.c_str(), &get_manager().step_count, 1, 30);
                    ImGui::PopItemWidth();

                    //-------------------------

                    ImGui::SetCursorScreenPos({ float(x + 9), float(y + 43 + 2 * ImGui::GetTextLineHeightWithSpacing()) });
                    ImGui::Text("%s", "Accuracy:");
                    if (ImGui::IsItemHovered())
                    {
                        ImGui::SetTooltip("%s", "Subpixel accuracy level, Very high = 0 (0.025%), High = 1 (0.05%), Medium = 2 (0.1%), Low = 3 (0.2%), Default = Very high (0.025%)");
                    }

                    ImGui::SetCursorScreenPos({ float(x + 135), float(y + 40 + 2 * ImGui::GetTextLineHeightWithSpacing()) });

                    id = to_string() << "##accuracy_" << index;

                    std::vector<std::string> vals{ "Very High", "High", "Medium", "Low" };
                    std::vector<const char*> vals_cstr;
                    for (auto&& s : vals) vals_cstr.push_back(s.c_str());

                    ImGui::PushItemWidth(width - 145.f);
                    ImGui::Combo(id.c_str(), &get_manager().accuracy, vals_cstr.data(), int(vals.size()));

                    ImGui::SetCursorScreenPos({ float(x + 135), float(y + 35 + ImGui::GetTextLineHeightWithSpacing()) });

                    ImGui::PopItemWidth();

                    draw_intrinsic_extrinsic(x, y + 3 * int(ImGui::GetTextLineHeightWithSpacing()) - 10);

                    ImGui::SetCursorScreenPos({ float(x + 9), float(y + 52 + 4 * ImGui::GetTextLineHeightWithSpacing()) });
                    id = to_string() << "Apply High-Accuracy Preset##apply_preset_" << index;
                    ImGui::Checkbox(id.c_str(), &get_manager().apply_preset);
                }

                if (update_state == RS2_CALIB_STATE_TARE_INPUT_ADVANCED)
                {
                    ImGui::SetCursorScreenPos({ float(x + 9), float(y + 60 + 5 * ImGui::GetTextLineHeightWithSpacing()) });
                    ImGui::Text("%s", "Ground Truth(mm):");
                    ImGui::SetCursorScreenPos({ float(x + 135), float(y + 58 + 5 * ImGui::GetTextLineHeightWithSpacing()) });
                }
                else
                {
                    ImGui::SetCursorScreenPos({ float(x + 9), float(y + 33) });
                    ImGui::Text("%s", "Ground Truth (mm):");
                    ImGui::SetCursorScreenPos({ float(x + 135), float(y + 30) });
                }

                if (ImGui::IsItemHovered())
                    ImGui::SetTooltip("%s", "Distance in millimeter to the flat wall, between 60 and 10000.");

                std::string id = to_string() << "##ground_truth_for_tare" << index;
                get_manager().ground_truth = config_file::instance().get_or_default(configurations::viewer::ground_truth_r, 1200.0f);

                std::string gt = to_string() << get_manager().ground_truth;
                const int MAX_SIZE = 256;
                char buff[MAX_SIZE];
                memcpy(buff, gt.c_str(), gt.size() + 1);

                ImGui::PushItemWidth(width - 196.f);
                if (ImGui::InputText(id.c_str(), buff, std::max((int)gt.size() + 1, 10)))
                {
                    std::stringstream ss;
                    ss << buff;
                    ss >> get_manager().ground_truth;
                }
                ImGui::PopItemWidth();

                config_file::instance().set(configurations::viewer::ground_truth_r, get_manager().ground_truth);

                auto sat = 1.f + sin(duration_cast<milliseconds>(system_clock::now() - created_time).count() / 700.f) * 0.1f;

                ImGui::PushStyleColor(ImGuiCol_Button, saturate(sensor_header_light_blue, sat));
                ImGui::PushStyleColor(ImGuiCol_ButtonHovered, saturate(sensor_header_light_blue, 1.5f));

                std::string get_button_name = to_string() << "Get" << "##tare" << index;
                if (update_state == RS2_CALIB_STATE_TARE_INPUT_ADVANCED)
                    ImGui::SetCursorScreenPos({ float(x + width - 52), float(y + 58 + 5 * ImGui::GetTextLineHeightWithSpacing()) });
                else
                    ImGui::SetCursorScreenPos({ float(x + width - 52), float(y + 30) });

                if (ImGui::Button(get_button_name.c_str(), { 42.0f, 20.f }))
                {
                    if (get_manager()._sub->s->supports(RS2_OPTION_EMITTER_ENABLED))
                        get_manager().laser_status_prev = get_manager()._sub->s->get_option(RS2_OPTION_EMITTER_ENABLED);

                    update_state_prev = update_state;
                    update_state = RS2_CALIB_STATE_GET_TARE_GROUND_TRUTH;
                }
                if (ImGui::IsItemHovered())
                    ImGui::SetTooltip("%s", "Calculate ground truth for the specific target");

                ImGui::SetCursorScreenPos({ float(x + 9), float(y + height - ImGui::GetTextLineHeightWithSpacing() - 30) });
                bool assistance = (get_manager().host_assistance != 0);
                if (ImGui::Checkbox("Host Assistance", &assistance))
                    get_manager().host_assistance = (assistance ? 1 : 0);
                if (ImGui::IsItemHovered())
                    ImGui::SetTooltip("%s", "check = host assitance for statistics data, uncheck = no host assistance");

                std::string button_name = to_string() << "Calibrate" << "##tare" << index;

                ImGui::SetCursorScreenPos({ float(x + 5), float(y + height - 25) });
                if (ImGui::Button(button_name.c_str(), { float(bar_width), 20.f }))
                {
                    get_manager().restore_workspace([](std::function<void()> a) { a(); });
                    get_manager().reset();
                    get_manager().retry_times = 0;
                    get_manager().action = on_chip_calib_manager::RS2_CALIB_ACTION_TARE_CALIB;
                    auto _this = shared_from_this();
                    auto invoke = [_this](std::function<void()> action) {
                        _this->invoke(action);
                    };
                    get_manager().start(invoke);
                    update_state = RS2_CALIB_STATE_CALIB_IN_PROCESS;
                    enable_dismiss = false;
                }

                ImGui::PopStyleColor(2);

                if (ImGui::IsItemHovered())
                {
                    ImGui::SetTooltip("%s", "Begin Tare Calibration");
                }
            }
            else if (update_state == RS2_CALIB_STATE_SELF_INPUT)
            {
                ImGui::SetCursorScreenPos({ float(x + 9), float(y + 33) });
                ImGui::Text("%s", "Speed:");

                ImGui::SetCursorScreenPos({ float(x + 135), float(y + 30) });

                std::string id = to_string() << "##speed_" << index;

                std::vector<const char*> vals_cstr;
                if (get_manager().action != on_chip_calib_manager::RS2_CALIB_ACTION_ON_CHIP_CALIB)
                {
                    std::vector<std::string> vals{ "Fast", "Slow", "White Wall" };
                    for (auto&& s : vals) vals_cstr.push_back(s.c_str());

                    ImGui::PushItemWidth(width - 145.f);
                    ImGui::Combo(id.c_str(), &get_manager().speed_fl, vals_cstr.data(), int(vals.size()));
                    ImGui::PopItemWidth();
                }
                else
                {
                    std::vector<std::string> vals{ "Very Fast", "Fast", "Medium", "Slow", "White Wall" };
                    for (auto&& s : vals) vals_cstr.push_back(s.c_str());

                    ImGui::PushItemWidth(width - 145.f);
                    ImGui::Combo(id.c_str(), &get_manager().speed, vals_cstr.data(), int(vals.size()));
                    ImGui::PopItemWidth();
                }

                if (get_manager().action != on_chip_calib_manager::RS2_CALIB_ACTION_ON_CHIP_FL_CALIB)
                    draw_intrinsic_extrinsic(x, y);

                if (get_manager().action != on_chip_calib_manager::RS2_CALIB_ACTION_ON_CHIP_CALIB)
                {
                    float tmp_y = (get_manager().action == on_chip_calib_manager::RS2_CALIB_ACTION_ON_CHIP_OB_CALIB ?
                        float(y + 40 + 2 * ImGui::GetTextLineHeightWithSpacing()) : float(y + 35 + ImGui::GetTextLineHeightWithSpacing()));
                    ImGui::SetCursorScreenPos({ float(x + 9), tmp_y });
                    id = to_string() << "##restore_" << index;
                    bool restore = (get_manager().adjust_both_sides == 1);
                    if (ImGui::Checkbox("Adjust both sides focal length", &restore))
                        get_manager().adjust_both_sides = (restore ? 1 : 0);
                    if (ImGui::IsItemHovered())
                        ImGui::SetTooltip("%s", "check = adjust both sides, uncheck = adjust right side only");
                }

                float tmp_y = (get_manager().action == on_chip_calib_manager::RS2_CALIB_ACTION_ON_CHIP_OB_CALIB ? 
                    float(y + 45 + 3 * ImGui::GetTextLineHeightWithSpacing()) : float(y + 41 + 2 * ImGui::GetTextLineHeightWithSpacing()));

                ImGui::SetCursorScreenPos({ float(x + 9), tmp_y });
                if (ImGui::RadioButton("OCC", (int*)&(get_manager().action), 1))
                    get_manager().action = on_chip_calib_manager::RS2_CALIB_ACTION_ON_CHIP_CALIB;
                if (ImGui::IsItemHovered())
                    ImGui::SetTooltip("%s", "On-chip calibration");

                ImGui::SetCursorScreenPos({ float(x + 135),  tmp_y });
                if (ImGui::RadioButton("OCC Extended", (int *)&(get_manager().action), 0))
                    get_manager().action = on_chip_calib_manager::RS2_CALIB_ACTION_ON_CHIP_OB_CALIB;
                if (ImGui::IsItemHovered())
                    ImGui::SetTooltip("%s", "On-Chip Calibration Extended");

                ImGui::SetCursorScreenPos({ float(x + 9), float(y + height - ImGui::GetTextLineHeightWithSpacing() - 31) });
                bool assistance = (get_manager().host_assistance != 0);
                if (ImGui::Checkbox("Host Assistance", &assistance))
                    get_manager().host_assistance = (assistance ? 1 : 0);
                if (ImGui::IsItemHovered())
                    ImGui::SetTooltip("%s", "check = host assitance for statistics data, uncheck = no host assistance");

                auto sat = 1.f + sin(duration_cast<milliseconds>(system_clock::now() - created_time).count() / 700.f) * 0.1f;
                ImGui::PushStyleColor(ImGuiCol_Button, saturate(sensor_header_light_blue, sat));
                ImGui::PushStyleColor(ImGuiCol_ButtonHovered, saturate(sensor_header_light_blue, 1.5f));

                std::string button_name = to_string() << "Calibrate" << "##self" << index;

                ImGui::SetCursorScreenPos({ float(x + 5), float(y + height - 25) });
                if (ImGui::Button(button_name.c_str(), { float(bar_width), 20.f }))
                {
                    get_manager().restore_workspace([this](std::function<void()> a) { a(); });
                    get_manager().reset();
                    get_manager().retry_times = 0;
                    auto _this = shared_from_this();
                    auto invoke = [_this](std::function<void()> action) {_this->invoke(action);};
                    get_manager().start(invoke);
                    update_state = RS2_CALIB_STATE_CALIB_IN_PROCESS;
                    enable_dismiss = false;
                }

                ImGui::PopStyleColor(2);

                if (ImGui::IsItemHovered())
                    ImGui::SetTooltip("%s", "Begin On-Chip Calibration");
            }
            else if (update_state == RS2_CALIB_STATE_FL_INPUT)
            {
                ImGui::SetCursorScreenPos({ float(x + 15), float(y + 33) });
                ImGui::Text("%s", "Please start left and right streaming with\nresolution 256x144 and adjust camera\nposition if necessary to make sure the target\nis in the middle of both left and right images.");

                ImGui::SetCursorScreenPos({ float(x + 9), float(y + height - 25) });
                auto sat = 1.f + sin(duration_cast<milliseconds>(system_clock::now() - created_time).count() / 700.f) * 0.1f;
                ImGui::PushStyleColor(ImGuiCol_Button, saturate(sensor_header_light_blue, sat));
                ImGui::PushStyleColor(ImGuiCol_ButtonHovered, saturate(sensor_header_light_blue, 1.5f));

                std::string button_name = to_string() << "Calibrate" << "##fl" << index;

                ImGui::SetCursorScreenPos({ float(x + 5), float(y + height - 25) });
                if (ImGui::Button(button_name.c_str(), { float(bar_width), 20.f }))
                {
                    if (get_manager()._sub->s->supports(RS2_OPTION_EMITTER_ENABLED))
                        get_manager().laser_status_prev = get_manager()._sub->s->get_option(RS2_OPTION_EMITTER_ENABLED);
                    get_manager().restore_workspace([this](std::function<void()> a) { a(); });
                    get_manager().reset();
                    get_manager().retry_times = 0;
                    get_manager().action = on_chip_calib_manager::RS2_CALIB_ACTION_FL_CALIB;
                    auto _this = shared_from_this();
                    auto invoke = [_this](std::function<void()> action) {
                        _this->invoke(action);
                    };
                    get_manager().start(invoke);
                    update_state = RS2_CALIB_STATE_CALIB_IN_PROCESS;
                    enable_dismiss = false;
                }
                if (ImGui::IsItemHovered())
                    ImGui::SetTooltip("%s", "Start focal length calibration after setting up camera position correctly.");
                ImGui::PopStyleColor(2);
            }
            else if (update_state == RS2_CALIB_STATE_FAILED)
            {
                if (get_manager().action == on_chip_calib_manager::RS2_CALIB_ACTION_ON_CHIP_FL_CALIB
                    || get_manager().action == on_chip_calib_manager::RS2_CALIB_ACTION_ON_CHIP_OB_CALIB)
                {           
                    if (get_manager().retry_times < 3)
                    {
                        get_manager().restore_workspace([](std::function<void()> a){ a(); });
                        get_manager().reset();
                        ++get_manager().retry_times;
                        get_manager().toggle = true;

                        auto _this = shared_from_this();
                        auto invoke = [_this](std::function<void()> action) {_this->invoke(action);};
                        get_manager().start(invoke);
                        update_state = RS2_CALIB_STATE_CALIB_IN_PROCESS;
                        enable_dismiss = false;
                    }
                    else
                    {
                        ImGui::Text("%s", (get_manager().action == on_chip_calib_manager::RS2_CALIB_ACTION_ON_CHIP_FL_CALIB ? "OCC FL calibraton cannot work with this camera!" : "OCC Extended calibraton cannot work with this camera!"));
                    }
                }
                else
                {
                    ImGui::Text("%s", _error_message.c_str());

                    auto sat = 1.f + sin(duration_cast<milliseconds>(system_clock::now() - created_time).count() / 700.f) * 0.1f;

                    ImGui::PushStyleColor(ImGuiCol_Button, saturate(redish, sat));
                    ImGui::PushStyleColor(ImGuiCol_ButtonHovered, saturate(redish, 1.5f));

                    std::string button_name = to_string() << "Retry" << "##retry" << index;
                    ImGui::SetCursorScreenPos({ float(x + 5), float(y + height - 25) });
                    if (ImGui::Button(button_name.c_str(), { float(bar_width), 20.f }))
                    {
                        get_manager().restore_workspace([](std::function<void()> a) { a(); });
                        get_manager().reset();
                        auto _this = shared_from_this();
                        auto invoke = [_this](std::function<void()> action) {
                            _this->invoke(action);
                        };
                        get_manager().start(invoke);
                        update_state = RS2_CALIB_STATE_CALIB_IN_PROCESS;
                        enable_dismiss = false;
                    }

                    ImGui::PopStyleColor(2);

                    if (ImGui::IsItemHovered())
                        ImGui::SetTooltip("%s", "Retry on-chip calibration process");
                }
            }
            else if (update_state == RS2_CALIB_STATE_CALIB_COMPLETE)
            {
                if (get_manager().action == on_chip_calib_manager::RS2_CALIB_ACTION_UVMAPPING)
                {
                    if (get_manager()._sub->s->supports(RS2_OPTION_EMITTER_ENABLED))
                        get_manager()._sub->s->set_option(RS2_OPTION_EMITTER_ENABLED, get_manager().laser_status_prev);

                    ImGui::SetCursorScreenPos({ float(x + 20), float(y + 33) });
                    ImGui::Text("%s", "Health-Check Number for PX: ");

<<<<<<< HEAD
                if (get_manager().action == on_chip_calib_manager::RS2_CALIB_ACTION_TARE_CALIB)
                {
                    health_1 = get_manager().get_health_1();
                    health_2 = get_manager().get_health_2();

                    ImGui::Text("%s", "Health-Check Before Calibration: ");

                    std::stringstream ss_1;
                    ss_1 << std::fixed << std::setprecision(4) << health_1 << "%";
                    auto health_str = ss_1.str();

                    std::string text_name = to_string() << "##notification_text_1_" << index;

                    ImGui::SetCursorScreenPos({ float(x + 225), float(y + 30) });
                    ImGui::PushStyleColor(ImGuiCol_Text, white);
                    ImGui::PushStyleColor(ImGuiCol_FrameBg, transparent);
                    ImGui::PushStyleColor(ImGuiCol_ScrollbarBg, transparent);
                    ImGui::PushStyleColor(ImGuiCol_ScrollbarGrab, transparent);
                    ImGui::PushStyleColor(ImGuiCol_ScrollbarGrabActive, transparent);
                    ImGui::PushStyleColor(ImGuiCol_ScrollbarGrabHovered, transparent);
                    ImGui::PushStyleColor(ImGuiCol_TextSelectedBg, white);
                    ImGui::InputTextMultiline(text_name.c_str(), const_cast<char*>(health_str.c_str()), strlen(health_str.c_str()) + 1, { 86, ImGui::GetTextLineHeight() + 6 }, ImGuiInputTextFlags_ReadOnly);
                    ImGui::PopStyleColor(7);

                    if (ImGui::IsItemHovered())
                        ImGui::SetTooltip("%s", "Health-check number before Tare Calibration");

                    ImGui::SetCursorScreenPos({ float(x + 10), float(y + 38) + ImGui::GetTextLineHeightWithSpacing() });
                    ImGui::Text("%s", "Health-Check After Calibration: ");

                    std::stringstream ss_2;
                    ss_2 << std::fixed << std::setprecision(4) << health_2 << "%";
                    health_str = ss_2.str();

                    text_name = to_string() << "##notification_text_2_" << index;

                    ImGui::SetCursorScreenPos({ float(x + 225), float(y + 35) + ImGui::GetTextLineHeightWithSpacing() });
                    ImGui::PushStyleColor(ImGuiCol_Text, white);
                    ImGui::PushStyleColor(ImGuiCol_FrameBg, transparent);
                    ImGui::PushStyleColor(ImGuiCol_ScrollbarBg, transparent);
                    ImGui::PushStyleColor(ImGuiCol_ScrollbarGrab, transparent);
                    ImGui::PushStyleColor(ImGuiCol_ScrollbarGrabActive, transparent);
                    ImGui::PushStyleColor(ImGuiCol_ScrollbarGrabHovered, transparent);
                    ImGui::PushStyleColor(ImGuiCol_TextSelectedBg, white);
                    ImGui::InputTextMultiline(text_name.c_str(), const_cast<char*>(health_str.c_str()), strlen(health_str.c_str()) + 1, { 86, ImGui::GetTextLineHeight() + 6 }, ImGuiInputTextFlags_ReadOnly);
                    ImGui::PopStyleColor(7);

                    if (ImGui::IsItemHovered())
                        ImGui::SetTooltip("%s", "Health-check number after Tare Calibration");
                }
                else if (get_manager().action == on_chip_calib_manager::RS2_CALIB_ACTION_ON_CHIP_OB_CALIB)
                {
                    ImGui::Text("%s", "Health-Check: ");
=======
                    ImGui::SetCursorScreenPos({ float(x + 20), float(y + 38) + ImGui::GetTextLineHeightWithSpacing() });
                    ImGui::Text("%s", "Health Check Number for PY: ");
>>>>>>> 53b9ea6b

                    ImGui::SetCursorScreenPos({ float(x + 20), float(y + 43) + 2 * ImGui::GetTextLineHeightWithSpacing() });
                    ImGui::Text("%s", "Health Check Number for FX: ");

                    ImGui::SetCursorScreenPos({ float(x + 20), float(y + 48) + 3 * ImGui::GetTextLineHeightWithSpacing() });
                    ImGui::Text("%s", "Health Check Number for FY: ");

                    ImGui::PushStyleColor(ImGuiCol_Text, white);
                    ImGui::PushStyleColor(ImGuiCol_FrameBg, transparent);
                    ImGui::PushStyleColor(ImGuiCol_ScrollbarBg, transparent);
                    ImGui::PushStyleColor(ImGuiCol_ScrollbarGrab, transparent);
                    ImGui::PushStyleColor(ImGuiCol_ScrollbarGrabActive, transparent);
                    ImGui::PushStyleColor(ImGuiCol_ScrollbarGrabHovered, transparent);
                    ImGui::PushStyleColor(ImGuiCol_TextSelectedBg, white);

                    ImGui::SetCursorScreenPos({ float(x + 220), float(y + 30) });
                    std::stringstream ss_1;
                    ss_1 << std::fixed << std::setprecision(4) << get_manager().get_health_uvmapping(0);
                    auto health_str = ss_1.str();
                    std::string text_name_1 = to_string() << "##notification_text_1_" << index;
                    ImGui::InputTextMultiline(text_name_1.c_str(), const_cast<char*>(health_str.c_str()), strlen(health_str.c_str()) + 1, { 86, ImGui::GetTextLineHeight() + 6 }, ImGuiInputTextFlags_ReadOnly);
                    if (ImGui::IsItemHovered())
                        ImGui::SetTooltip("%s", "Health check for PX");

                    ImGui::SetCursorScreenPos({ float(x + 220), float(y + 35) + ImGui::GetTextLineHeightWithSpacing() });
                    std::stringstream ss_2;
                    ss_2 << std::fixed << std::setprecision(4) << get_manager().get_health_uvmapping(1);
                    health_str = ss_2.str();
                    std::string text_name_2 = to_string() << "##notification_text_2_" << index;
                    ImGui::InputTextMultiline(text_name_2.c_str(), const_cast<char*>(health_str.c_str()), strlen(health_str.c_str()) + 1, { 86, ImGui::GetTextLineHeight() + 6 }, ImGuiInputTextFlags_ReadOnly);
                    if (ImGui::IsItemHovered())
                        ImGui::SetTooltip("%s", "Health check for PY");

                    ImGui::SetCursorScreenPos({ float(x + 220), float(y + 40) + 2 * ImGui::GetTextLineHeightWithSpacing() });
                    std::stringstream ss_3;
                    ss_3 << std::fixed << std::setprecision(4) << get_manager().get_health_uvmapping(2);
                    health_str = ss_3.str();
                    std::string text_name_3 = to_string() << "##notification_text_3_" << index;
                    ImGui::InputTextMultiline(text_name_3.c_str(), const_cast<char*>(health_str.c_str()), strlen(health_str.c_str()) + 1, { 86, ImGui::GetTextLineHeight() + 6 }, ImGuiInputTextFlags_ReadOnly);
                    if (ImGui::IsItemHovered())
                        ImGui::SetTooltip("%s", "Health check for FX");

                    ImGui::SetCursorScreenPos({ float(x + 220), float(y + 45) + 3 * ImGui::GetTextLineHeightWithSpacing() });
                    std::stringstream ss_4;
                    ss_4 << std::fixed << std::setprecision(4) << get_manager().get_health_uvmapping(3);
                    health_str = ss_4.str();
                    std::string text_name_4 = to_string() << "##notification_text_4_" << index;
                    ImGui::InputTextMultiline(text_name_4.c_str(), const_cast<char*>(health_str.c_str()), strlen(health_str.c_str()) + 1, { 86, ImGui::GetTextLineHeight() + 6 }, ImGuiInputTextFlags_ReadOnly);
                    if (ImGui::IsItemHovered())
                        ImGui::SetTooltip("%s", "Health check for FY");

                    ImGui::PopStyleColor(7);

                    auto sat = 1.f + sin(duration_cast<milliseconds>(system_clock::now() - created_time).count() / 700.f) * 0.1f;
                    ImGui::PushStyleColor(ImGuiCol_Button, saturate(sensor_header_light_blue, sat));
                    ImGui::PushStyleColor(ImGuiCol_ButtonHovered, saturate(sensor_header_light_blue, 1.5f));
                    ImGui::SetCursorScreenPos({ float(x + 9), float(y + height - 25) });
                    std::string button_name = to_string() << "Apply" << "##apply" << index;
                    if (ImGui::Button(button_name.c_str(), { float(bar_width - 60), 20.f }))
                    {
                        get_manager().keep_uvmapping_calib();
                        update_state = RS2_CALIB_STATE_COMPLETE;
                        pinned = false;
                        enable_dismiss = false;
                        _progress_bar.last_progress_time = last_interacted = system_clock::now() + milliseconds(500);

                        get_manager().restore_workspace([](std::function<void()> a) { a(); });
                    }

                    ImGui::PopStyleColor(2);
                    if (ImGui::IsItemHovered())
                        ImGui::SetTooltip("%s", "New calibration values will be saved in device");
                }
                else
                {
                    if (get_manager().action == on_chip_calib_manager::RS2_CALIB_ACTION_FL_CALIB)
                    {
                        if (get_manager()._sub->s->supports(RS2_OPTION_EMITTER_ENABLED))
                            get_manager()._sub->s->set_option(RS2_OPTION_EMITTER_ENABLED, get_manager().laser_status_prev);
                    }

                    auto health = get_manager().get_health();

                    auto recommend_keep = fabs(health) < 0.25f;
                    if (get_manager().action == on_chip_calib_manager::RS2_CALIB_ACTION_ON_CHIP_FL_CALIB)
                        recommend_keep = fabs(health) < 0.15f;

                    float health_1 = -1.0f;
                    float health_2 = -1.0f;
                    bool recommend_keep_1 = false;
                    bool recommend_keep_2 = false;
                    if (get_manager().action == on_chip_calib_manager::RS2_CALIB_ACTION_ON_CHIP_OB_CALIB)
                    {
                        health_1 = get_manager().get_health_1();
                        health_2 = get_manager().get_health_2();
                        recommend_keep_1 = fabs(health_1) < 0.25f;
                        recommend_keep_2 = fabs(health_2) < 0.15f;
                        recommend_keep = (recommend_keep_1 && recommend_keep_2);
                    }

                    ImGui::SetCursorScreenPos({ float(x + 10), float(y + 33) });

                    if (get_manager().action == on_chip_calib_manager::RS2_CALIB_ACTION_TARE_CALIB)
                    {
                        health_1 = get_manager().get_health_1();
                        health_2 = get_manager().get_health_2();

                        ImGui::Text("%s", "Health-Check Before Calibration: ");

                        std::stringstream ss_1;
                        ss_1 << std::fixed << std::setprecision(4) << health_1 << "%";
                        auto health_str = ss_1.str();

                        std::string text_name = to_string() << "##notification_text_1_" << index;

                        ImGui::SetCursorScreenPos({ float(x + 225), float(y + 30) });
                        ImGui::PushStyleColor(ImGuiCol_Text, white);
                        ImGui::PushStyleColor(ImGuiCol_FrameBg, transparent);
                        ImGui::PushStyleColor(ImGuiCol_ScrollbarBg, transparent);
                        ImGui::PushStyleColor(ImGuiCol_ScrollbarGrab, transparent);
                        ImGui::PushStyleColor(ImGuiCol_ScrollbarGrabActive, transparent);
                        ImGui::PushStyleColor(ImGuiCol_ScrollbarGrabHovered, transparent);
                        ImGui::PushStyleColor(ImGuiCol_TextSelectedBg, white);
                        ImGui::InputTextMultiline(text_name.c_str(), const_cast<char*>(health_str.c_str()), strlen(health_str.c_str()) + 1, { 86, ImGui::GetTextLineHeight() + 6 }, ImGuiInputTextFlags_ReadOnly);
                        ImGui::PopStyleColor(7);

                        if (ImGui::IsItemHovered())
                            ImGui::SetTooltip("%s", "Health-check number before Tare Calibration");

                        ImGui::SetCursorScreenPos({ float(x + 10), float(y + 38) + ImGui::GetTextLineHeightWithSpacing() });
                        ImGui::Text("%s", "Health-Check After Calibration: ");

                        std::stringstream ss_2;
                        ss_2 << std::fixed << std::setprecision(4) << health_2 << "%";
                        health_str = ss_2.str();

                        text_name = to_string() << "##notification_text_2_" << index;

                        ImGui::SetCursorScreenPos({ float(x + 225), float(y + 35) + ImGui::GetTextLineHeightWithSpacing() });
                        ImGui::PushStyleColor(ImGuiCol_Text, white);
                        ImGui::PushStyleColor(ImGuiCol_FrameBg, transparent);
                        ImGui::PushStyleColor(ImGuiCol_ScrollbarBg, transparent);
                        ImGui::PushStyleColor(ImGuiCol_ScrollbarGrab, transparent);
                        ImGui::PushStyleColor(ImGuiCol_ScrollbarGrabActive, transparent);
                        ImGui::PushStyleColor(ImGuiCol_ScrollbarGrabHovered, transparent);
                        ImGui::PushStyleColor(ImGuiCol_TextSelectedBg, white);
                        ImGui::InputTextMultiline(text_name.c_str(), const_cast<char*>(health_str.c_str()), strlen(health_str.c_str()) + 1, { 86, ImGui::GetTextLineHeight() + 6 }, ImGuiInputTextFlags_ReadOnly);
                        ImGui::PopStyleColor(7);

                        if (ImGui::IsItemHovered())
                            ImGui::SetTooltip("%s", "Health-check number after Tare Calibration");
                    }
                    else if (get_manager().action == on_chip_calib_manager::RS2_CALIB_ACTION_ON_CHIP_OB_CALIB)
                    {
                        ImGui::Text("%s", "Health-Check: ");

                        std::stringstream ss_1;
                        ss_1 << std::fixed << std::setprecision(2) << health_1;
                        auto health_str = ss_1.str();

                        std::string text_name = to_string() << "##notification_text_1_" << index;

                        ImGui::SetCursorScreenPos({ float(x + 125), float(y + 30) });
                        ImGui::PushStyleColor(ImGuiCol_Text, white);
                        ImGui::PushStyleColor(ImGuiCol_FrameBg, transparent);
                        ImGui::PushStyleColor(ImGuiCol_ScrollbarBg, transparent);
                        ImGui::PushStyleColor(ImGuiCol_ScrollbarGrab, transparent);
                        ImGui::PushStyleColor(ImGuiCol_ScrollbarGrabActive, transparent);
                        ImGui::PushStyleColor(ImGuiCol_ScrollbarGrabHovered, transparent);
                        ImGui::PushStyleColor(ImGuiCol_TextSelectedBg, white);
                        ImGui::InputTextMultiline(text_name.c_str(), const_cast<char*>(health_str.c_str()), strlen(health_str.c_str()) + 1, { 66, ImGui::GetTextLineHeight() + 6 }, ImGuiInputTextFlags_ReadOnly);
                        ImGui::PopStyleColor(7);

                        ImGui::SetCursorScreenPos({ float(x + 177), float(y + 33) });

                        if (recommend_keep_1)
                        {
                            ImGui::PushStyleColor(ImGuiCol_Text, light_blue);
                            ImGui::Text("%s", "(Good)");
                        }
                        else if (fabs(health_1) < 0.75f)
                        {
                            ImGui::PushStyleColor(ImGuiCol_Text, yellowish);
                            ImGui::Text("%s", "(Can be Improved)");
                        }
                        else
                        {
                            ImGui::PushStyleColor(ImGuiCol_Text, redish);
                            ImGui::Text("%s", "(Requires Calibration)");
                        }
                        ImGui::PopStyleColor();

                        if (ImGui::IsItemHovered())
                        {
                            ImGui::SetTooltip("%s", "OCC Health-Check captures how far camera calibration is from the optimal one\n"
                                "[0, 0.25) - Good\n"
                                "[0.25, 0.75) - Can be Improved\n"
                                "[0.75, ) - Requires Calibration");
                        }

                        ImGui::SetCursorScreenPos({ float(x + 10), float(y + 38) + ImGui::GetTextLineHeightWithSpacing() });
                        ImGui::Text("%s", "FL Health-Check: ");

                        std::stringstream ss_2;
                        ss_2 << std::fixed << std::setprecision(2) << health_2;
                        health_str = ss_2.str();

                        text_name = to_string() << "##notification_text_2_" << index;

                        ImGui::SetCursorScreenPos({ float(x + 125), float(y + 35) + ImGui::GetTextLineHeightWithSpacing() });
                        ImGui::PushStyleColor(ImGuiCol_Text, white);
                        ImGui::PushStyleColor(ImGuiCol_FrameBg, transparent);
                        ImGui::PushStyleColor(ImGuiCol_ScrollbarBg, transparent);
                        ImGui::PushStyleColor(ImGuiCol_ScrollbarGrab, transparent);
                        ImGui::PushStyleColor(ImGuiCol_ScrollbarGrabActive, transparent);
                        ImGui::PushStyleColor(ImGuiCol_ScrollbarGrabHovered, transparent);
                        ImGui::PushStyleColor(ImGuiCol_TextSelectedBg, white);
                        ImGui::InputTextMultiline(text_name.c_str(), const_cast<char*>(health_str.c_str()), strlen(health_str.c_str()) + 1, { 66, ImGui::GetTextLineHeight() + 6 }, ImGuiInputTextFlags_ReadOnly);
                        ImGui::PopStyleColor(7);

                        ImGui::SetCursorScreenPos({ float(x + 175), float(y + 38) + ImGui::GetTextLineHeightWithSpacing() });

                        if (recommend_keep_2)
                        {
                            ImGui::PushStyleColor(ImGuiCol_Text, light_blue);
                            ImGui::Text("%s", "(Good)");
                        }
                        else if (fabs(health_2) < 0.75f)
                        {
                            ImGui::PushStyleColor(ImGuiCol_Text, yellowish);
                            ImGui::Text("%s", "(Can be Improved)");
                        }
                        else
                        {
                            ImGui::PushStyleColor(ImGuiCol_Text, redish);
                            ImGui::Text("%s", "(Requires Calibration)");
                        }
                        ImGui::PopStyleColor();

                        if (ImGui::IsItemHovered())
                        {
                            ImGui::SetTooltip("%s", "OCC-FL Health-Check captures how far camera calibration is from the optimal one\n"
                                "[0, 0.15) - Good\n"
                                "[0.15, 0.75) - Can be Improved\n"
                                "[0.75, ) - Requires Calibration");
                        }
                    }
                    else if (get_manager().action == on_chip_calib_manager::RS2_CALIB_ACTION_FL_CALIB)
                    {
                        ImGui::Text("%s", "Focal Length Imbalance: ");

                        std::stringstream ss_1;
                        ss_1 << std::fixed << std::setprecision(3) << get_manager().corrected_ratio;
                        auto ratio_str = ss_1.str();
                        ratio_str += " %";

                        std::string text_name = to_string() << "##notification_text_1_" << index;

                        ImGui::SetCursorScreenPos({ float(x + 175), float(y + 30) });
                        ImGui::PushStyleColor(ImGuiCol_Text, white);
                        ImGui::PushStyleColor(ImGuiCol_FrameBg, transparent);
                        ImGui::PushStyleColor(ImGuiCol_ScrollbarBg, transparent);
                        ImGui::PushStyleColor(ImGuiCol_ScrollbarGrab, transparent);
                        ImGui::PushStyleColor(ImGuiCol_ScrollbarGrabActive, transparent);
                        ImGui::PushStyleColor(ImGuiCol_ScrollbarGrabHovered, transparent);
                        ImGui::PushStyleColor(ImGuiCol_TextSelectedBg, white);
                        ImGui::InputTextMultiline(text_name.c_str(), const_cast<char*>(ratio_str.c_str()), strlen(ratio_str.c_str()) + 1, { 86, ImGui::GetTextLineHeight() + 6 }, ImGuiInputTextFlags_ReadOnly);
                        ImGui::PopStyleColor(7);

                        ImGui::SetCursorScreenPos({ float(x + 10), float(y + 38) + ImGui::GetTextLineHeightWithSpacing() });
                        ImGui::Text("%s", "Estimated Tilt Angle: ");

                        std::stringstream ss_2;
                        ss_2 << std::fixed << std::setprecision(3) << get_manager().tilt_angle;
                        auto align_str = ss_2.str();
                        align_str += " deg";

                        text_name = to_string() << "##notification_text_2_" << index;

                        ImGui::SetCursorScreenPos({ float(x + 175), float(y + 35) + ImGui::GetTextLineHeightWithSpacing() });
                        ImGui::PushStyleColor(ImGuiCol_Text, white);
                        ImGui::PushStyleColor(ImGuiCol_FrameBg, transparent);
                        ImGui::PushStyleColor(ImGuiCol_ScrollbarBg, transparent);
                        ImGui::PushStyleColor(ImGuiCol_ScrollbarGrab, transparent);
                        ImGui::PushStyleColor(ImGuiCol_ScrollbarGrabActive, transparent);
                        ImGui::PushStyleColor(ImGuiCol_ScrollbarGrabHovered, transparent);
                        ImGui::PushStyleColor(ImGuiCol_TextSelectedBg, white);
                        ImGui::InputTextMultiline(text_name.c_str(), const_cast<char*>(align_str.c_str()), strlen(align_str.c_str()) + 1, { 86, ImGui::GetTextLineHeight() + 6 }, ImGuiInputTextFlags_ReadOnly);
                        ImGui::PopStyleColor(7);
                    }
                    else
                    {
                        ImGui::Text("%s", (get_manager().action == on_chip_calib_manager::RS2_CALIB_ACTION_ON_CHIP_CALIB ? "Health-Check: " : "FL Health-Check: "));

                        std::stringstream ss; ss << std::fixed << std::setprecision(2) << health;
                        auto health_str = ss.str();

                        std::string text_name = to_string() << "##notification_text_" << index;

                        ImGui::SetCursorScreenPos({ float(x + 125), float(y + 30) });
                        ImGui::PushStyleColor(ImGuiCol_Text, white);
                        ImGui::PushStyleColor(ImGuiCol_FrameBg, transparent);
                        ImGui::PushStyleColor(ImGuiCol_ScrollbarBg, transparent);
                        ImGui::PushStyleColor(ImGuiCol_ScrollbarGrab, transparent);
                        ImGui::PushStyleColor(ImGuiCol_ScrollbarGrabActive, transparent);
                        ImGui::PushStyleColor(ImGuiCol_ScrollbarGrabHovered, transparent);
                        ImGui::PushStyleColor(ImGuiCol_TextSelectedBg, white);
                        ImGui::InputTextMultiline(text_name.c_str(), const_cast<char*>(health_str.c_str()), strlen(health_str.c_str()) + 1, { 66, ImGui::GetTextLineHeight() + 6 }, ImGuiInputTextFlags_ReadOnly);
                        ImGui::PopStyleColor(7);

                        ImGui::SetCursorScreenPos({ float(x + 177), float(y + 33) });

                        if (recommend_keep)
                        {
                            ImGui::PushStyleColor(ImGuiCol_Text, light_blue);
                            ImGui::Text("%s", "(Good)");
                        }
                        else if (fabs(health) < 0.75f)
                        {
                            ImGui::PushStyleColor(ImGuiCol_Text, yellowish);
                            ImGui::Text("%s", "(Can be Improved)");
                        }
                        else
                        {
                            ImGui::PushStyleColor(ImGuiCol_Text, redish);
                            ImGui::Text("%s", "(Requires Calibration)");
                        }
                        ImGui::PopStyleColor();

                        if (ImGui::IsItemHovered())
                        {
                            if (get_manager().action == on_chip_calib_manager::RS2_CALIB_ACTION_ON_CHIP_CALIB)
                            {
                                ImGui::SetTooltip("%s", "Calibration Health-Check captures how far camera calibration is from the optimal one\n"
                                    "[0, 0.25) - Good\n"
                                    "[0.25, 0.75) - Can be Improved\n"
                                    "[0.75, ) - Requires Calibration");
                            }
                            else
                            {
                                ImGui::SetTooltip("%s", "Calibration Health-Check captures how far camera calibration is from the optimal one\n"
                                    "[0, 0.15) - Good\n"
                                    "[0.15, 0.75) - Can be Improved\n"
                                    "[0.75, ) - Requires Calibration");
                            }
                        }
                    }

                    auto old_fr = get_manager().get_metric(false).first;
                    auto new_fr = get_manager().get_metric(true).first;

                    auto old_rms = fabs(get_manager().get_metric(false).second);
                    auto new_rms = fabs(get_manager().get_metric(true).second);

                    auto fr_improvement = 100.f * ((new_fr - old_fr) / old_fr);
                    auto rms_improvement = 100.f * ((old_rms - new_rms) / old_rms);

                    std::string old_units = "mm";
                    if (old_rms > 10.f)
                    {
                        old_rms /= 10.f;
                        old_units = "cm";
                    }

                    std::string new_units = "mm";
                    if (new_rms > 10.f)
                    {
                        new_rms /= 10.f;
                        new_units = "cm";
                    }

                    // NOTE: Disabling metrics temporarily
                    // TODO: Re-enable in future release
                    if (/* fr_improvement > 1.f || rms_improvement > 1.f */ false)
                    {
                        std::string txt = to_string() << "  Fill-Rate: " << std::setprecision(1) << std::fixed << new_fr << "%%";
                        if (!use_new_calib)
                            txt = to_string() << "  Fill-Rate: " << std::setprecision(1) << std::fixed << old_fr << "%%\n";

                        ImGui::SetCursorScreenPos({ float(x + 12), float(y + 90) });
                        ImGui::PushFont(win.get_large_font());
                        ImGui::Text("%s", static_cast<const char*>(textual_icons::check));
                        ImGui::PopFont();

                        ImGui::SetCursorScreenPos({ float(x + 35), float(y + 92) });
                        ImGui::Text("%s", txt.c_str());

                        if (use_new_calib)
                        {
                            ImGui::SameLine();

                            ImGui::PushStyleColor(ImGuiCol_Text, white);
                            txt = to_string() << " ( +" << std::fixed << std::setprecision(0) << fr_improvement << "%% )";
                            ImGui::Text("%s", txt.c_str());
                            ImGui::PopStyleColor();
                        }

                        if (rms_improvement > 1.f)
                        {
                            if (use_new_calib)
                            {
                                txt = to_string() << "  Noise Estimate: " << std::setprecision(2) << std::fixed << new_rms << new_units;
                            }
                            else
                            {
                                txt = to_string() << "  Noise Estimate: " << std::setprecision(2) << std::fixed << old_rms << old_units;
                            }

                            ImGui::SetCursorScreenPos({ float(x + 12), float(y + 90 + ImGui::GetTextLineHeight() + 6) });
                            ImGui::PushFont(win.get_large_font());
                            ImGui::Text("%s", static_cast<const char*>(textual_icons::check));
                            ImGui::PopFont();

                            ImGui::SetCursorScreenPos({ float(x + 35), float(y + 92 + ImGui::GetTextLineHeight() + 6) });
                            ImGui::Text("%s", txt.c_str());

                            if (use_new_calib)
                            {
                                ImGui::SameLine();

                                ImGui::PushStyleColor(ImGuiCol_Text, white);
                                txt = to_string() << " ( -" << std::setprecision(0) << std::fixed << rms_improvement << "%% )";
                                ImGui::Text("%s", txt.c_str());
                                ImGui::PopStyleColor();
                            }
                        }
                    }
                    else
                    {
                        ImGui::SetCursorScreenPos({ float(x + 7), (get_manager().action == on_chip_calib_manager::RS2_CALIB_ACTION_ON_CHIP_OB_CALIB || get_manager().action == on_chip_calib_manager::RS2_CALIB_ACTION_TARE_CALIB || get_manager().action == on_chip_calib_manager::RS2_CALIB_ACTION_FL_CALIB ? float(y + 105) + ImGui::GetTextLineHeightWithSpacing() : float(y + 100)) });
                        ImGui::Text("%s", "Please compare new vs old calibration\nand decide if to keep or discard the result...");
                    }
<<<<<<< HEAD
                }
                else
                {
                    ImGui::SetCursorScreenPos({ float(x + 7), (get_manager().action == on_chip_calib_manager::RS2_CALIB_ACTION_ON_CHIP_OB_CALIB || get_manager().action == on_chip_calib_manager::RS2_CALIB_ACTION_TARE_CALIB ? float(y + 105) + ImGui::GetTextLineHeightWithSpacing() : float(y + 100)) });
                    ImGui::Text("%s", "Please compare new vs old calibration\nand decide if to keep or discard the result...");
                }

                ImGui::SetCursorScreenPos({ float(x + 20), (get_manager().action == on_chip_calib_manager::RS2_CALIB_ACTION_ON_CHIP_OB_CALIB || get_manager().action == on_chip_calib_manager::RS2_CALIB_ACTION_TARE_CALIB ? float(y + 70) + ImGui::GetTextLineHeightWithSpacing() : float(y + 60)) });
=======

                    ImGui::SetCursorScreenPos({ float(x + 20), (get_manager().action == on_chip_calib_manager::RS2_CALIB_ACTION_ON_CHIP_OB_CALIB || get_manager().action == on_chip_calib_manager::RS2_CALIB_ACTION_TARE_CALIB || get_manager().action == on_chip_calib_manager::RS2_CALIB_ACTION_FL_CALIB ? float(y + 70) + ImGui::GetTextLineHeightWithSpacing() : float(y + 60)) });
>>>>>>> 53b9ea6b

                    if (ImGui::RadioButton("New", use_new_calib))
                    {
                        use_new_calib = true;
                        get_manager().apply_calib(true);
                    }

<<<<<<< HEAD
                ImGui::SetCursorScreenPos({ float(x + 150), (get_manager().action == on_chip_calib_manager::RS2_CALIB_ACTION_ON_CHIP_OB_CALIB || get_manager().action == on_chip_calib_manager::RS2_CALIB_ACTION_TARE_CALIB ? float(y + 70) + ImGui::GetTextLineHeightWithSpacing() : float(y + 60)) });
                if (ImGui::RadioButton("Original", !use_new_calib))
                {
                    use_new_calib = false;
                    get_manager().apply_calib(false);
                }
=======
                    ImGui::SetCursorScreenPos({ float(x + 150), (get_manager().action == on_chip_calib_manager::RS2_CALIB_ACTION_ON_CHIP_OB_CALIB || get_manager().action == on_chip_calib_manager::RS2_CALIB_ACTION_TARE_CALIB || get_manager().action == on_chip_calib_manager::RS2_CALIB_ACTION_FL_CALIB ? float(y + 70) + ImGui::GetTextLineHeightWithSpacing() : float(y + 60)) });
                    if (ImGui::RadioButton("Original", !use_new_calib))
                    {
                        use_new_calib = false;
                        get_manager().apply_calib(false);
                    }
>>>>>>> 53b9ea6b

                    auto sat = 1.f + sin(duration_cast<milliseconds>(system_clock::now() - created_time).count() / 700.f) * 0.1f;

                    if (!recommend_keep || get_manager().action == on_chip_calib_manager::RS2_CALIB_ACTION_TARE_CALIB)
                    {
                        ImGui::PushStyleColor(ImGuiCol_Button, saturate(sensor_header_light_blue, sat));
                        ImGui::PushStyleColor(ImGuiCol_ButtonHovered, saturate(sensor_header_light_blue, 1.5f));
                    }

                    float scale = float(bar_width) / 3;
                    std::string button_name;

                    if (get_manager().action == on_chip_calib_manager::RS2_CALIB_ACTION_FL_CALIB)
                    {
                        scale = float(bar_width) / 7;

                        button_name = to_string() << "Recalibrate" << "##refl" << index;

                        ImGui::SetCursorScreenPos({ float(x + 5), float(y + height - 25) });
                        if (ImGui::Button(button_name.c_str(), { scale * 3, 20.f }))
                        {
                            if (get_manager()._sub->s->supports(RS2_OPTION_EMITTER_ENABLED))
                                get_manager().laser_status_prev = get_manager()._sub->s->get_option(RS2_OPTION_EMITTER_ENABLED);
                            get_manager().restore_workspace([this](std::function<void()> a) { a(); });
                            get_manager().reset();
                            get_manager().retry_times = 0;
                            get_manager().action = on_chip_calib_manager::RS2_CALIB_ACTION_FL_CALIB;
                            auto _this = shared_from_this();
                            auto invoke = [_this](std::function<void()> action) {
                                _this->invoke(action);
                            };
                            get_manager().start(invoke);
                            update_state = RS2_CALIB_STATE_CALIB_IN_PROCESS;
                            enable_dismiss = false;
                        }

                        ImGui::SetCursorScreenPos({ float(x + 5) + 4 * scale, float(y + height - 25) });
                    }
                    else
                        ImGui::SetCursorScreenPos({ float(x + 5), float(y + height - 25) });

                    button_name = to_string() << "Apply New" << "##apply" << index;
                    if (!use_new_calib) button_name = to_string() << "Keep Original" << "##original" << index;

                    if (ImGui::Button(button_name.c_str(), { scale * 3, 20.f }))
                    {
                        if (use_new_calib)
                        {
                            get_manager().keep();
                            update_state = RS2_CALIB_STATE_COMPLETE;
                            pinned = false;
                            enable_dismiss = false;
                            _progress_bar.last_progress_time = last_interacted = system_clock::now() + milliseconds(500);
                        }
                        else
                        {
                            dismiss(false);
                        }

                        get_manager().restore_workspace([](std::function<void()> a) { a(); });
                    }

                    if (!recommend_keep || get_manager().action == on_chip_calib_manager::RS2_CALIB_ACTION_TARE_CALIB)
                        ImGui::PopStyleColor(2);

                    if (ImGui::IsItemHovered())
                        ImGui::SetTooltip("%s", "New calibration values will be saved in device");
                }
            }

            ImGui::PopStyleColor();
        }
        else
        {
            ImGui::Text("%s", "Calibration Complete");

            ImGui::SetCursorScreenPos({ float(x + 10), float(y + 35) });
            ImGui::PushFont(win.get_large_font());
            std::string txt = to_string() << textual_icons::throphy;
            ImGui::Text("%s", txt.c_str());
            ImGui::PopFont();

            ImGui::SetCursorScreenPos({ float(x + 40), float(y + 35) });

            ImGui::Text("%s", "Camera Calibration Applied Successfully");
        }

        ImGui::SetCursorScreenPos({ float(x + 5), float(y + height - 25) });

        if (update_manager)
        {
            if (update_state == RS2_CALIB_STATE_INITIAL_PROMPT)
            {
                auto sat = 1.f + sin(duration_cast<milliseconds>(system_clock::now() - created_time).count() / 700.f) * 0.1f;
                ImGui::PushStyleColor(ImGuiCol_Button, saturate(sensor_header_light_blue, sat));
                ImGui::PushStyleColor(ImGuiCol_ButtonHovered, saturate(sensor_header_light_blue, 1.5f));
                std::string button_name = to_string() << "Health-Check" << "##health_check" << index;

                if (ImGui::Button(button_name.c_str(), { float(bar_width), 20.f }) || update_manager->started())
                {
                    auto _this = shared_from_this();
                    auto invoke = [_this](std::function<void()> action) {
                        _this->invoke(action);
                    };

                    if (!update_manager->started()) update_manager->start(invoke);

                    update_state = RS2_CALIB_STATE_CALIB_IN_PROCESS;
                    enable_dismiss = false;
                    _progress_bar.last_progress_time = system_clock::now();
                }
                ImGui::PopStyleColor(2);

                if (ImGui::IsItemHovered())
                {
                    ImGui::SetTooltip("%s", "Keep the camera pointing at an object or a wall");
                }
            }
            else if (update_state == RS2_CALIB_STATE_GET_TARE_GROUND_TRUTH_IN_PROCESS)
            {
                if (update_manager->done())
                {
                    update_state = RS2_CALIB_STATE_GET_TARE_GROUND_TRUTH_COMPLETE;
                    enable_dismiss = true;
                }

                if (update_manager->failed())
                {
                    update_manager->check_error(_error_message);
                    update_state = RS2_CALIB_STATE_GET_TARE_GROUND_TRUTH_FAILED;
                    enable_dismiss = true;
                }

                draw_progress_bar(win, bar_width);
            }
            else if (update_state == RS2_CALIB_STATE_CALIB_IN_PROCESS)
            {
                if (update_manager->done())
                {
                    update_state = RS2_CALIB_STATE_CALIB_COMPLETE;
                    enable_dismiss = true;
                    if (get_manager().action != on_chip_calib_manager::RS2_CALIB_ACTION_UVMAPPING)
                    {
                        get_manager().apply_calib(true);
                        use_new_calib = true;
                    }
                }

                if (!expanded)
                {
                    if (update_manager->failed())
                    {
                        update_manager->check_error(_error_message);
                        update_state = RS2_CALIB_STATE_FAILED;
                        enable_dismiss = true;
                        //pinned = false;
                        //dismiss(false);
                    }

                    draw_progress_bar(win, bar_width);

                    string id = to_string() << "Expand" << "##" << index;
                    ImGui::SetCursorScreenPos({ float(x + width - 105), float(y + height - 25) });
                    ImGui::PushStyleColor(ImGuiCol_Text, light_grey);
                    if (ImGui::Button(id.c_str(), { 100, 20 }))
                        expanded = true;
                    ImGui::PopStyleColor();
                }
            }
        }
    }

    void autocalib_notification_model::dismiss(bool snooze)
    {
        get_manager().update_last_used();

        if (!use_new_calib && get_manager().done()) 
            get_manager().apply_calib(false);

        get_manager().restore_workspace([](std::function<void()> a){ a(); });

        if (update_state != RS2_CALIB_STATE_TARE_INPUT)
            update_state = RS2_CALIB_STATE_INITIAL_PROMPT;

        get_manager().turn_roi_off();
        get_manager().reset();

        notification_model::dismiss(snooze);
    }

    void autocalib_notification_model::draw_expanded(ux_window& win, std::string& error_message)
    {
        if (update_manager->started() && update_state == RS2_CALIB_STATE_INITIAL_PROMPT) 
            update_state = RS2_CALIB_STATE_CALIB_IN_PROCESS;

        auto flags = ImGuiWindowFlags_NoResize |
            ImGuiWindowFlags_NoMove |
            ImGuiWindowFlags_NoCollapse;

        ImGui::PushStyleColor(ImGuiCol_WindowBg, { 0, 0, 0, 0 });
        ImGui::PushStyleColor(ImGuiCol_Text, light_grey);
        ImGui::PushStyleColor(ImGuiCol_TextSelectedBg, white);
        ImGui::PushStyleColor(ImGuiCol_PopupBg, sensor_bg);

        ImGui::PushStyleVar(ImGuiStyleVar_WindowMinSize, ImVec2(500, 100));
        ImGui::PushStyleVar(ImGuiStyleVar_WindowPadding, ImVec2(5, 5));
        ImGui::PushStyleVar(ImGuiStyleVar_WindowRounding, 0);

        std::string title;
        if (get_manager().action == on_chip_calib_manager::RS2_CALIB_ACTION_ON_CHIP_FL_CALIB)
            title = "On-Chip Focal Length Calibration";
        else if (get_manager().action == on_chip_calib_manager::RS2_CALIB_ACTION_ON_CHIP_OB_CALIB)
            title = "On-Chip Calibration Extended";
        else
            title = "On-Chip Calibration";
        if (update_manager->failed()) title += " Failed";

        ImGui::OpenPopup(title.c_str());
        if (ImGui::BeginPopupModal(title.c_str(), nullptr, flags))
        {
            ImGui::SetCursorPosX(200);
            std::string progress_str = to_string() << "Progress: " << update_manager->get_progress() << "%";
            ImGui::Text("%s", progress_str.c_str());

            ImGui::SetCursorPosX(5);

            draw_progress_bar(win, 490);

            ImGui::PushStyleColor(ImGuiCol_TextSelectedBg, regular_blue);
            auto s = update_manager->get_log();
            ImGui::InputTextMultiline("##autocalib_log", const_cast<char*>(s.c_str()),
                s.size() + 1, { 490,100 }, ImGuiInputTextFlags_AutoSelectAll | ImGuiInputTextFlags_ReadOnly);
            ImGui::PopStyleColor();

            ImGui::SetCursorPosX(190);
            if (visible || update_manager->done() || update_manager->failed())
            {
                if (ImGui::Button("OK", ImVec2(120, 0)))
                {
                    if (update_manager->failed())
                        update_state = RS2_CALIB_STATE_FAILED;

                    expanded = false;
                    ImGui::CloseCurrentPopup();
                }
            }
            else
            {
                ImGui::PushStyleColor(ImGuiCol_Button, transparent);
                ImGui::PushStyleColor(ImGuiCol_ButtonActive, transparent);
                ImGui::PushStyleColor(ImGuiCol_ButtonHovered, transparent);
                ImGui::PushStyleColor(ImGuiCol_Text, transparent);
                ImGui::PushStyleColor(ImGuiCol_TextSelectedBg, transparent);
                ImGui::Button("OK", ImVec2(120, 0));
                ImGui::PopStyleColor(5);
            }

            ImGui::EndPopup();
        }

        ImGui::PopStyleVar(3);
        ImGui::PopStyleColor(4);

        error_message = "";
    }

    int autocalib_notification_model::calc_height()
    {
        if (update_state == RS2_CALIB_STATE_COMPLETE) return 65;
        else if (update_state == RS2_CALIB_STATE_INITIAL_PROMPT) return 120;
        else if (update_state == RS2_CALIB_STATE_CALIB_COMPLETE)
        {
<<<<<<< HEAD
            if (get_manager().allow_calib_keep()) return (get_manager().action == on_chip_calib_manager::RS2_CALIB_ACTION_ON_CHIP_OB_CALIB || get_manager().action == on_chip_calib_manager::RS2_CALIB_ACTION_TARE_CALIB ? 190 : 170);
=======
            if (get_manager().allow_calib_keep()) return (get_manager().action == on_chip_calib_manager::RS2_CALIB_ACTION_ON_CHIP_OB_CALIB || get_manager().action == on_chip_calib_manager::RS2_CALIB_ACTION_TARE_CALIB || get_manager().action == on_chip_calib_manager::RS2_CALIB_ACTION_FL_CALIB ? 190
                : get_manager().action == on_chip_calib_manager::RS2_CALIB_ACTION_UVMAPPING ? 160 : 170);
>>>>>>> 53b9ea6b
            else return 80;
        }
        else if (update_state == RS2_CALIB_STATE_SELF_INPUT) return (get_manager().action == on_chip_calib_manager::RS2_CALIB_ACTION_ON_CHIP_OB_CALIB ? 180 : 160);
        else if (update_state == RS2_CALIB_STATE_TARE_INPUT) return 105;
        else if (update_state == RS2_CALIB_STATE_TARE_INPUT_ADVANCED) return 230;
        else if (update_state == RS2_CALIB_STATE_GET_TARE_GROUND_TRUTH) return 110;
        else if (update_state == RS2_CALIB_STATE_GET_TARE_GROUND_TRUTH_FAILED) return 115;
        else if (update_state == RS2_CALIB_STATE_FAILED) return ((get_manager().action == on_chip_calib_manager::RS2_CALIB_ACTION_ON_CHIP_OB_CALIB || get_manager().action == on_chip_calib_manager::RS2_CALIB_ACTION_ON_CHIP_FL_CALIB) ? (get_manager().retry_times < 3 ? 0 : 80) : 110);
        else if (update_state == RS2_CALIB_STATE_FL_INPUT || update_state == RS2_CALIB_STATE_UVMAPPING_INPUT) return 135;
        else return 100;
    }

    void autocalib_notification_model::set_color_scheme(float t) const
    {
        notification_model::set_color_scheme(t);

        ImGui::PopStyleColor(1);

        ImVec4 c;

        if (update_state == RS2_CALIB_STATE_COMPLETE)
        {
            c = alpha(saturate(light_blue, 0.7f), 1 - t);
            ImGui::PushStyleColor(ImGuiCol_WindowBg, c);
        }
        else if (update_state == RS2_CALIB_STATE_FAILED)
        {
            c = alpha(dark_red, 1 - t);
            ImGui::PushStyleColor(ImGuiCol_WindowBg, c);
        }
        else
        {
            c = alpha(sensor_bg, 1 - t);
            ImGui::PushStyleColor(ImGuiCol_WindowBg, c);
        }
    }

    autocalib_notification_model::autocalib_notification_model(std::string name,
        std::shared_ptr<on_chip_calib_manager> manager, bool exp)
        : process_notification_model(manager)
    {
        enable_expand = false;
        enable_dismiss = true;
        expanded = exp;
        if (expanded) visible = false;

        message = name;
        this->severity = RS2_LOG_SEVERITY_INFO;
        this->category = RS2_NOTIFICATION_CATEGORY_HARDWARE_EVENT;

        pinned = true;
    }

    int rect_calculator::calculate(const rs2_frame* frame_ref, float rect_sides[4])
    {
        static int reset_counter = 0;
        if (reset_counter > _reset_limit)
        {
            reset_counter = 0;
            _rec_idx = 0;
            _rec_num = 0;
        }

        int ret = 0;
        rs2_error* e = nullptr;
        rs2_extract_target_dimensions(frame_ref, RS2_CALIB_TARGET_RECT_GAUSSIAN_DOT_VERTICES, _rec_sides[_rec_idx], 4, &e);
        if (e == nullptr)
        {
            ret = 1;
            reset_counter = 0;
            _rec_idx = (++_rec_idx) % _frame_num;
            ++_rec_num;

            if (_rec_num == _frame_num)
            {
                ret = 2;
                calculate_rect_sides(rect_sides);
                --_rec_num;
            }
        }
        else
            ++reset_counter;

        return ret;
    }

    void rect_calculator::calculate_rect_sides(float rect_sides[4])
    {
        for (int i = 0; i < 4; ++i)
            rect_sides[i] = _rec_sides[0][i];

        for (int j = 1; j < _frame_num; ++j)
        {
            for (int i = 0; i < 4; ++i)
                rect_sides[i] += _rec_sides[j][i];
        }

        for (int i = 0; i < 4; ++i)
            rect_sides[i] /= _frame_num;
    }

    int dots_calculator::calculate(const rs2_frame* frame_ref, float dots_x[4], float dots_y[4])
    {
        static int reset_counter = 0;
        if (reset_counter > _reset_limit)
        {
            reset_counter = 0;
            _rec_idx = 0;
            _rec_num = 0;
        }

        int ret = 0;
        rs2_error* e = nullptr;
        float dim[8] = { 0 };
        rs2_extract_target_dimensions(frame_ref, RS2_CALIB_TARGET_POS_GAUSSIAN_DOT_VERTICES, dim, 8, &e);
        if (e == nullptr)
        {
            ret = 1;
            int j = 0;
            for (int i = 0; i < 4; ++i)
            {
                j = i << 1;
                _dots_x[_rec_idx][i] = dim[j];
                _dots_y[_rec_idx][i] = dim[j + 1];
            }

            reset_counter = 0;
            _rec_idx = (++_rec_idx) % _frame_num;
            ++_rec_num;

            if (_rec_num == _frame_num)
            {
                ret = 2;
                calculate_dots_position(dots_x, dots_y);
                --_rec_num;
            }
        }
        else
            ++reset_counter;

        return ret;
    }

    void dots_calculator::calculate_dots_position(float dots_x[4], float dots_y[4])
    {
        for (int i = 0; i < 4; ++i)
        {
            dots_x[i] = _dots_x[0][i];
            dots_y[i] = _dots_y[0][i];
        }

        for (int j = 1; j < _frame_num; ++j)
        {
            for (int i = 0; i < 4; ++i)
            {
                dots_x[i] += _dots_x[j][i];
                dots_y[i] += _dots_y[j][i];
            }
        }

        for (int i = 0; i < 4; ++i)
        {
            dots_x[i] /= _frame_num;
            dots_y[i] /= _frame_num;
        }
    }

    uvmapping_calib::uvmapping_calib(int pt_num, const float* left_x, const float* left_y, const float* left_z, const float* color_x, const float* color_y, const rs2_intrinsics& left_intrin, const rs2_intrinsics& color_intrin, rs2_extrinsics& extrin)
        : _pt_num(pt_num)
    {
        for (int i = 0; i < pt_num; ++i)
        {
            _left_x.emplace_back(left_x[i]);
            _left_y.emplace_back(left_y[i]);
            _left_z.emplace_back(left_z[i]);
            _color_x.emplace_back(color_x[i]);
            _color_y.emplace_back(color_y[i]);
        }

        memmove(&_left_intrin, &left_intrin, sizeof(rs2_intrinsics));
        memmove(&_color_intrin, &color_intrin, sizeof(rs2_intrinsics));
        memmove(&_extrin, &extrin, sizeof(rs2_extrinsics));
    }

    bool uvmapping_calib::calibrate(float& err_before, float& err_after, float& ppx, float& ppy, float& fx, float& fy)
    {
        float pixel_left[4][2] = { 0 };
        float point_left[4][3] = {0};

        float pixel_color[4][2] = { 0 };
        float pixel_color_norm[4][2] = { 0 };
        float point_color[4][3] = { 0 };

        for (int i = 0; i < 4; ++i)
        {
            pixel_left[i][0] = _left_x[i];
            pixel_left[i][1] = _left_y[i];

            rs2_deproject_pixel_to_point(point_left[i], &_left_intrin, pixel_left[i], _left_z[i]);

            rs2_transform_point_to_point(point_color[i], &_extrin, point_left[i]);

            assert(_color_intrin.model == RS2_DISTORTION_INVERSE_BROWN_CONRADY);
            pixel_color_norm[i][0] = point_color[i][0] / point_color[i][2];
            pixel_color_norm[i][1] = point_color[i][1] / point_color[i][2];
            pixel_color[i][0] = pixel_color_norm[i][0] * _color_intrin.fx + _color_intrin.ppx;
            pixel_color[i][1] = pixel_color_norm[i][1] * _color_intrin.fy + _color_intrin.ppy;
        }

        float diff[4] = { 0 };
        float tmp = 0.0f;
        for (int i = 0; i < 4; ++i)
        {
            tmp = (pixel_color[i][0] - _color_x[i]);
            tmp *= tmp;
            diff[i] = tmp;

            tmp = (pixel_color[i][1] - _color_y[i]);
            tmp *= tmp;
            diff[i] += tmp;

            diff[i] = sqrtf(diff[i]);
        }

        err_before = 0.0f;
        for (int i = 0; i < 4; ++i)
            err_before += diff[i];
        err_before /= 4;

        double x = 0;
        double y = 0;
        double c_x = 0;
        double c_y = 0;
        double x_2 = 0;
        double y_2 = 0;
        double c_xc = 0;
        double c_yc = 0;
        for (int i = 0; i < 4; ++i)
        {
            x += pixel_color_norm[i][0];
            y += pixel_color_norm[i][1];
            c_x += _color_x[i];
            c_y += _color_y[i];
            x_2 += pixel_color_norm[i][0] * pixel_color_norm[i][0];
            y_2 += pixel_color_norm[i][1] * pixel_color_norm[i][1];
            c_xc += _color_x[i] * pixel_color_norm[i][0];
            c_yc += _color_y[i] * pixel_color_norm[i][1];
        }

        double d_x = 4 * x_2 - x * x;
        if (d_x > 0.01)
        {
            d_x = 1 / d_x;
            fx = static_cast<float>(d_x * (4 * c_xc - x * c_x));
            ppx = static_cast<float>(d_x * (x_2 * c_x - x * c_xc));
        }

        double d_y = 4 * y_2 - y * y;
        if (d_y > 0.01)
        {
            d_y = 1 / d_y;
            fy = static_cast<float>(d_y * (4 * c_yc - y * c_y));
            ppy = static_cast<float>(d_y * (y_2 * c_y - y * c_yc));
        }

        err_after = 0.0f;
        float tmpx = 0;
        float tmpy = 0;
        for (int i = 0; i < 4; ++i)
        {
            tmpx = pixel_color_norm[i][0] * fx + ppx - _color_x[i];
            tmpx *= tmpx;

            tmpy = pixel_color_norm[i][1] * fy + ppy - _color_y[i];
            tmpy *= tmpy;

            err_after += sqrtf(tmpx + tmpy);
        }

        err_after /= 4.0f;

        return fabs(_color_intrin.ppx - ppx) < _max_change && fabs(_color_intrin.ppy - ppy) < _max_change && fabs(_color_intrin.fx - fx) < _max_change && fabs(_color_intrin.fy - fy) < _max_change;
    }
}<|MERGE_RESOLUTION|>--- conflicted
+++ resolved
@@ -643,7 +643,6 @@
         }
         std::string json = ss.str();
 
-<<<<<<< HEAD
         auto invoke = [](std::function<void()>) {};
         int frame_fetch_timeout_ms = 3000;
         rs2::depth_frame f = fetch_depth_frame(invoke, frame_fetch_timeout_ms);
@@ -664,10 +663,7 @@
             _progress = 10;
         }
 
-        float health[2] = { 0 };
-=======
         float health[2] = { -1.0f, -1.0f };
->>>>>>> 53b9ea6b
         auto calib_dev = _dev.as<auto_calibrated_device>();
         if (action == RS2_CALIB_ACTION_TARE_CALIB)
             _new_calib = calib_dev.run_tare_calibration(ground_truth, json, health, [&](const float progress) {_progress = int(progress);}, 5000);
@@ -1244,19 +1240,6 @@
 
     void on_chip_calib_manager::undistort(uint8_t* img, int width, int height, const rs2_intrinsics & intrin, int roi_ws, int roi_hs, int roi_we, int roi_he)
     {
-<<<<<<< HEAD
-        update_last_used();
-
-        if (action == RS2_CALIB_ACTION_ON_CHIP_FL_CALIB)
-            log(to_string() << "Starting focal length calibration");
-        else if (action == RS2_CALIB_ACTION_ON_CHIP_OB_CALIB)
-            log(to_string() << "Starting OCC extended calibration");
-        else
-            log(to_string() << "Starting OCC calibration at speed " << speed);
-
-        _in_3d_view = _viewer.is_3d_view;
-        _viewer.is_3d_view = (action == RS2_CALIB_ACTION_TARE_GROUND_TRUTH ? false : true);
-=======
         if (roi_ws < 0) roi_ws = 0;
         if (roi_hs < 0) roi_hs = 0;
         if (roi_we > width) roi_we = width;
@@ -1280,7 +1263,6 @@
                 x = static_cast<float>(i);
                 y = static_cast<float>(j);
                 assert(intrin.model == RS2_DISTORTION_INVERSE_BROWN_CONRADY);
->>>>>>> 53b9ea6b
 
                 if (abs(intrin.fx) > 0.00001f && abs(intrin.fy) > 0.0001f)
                 {
@@ -1331,19 +1313,11 @@
             x2[i] = static_cast<int>(left_x[i] + 1.0f);
             y2[i] = static_cast<int>(left_y[i] + 1.0f);
 
-<<<<<<< HEAD
-        // Switch into special Auto-Calibration mode
-        if (host_assistance && action != RS2_CALIB_ACTION_TARE_GROUND_TRUTH)
-            try_start_viewer(0, 0, 0, invoke);
-        else
-            try_start_viewer(256, 144, 90, invoke);
-=======
             pos_tl[i] = y1[i] * width + x1[i];
             pos_tr[i] = y1[i] * width + x2[i];
             pos_bl[i] = y2[i] * width + x1[i];
             pos_br[i] = y2[i] * width + x2[i];
         }
->>>>>>> 53b9ea6b
 
         float left_z_tl[4] = { 0 };
         float left_z_tr[4] = { 0 };
@@ -2524,8 +2498,10 @@
                     ImGui::SetCursorScreenPos({ float(x + 20), float(y + 33) });
                     ImGui::Text("%s", "Health-Check Number for PX: ");
 
-<<<<<<< HEAD
-                if (get_manager().action == on_chip_calib_manager::RS2_CALIB_ACTION_TARE_CALIB)
+                    ImGui::SetCursorScreenPos({ float(x + 20), float(y + 38) + ImGui::GetTextLineHeightWithSpacing() });
+                    ImGui::Text("%s", "Health Check Number for PY: ");
+                }
+                else if (get_manager().action == on_chip_calib_manager::RS2_CALIB_ACTION_TARE_CALIB)
                 {
                     health_1 = get_manager().get_health_1();
                     health_2 = get_manager().get_health_2();
@@ -2578,42 +2554,7 @@
                 else if (get_manager().action == on_chip_calib_manager::RS2_CALIB_ACTION_ON_CHIP_OB_CALIB)
                 {
                     ImGui::Text("%s", "Health-Check: ");
-=======
-                    ImGui::SetCursorScreenPos({ float(x + 20), float(y + 38) + ImGui::GetTextLineHeightWithSpacing() });
-                    ImGui::Text("%s", "Health Check Number for PY: ");
->>>>>>> 53b9ea6b
-
-                    ImGui::SetCursorScreenPos({ float(x + 20), float(y + 43) + 2 * ImGui::GetTextLineHeightWithSpacing() });
-                    ImGui::Text("%s", "Health Check Number for FX: ");
-
-                    ImGui::SetCursorScreenPos({ float(x + 20), float(y + 48) + 3 * ImGui::GetTextLineHeightWithSpacing() });
-                    ImGui::Text("%s", "Health Check Number for FY: ");
-
-                    ImGui::PushStyleColor(ImGuiCol_Text, white);
-                    ImGui::PushStyleColor(ImGuiCol_FrameBg, transparent);
-                    ImGui::PushStyleColor(ImGuiCol_ScrollbarBg, transparent);
-                    ImGui::PushStyleColor(ImGuiCol_ScrollbarGrab, transparent);
-                    ImGui::PushStyleColor(ImGuiCol_ScrollbarGrabActive, transparent);
-                    ImGui::PushStyleColor(ImGuiCol_ScrollbarGrabHovered, transparent);
-                    ImGui::PushStyleColor(ImGuiCol_TextSelectedBg, white);
-
-                    ImGui::SetCursorScreenPos({ float(x + 220), float(y + 30) });
-                    std::stringstream ss_1;
-                    ss_1 << std::fixed << std::setprecision(4) << get_manager().get_health_uvmapping(0);
-                    auto health_str = ss_1.str();
-                    std::string text_name_1 = to_string() << "##notification_text_1_" << index;
-                    ImGui::InputTextMultiline(text_name_1.c_str(), const_cast<char*>(health_str.c_str()), strlen(health_str.c_str()) + 1, { 86, ImGui::GetTextLineHeight() + 6 }, ImGuiInputTextFlags_ReadOnly);
-                    if (ImGui::IsItemHovered())
-                        ImGui::SetTooltip("%s", "Health check for PX");
-
-                    ImGui::SetCursorScreenPos({ float(x + 220), float(y + 35) + ImGui::GetTextLineHeightWithSpacing() });
-                    std::stringstream ss_2;
-                    ss_2 << std::fixed << std::setprecision(4) << get_manager().get_health_uvmapping(1);
-                    health_str = ss_2.str();
-                    std::string text_name_2 = to_string() << "##notification_text_2_" << index;
-                    ImGui::InputTextMultiline(text_name_2.c_str(), const_cast<char*>(health_str.c_str()), strlen(health_str.c_str()) + 1, { 86, ImGui::GetTextLineHeight() + 6 }, ImGuiInputTextFlags_ReadOnly);
-                    if (ImGui::IsItemHovered())
-                        ImGui::SetTooltip("%s", "Health check for PY");
+                    ImGui::SetTooltip("%s", "On-chip calibration");
 
                     ImGui::SetCursorScreenPos({ float(x + 220), float(y + 40) + 2 * ImGui::GetTextLineHeightWithSpacing() });
                     std::stringstream ss_3;
@@ -3014,41 +2955,20 @@
                         ImGui::SetCursorScreenPos({ float(x + 7), (get_manager().action == on_chip_calib_manager::RS2_CALIB_ACTION_ON_CHIP_OB_CALIB || get_manager().action == on_chip_calib_manager::RS2_CALIB_ACTION_TARE_CALIB || get_manager().action == on_chip_calib_manager::RS2_CALIB_ACTION_FL_CALIB ? float(y + 105) + ImGui::GetTextLineHeightWithSpacing() : float(y + 100)) });
                         ImGui::Text("%s", "Please compare new vs old calibration\nand decide if to keep or discard the result...");
                     }
-<<<<<<< HEAD
-                }
-                else
-                {
-                    ImGui::SetCursorScreenPos({ float(x + 7), (get_manager().action == on_chip_calib_manager::RS2_CALIB_ACTION_ON_CHIP_OB_CALIB || get_manager().action == on_chip_calib_manager::RS2_CALIB_ACTION_TARE_CALIB ? float(y + 105) + ImGui::GetTextLineHeightWithSpacing() : float(y + 100)) });
-                    ImGui::Text("%s", "Please compare new vs old calibration\nand decide if to keep or discard the result...");
-                }
-
-                ImGui::SetCursorScreenPos({ float(x + 20), (get_manager().action == on_chip_calib_manager::RS2_CALIB_ACTION_ON_CHIP_OB_CALIB || get_manager().action == on_chip_calib_manager::RS2_CALIB_ACTION_TARE_CALIB ? float(y + 70) + ImGui::GetTextLineHeightWithSpacing() : float(y + 60)) });
-=======
 
                     ImGui::SetCursorScreenPos({ float(x + 20), (get_manager().action == on_chip_calib_manager::RS2_CALIB_ACTION_ON_CHIP_OB_CALIB || get_manager().action == on_chip_calib_manager::RS2_CALIB_ACTION_TARE_CALIB || get_manager().action == on_chip_calib_manager::RS2_CALIB_ACTION_FL_CALIB ? float(y + 70) + ImGui::GetTextLineHeightWithSpacing() : float(y + 60)) });
->>>>>>> 53b9ea6b
-
                     if (ImGui::RadioButton("New", use_new_calib))
                     {
                         use_new_calib = true;
                         get_manager().apply_calib(true);
                     }
 
-<<<<<<< HEAD
-                ImGui::SetCursorScreenPos({ float(x + 150), (get_manager().action == on_chip_calib_manager::RS2_CALIB_ACTION_ON_CHIP_OB_CALIB || get_manager().action == on_chip_calib_manager::RS2_CALIB_ACTION_TARE_CALIB ? float(y + 70) + ImGui::GetTextLineHeightWithSpacing() : float(y + 60)) });
-                if (ImGui::RadioButton("Original", !use_new_calib))
-                {
-                    use_new_calib = false;
-                    get_manager().apply_calib(false);
-                }
-=======
                     ImGui::SetCursorScreenPos({ float(x + 150), (get_manager().action == on_chip_calib_manager::RS2_CALIB_ACTION_ON_CHIP_OB_CALIB || get_manager().action == on_chip_calib_manager::RS2_CALIB_ACTION_TARE_CALIB || get_manager().action == on_chip_calib_manager::RS2_CALIB_ACTION_FL_CALIB ? float(y + 70) + ImGui::GetTextLineHeightWithSpacing() : float(y + 60)) });
                     if (ImGui::RadioButton("Original", !use_new_calib))
                     {
                         use_new_calib = false;
                         get_manager().apply_calib(false);
                     }
->>>>>>> 53b9ea6b
 
                     auto sat = 1.f + sin(duration_cast<milliseconds>(system_clock::now() - created_time).count() / 700.f) * 0.1f;
 
@@ -3321,12 +3241,8 @@
         else if (update_state == RS2_CALIB_STATE_INITIAL_PROMPT) return 120;
         else if (update_state == RS2_CALIB_STATE_CALIB_COMPLETE)
         {
-<<<<<<< HEAD
-            if (get_manager().allow_calib_keep()) return (get_manager().action == on_chip_calib_manager::RS2_CALIB_ACTION_ON_CHIP_OB_CALIB || get_manager().action == on_chip_calib_manager::RS2_CALIB_ACTION_TARE_CALIB ? 190 : 170);
-=======
             if (get_manager().allow_calib_keep()) return (get_manager().action == on_chip_calib_manager::RS2_CALIB_ACTION_ON_CHIP_OB_CALIB || get_manager().action == on_chip_calib_manager::RS2_CALIB_ACTION_TARE_CALIB || get_manager().action == on_chip_calib_manager::RS2_CALIB_ACTION_FL_CALIB ? 190
                 : get_manager().action == on_chip_calib_manager::RS2_CALIB_ACTION_UVMAPPING ? 160 : 170);
->>>>>>> 53b9ea6b
             else return 80;
         }
         else if (update_state == RS2_CALIB_STATE_SELF_INPUT) return (get_manager().action == on_chip_calib_manager::RS2_CALIB_ACTION_ON_CHIP_OB_CALIB ? 180 : 160);
