// License: Apache 2.0. See LICENSE file in root directory.
// Copyright(c) 2017 Intel Corporation. All Rights Reserved.

#include <glad/glad.h>
#include "on-chip-calib.h"

#include <map>
#include <vector>
#include <string>
#include <thread>
#include <condition_variable>
#include <model-views.h>
#include <viewer.h>
#include "calibration-model.h"
#include "os.h"
#include "../src/algo.h"
#include "../tools/depth-quality/depth-metrics.h"

namespace rs2
{
    on_chip_calib_manager::on_chip_calib_manager(viewer_model& viewer, std::shared_ptr<subdevice_model> sub, device_model& model, device dev, std::shared_ptr<subdevice_model> sub_color, bool uvmapping_calib_full)
        : process_manager("On-Chip Calibration"), _model(model), _dev(dev), _sub(sub), _viewer(viewer), _sub_color(sub_color), py_px_only(!uvmapping_calib_full)
    {
        if (dev.supports(RS2_CAMERA_INFO_PRODUCT_ID))
        {
            std::string dev_pid = dev.get_info(RS2_CAMERA_INFO_PRODUCT_ID);
            if (val_in_range(dev_pid, { std::string("0AD3") }))
                speed = 4;
        }
        if (dev.supports(RS2_CAMERA_INFO_FIRMWARE_VERSION))
        {
            std::string fw_version = dev.get_info(RS2_CAMERA_INFO_FIRMWARE_VERSION);
            tare_health = is_upgradeable("05.12.14.100", fw_version);
        }
    }

    on_chip_calib_manager::~on_chip_calib_manager()
    {
        turn_roi_off();
    }

    void on_chip_calib_manager::turn_roi_on()
    {
        if (_sub)
        {
            _sub->show_algo_roi = true;
            _sub->algo_roi = { librealsense::_roi_ws, librealsense::_roi_hs, librealsense::_roi_we, librealsense::_roi_he };
        }

        if (_sub_color)
        {
            _sub_color->show_algo_roi = true;
            _sub_color->algo_roi = { librealsense::_roi_ws, librealsense::_roi_hs, librealsense::_roi_we, librealsense::_roi_he };
        }
    }

    void on_chip_calib_manager::turn_roi_off()
    {
        if (_sub)
        {
            _sub->show_algo_roi = false;
            _sub->algo_roi = { 0, 0, 0, 0 };
        }

        if (_sub_color)
        {
            _sub_color->show_algo_roi = false;
            _sub_color->algo_roi = { 0, 0, 0, 0 };
        }
    }

    void on_chip_calib_manager::stop_viewer(invoker invoke)
    {
        try
        {
            auto profiles = _sub->get_selected_profiles();

            invoke([&]()
                {
                    // Stop viewer UI
                    _sub->stop(_viewer.not_model);
                    if (_sub_color.get())
                        _sub_color->stop(_viewer.not_model);
                });

            // Wait until frames from all active profiles stop arriving
            bool frame_arrived = false;
            while (frame_arrived && _viewer.streams.size())
            {
                for (auto&& stream : _viewer.streams)
                {
                    if (std::find(profiles.begin(), profiles.end(),
                        stream.second.original_profile) != profiles.end())
                    {
                        auto now = std::chrono::high_resolution_clock::now();
                        if (now - stream.second.last_frame > std::chrono::milliseconds(200))
                            frame_arrived = false;
                    }
                    else frame_arrived = false;
                }
                std::this_thread::sleep_for(std::chrono::milliseconds(10));
            }
        }
        catch (...) {}
    }

    rs2::depth_frame on_chip_calib_manager::fetch_depth_frame(invoker invoke, int timeout_ms)
    {
        auto profiles = _sub->get_selected_profiles();
        bool frame_arrived = false;
        rs2::depth_frame res = rs2::frame{};
        auto start_time = std::chrono::high_resolution_clock::now();
        while (!frame_arrived)
        {
            for (auto&& stream : _viewer.streams)
            {
                if (std::find(profiles.begin(), profiles.end(),
                    stream.second.original_profile) != profiles.end())
                {
                    auto now = std::chrono::high_resolution_clock::now();
                    if (now - start_time > std::chrono::milliseconds(timeout_ms))
                        throw std::runtime_error(to_string() << "Failed to fetch depth frame within " << timeout_ms << " ms");

                    if (now - stream.second.last_frame < std::chrono::milliseconds(100))
                    {
                        if (auto f = stream.second.texture->get_last_frame(false).as<rs2::depth_frame>())
                        {
                            frame_arrived = true;
                            res = f;
                        }
                    }
                }
            }
            std::this_thread::sleep_for(std::chrono::milliseconds(10));
        }
        return res;
    }

    void on_chip_calib_manager::stop_viewer()
    {
        try
        {
            auto profiles = _sub->get_selected_profiles();
            if (_sub->streaming)
                _sub->stop(_viewer.not_model);
            if (_sub_color.get() && _sub_color->streaming)
                _sub_color->stop(_viewer.not_model);

            // Wait until frames from all active profiles stop arriving
            bool frame_arrived = false;
            while (frame_arrived && _viewer.streams.size())
            {
                for (auto&& stream : _viewer.streams)
                {
                    if (std::find(profiles.begin(), profiles.end(),
                        stream.second.original_profile) != profiles.end())
                    {
                        auto now = std::chrono::high_resolution_clock::now();
                        if (now - stream.second.last_frame > std::chrono::milliseconds(200))
                            frame_arrived = false;
                    }
                    else frame_arrived = false;
                }
                std::this_thread::sleep_for(std::chrono::milliseconds(10));
            }

            _sub->stream_enabled.clear();
            _sub->ui.selected_format_id.clear();
            if (_sub_color)
            {
                _sub_color->stream_enabled.clear();
                _sub_color->ui.selected_format_id.clear();
            }
            _viewer.streams.clear();
        }
        catch (...) {}
    }

    void on_chip_calib_manager::start_gt_viewer()
    {
        try
        {
            stop_viewer();
            _viewer.is_3d_view = false;

            _uid = 1;
            for (const auto& format : _sub->formats)
            {
                if (format.second[0] == Y8_FORMAT)
                {
                    _uid = format.first;
                    break;
                }
            }

            // Select stream
            _sub->stream_enabled.clear();
            _sub->stream_enabled[_uid] = true;

            _sub->ui.selected_format_id.clear();
            _sub->ui.selected_format_id[_uid] = 0;

            _sub->ui.selected_shared_fps_id = 0; // For Ground Truth default is the lowest common FPS for USB2/# compatibility
            // Select FPS value
            for (int i = 0; i < _sub->shared_fps_values.size(); i++)
            {
                if (_sub->shared_fps_values[i] == 0)
                    _sub->ui.selected_shared_fps_id = i;
            }

            // Select Resolution
            for (int i = 0; i < _sub->res_values.size(); i++)
            {
                auto kvp = _sub->res_values[i];
                if (kvp.first == 1280 && kvp.second == 720)
                    _sub->ui.selected_res_id = i;
            }

            auto profiles = _sub->get_selected_profiles();

            if (!_model.dev_syncer)
                _model.dev_syncer = _viewer.syncer->create_syncer();

            _sub->play(profiles, _viewer, _model.dev_syncer);
            for (auto&& profile : profiles)
                _viewer.begin_stream(_sub, profile);
        }
        catch (...) {}
    }

    void on_chip_calib_manager::start_fl_viewer()
    {
        try
        {
            stop_viewer();
            _viewer.is_3d_view = false;

            _uid = 1;
            _uid2 = 2;
            bool first_done = 0;
            for (const auto& format : _sub->formats)
            {
                if (format.second[0] == Y8_FORMAT)
                {
                    if (!first_done)
                    {
                        _uid = format.first;
                        first_done = true;
                    }
                    else
                    {
                        _uid2 = format.first;
                        break;
                    }
                }
            }

            // Select stream
            _sub->stream_enabled.clear();
            _sub->stream_enabled[_uid] = true;
            _sub->stream_enabled[_uid2] = true;

            _sub->ui.selected_format_id.clear();
            _sub->ui.selected_format_id[_uid] = 0;
            _sub->ui.selected_format_id[_uid2] = 0;

            // Select FPS value
            for (int i = 0; i < _sub->shared_fps_values.size(); i++)
            {
                if (val_in_range(_sub->shared_fps_values[i], {5,6}))
                    _sub->ui.selected_shared_fps_id = i;
            }

            // Select Resolution
            for (int i = 0; i < _sub->res_values.size(); i++)
            {
                auto kvp = _sub->res_values[i];
                if (kvp.first == 1280 && kvp.second == 720)
                    _sub->ui.selected_res_id = i;
            }

            auto profiles = _sub->get_selected_profiles();

            if (!_model.dev_syncer)
                _model.dev_syncer = _viewer.syncer->create_syncer();

            _sub->play(profiles, _viewer, _model.dev_syncer);
            for (auto&& profile : profiles)
                _viewer.begin_stream(_sub, profile);
        }
        catch (...) {}
    }

    void on_chip_calib_manager::start_uvmapping_viewer(bool b3D)
    {
        for (int i = 0; i < 2; ++i)
        {
            try
            {
                stop_viewer();
                _viewer.is_3d_view = b3D;

                _uid = 1;
                _uid2 = 2;
                bool first_done = 0;
                bool second_done = 0;
                for (const auto& format : _sub->formats)
                {
                    if (format.second[0] == Y8_FORMAT && !first_done)
                    {
                        _uid = format.first;
                        first_done = true;
                    }

                    if (format.second[0] == Z16_FORMAT && !second_done)
                    {
                        _uid2 = format.first;
                        second_done = true;
                    }

                    if (first_done && second_done)
                        break;
                }

                _sub_color->ui.selected_format_id.clear();
                _sub_color->ui.selected_format_id[_uid_color] = 0;
                for (const auto& format : _sub_color->formats)
                {
                    int done = false;
                    for (int i = 0; i < int(format.second.size()); ++i)
                    {
                        if (format.second[i] == RGB8_FORMAT)
                        {
                            _uid_color = format.first;
                            _sub_color->ui.selected_format_id[_uid_color] = i;
                            done = true;
                            break;
                        }
                    }
                    if (done)
                        break;
                }

                // Select stream
                _sub->stream_enabled.clear();
                _sub->stream_enabled[_uid] = true;
                _sub->stream_enabled[_uid2] = true;

                _sub->ui.selected_format_id.clear();
                _sub->ui.selected_format_id[_uid] = 0;
                _sub->ui.selected_format_id[_uid2] = 0;

                // Select FPS value
                for (int i = 0; i < int(_sub->shared_fps_values.size()); i++)
                {
                    if (_sub->shared_fps_values[i] == 30)
                        _sub->ui.selected_shared_fps_id = i;
                }

                // Select Resolution
                for (int i = 0; i < _sub->res_values.size(); i++)
                {
                    auto kvp = _sub->res_values[i];
                    if (kvp.first == 1280 && kvp.second == 720)
                        _sub->ui.selected_res_id = i;
                }

                auto profiles = _sub->get_selected_profiles();

                std::vector<stream_profile> profiles_color;
                _sub_color->stream_enabled[_uid_color] = true;

                for (int i = 0; i < _sub_color->shared_fps_values.size(); i++)
                {
                    if (_sub_color->shared_fps_values[i] == 30)
                        _sub_color->ui.selected_shared_fps_id = i;
                }

                for (int i = 0; i < _sub_color->res_values.size(); i++)
                {
                    auto kvp = _sub_color->res_values[i];
                    if (kvp.first == 1280 && kvp.second == 720)
                        _sub_color->ui.selected_res_id = i;
                }

                profiles_color = _sub_color->get_selected_profiles();

                if (!_model.dev_syncer)
                    _model.dev_syncer = _viewer.syncer->create_syncer();

                _sub->play(profiles, _viewer, _model.dev_syncer);
                for (auto&& profile : profiles)
                    _viewer.begin_stream(_sub, profile);

                _sub_color->play(profiles_color, _viewer, _model.dev_syncer);
                for (auto&& profile : profiles_color)
                    _viewer.begin_stream(_sub_color, profile);
            }
            catch (...) {}
        }
    }

    bool on_chip_calib_manager::start_viewer(int w, int h, int fps, invoker invoke)
    {
        bool frame_arrived = false;
        try
        {
            if (_sub->s->supports(RS2_OPTION_EMITTER_ENABLED))
            {
                laser_status_prev = _sub->s->get_option(RS2_OPTION_EMITTER_ENABLED);
                _sub->s->set_option(RS2_OPTION_EMITTER_ENABLED, 0.0f);
            }
            if (_sub->s->supports(RS2_OPTION_THERMAL_COMPENSATION))
            {
                thermal_loop_prev = _sub->s->get_option(RS2_OPTION_THERMAL_COMPENSATION);
                _sub->s->set_option(RS2_OPTION_THERMAL_COMPENSATION, 0.f);
            }

            bool run_fl_calib = ( (action == RS2_CALIB_ACTION_FL_CALIB) && (w == 1280) && (h == 720));
            if (action == RS2_CALIB_ACTION_TARE_GROUND_TRUTH)
            {
                _uid = 1;
                for (const auto& format : _sub->formats)
                {
                    if (format.second[0] == Y8_FORMAT)
                    {
                        _uid = format.first;
                        break;
                    }
                }

            }
            else if (action == RS2_CALIB_ACTION_UVMAPPING_CALIB)
            {
                _uid = 1;
                _uid2 = 0;
                bool first_done = false;
                bool second_done = false;
                for (const auto& format : _sub->formats)
                {
                    if (format.second[0] == Y8_FORMAT && !first_done)
                    {
                        _uid = format.first;
                        first_done = true;
                    }

                    if (format.second[0] == Z16_FORMAT && !second_done)
                    {
                        _uid2 = format.first;
                        second_done = true;
                    }

                    if (first_done && second_done)
                        break;
                }

                _sub_color->ui.selected_format_id.clear();
                _sub_color->ui.selected_format_id[_uid_color] = 0;
                for (const auto& format : _sub_color->formats)
                {
                    int done = false;
                    for (int i = 0; i < format.second.size(); ++i)
                    {
                        if (format.second[i] == RGB8_FORMAT)
                        {
                            _uid_color = format.first;
                            _sub_color->ui.selected_format_id[_uid_color] = i;
                            done = true;
                            break;
                        }
                    }
                    if (done)
                        break;
                }

                if (_sub->s->supports(RS2_OPTION_EMITTER_ENABLED))
                    _sub->s->set_option(RS2_OPTION_EMITTER_ENABLED, 0.0f);
                if (_sub->s->supports(RS2_OPTION_THERMAL_COMPENSATION))
                    _sub->s->set_option(RS2_OPTION_THERMAL_COMPENSATION, 0.f);
            }
            else if (action == RS2_CALIB_ACTION_UVMAPPING_CALIB)
            {
                _uid = 1;
                _uid2 = 0;
                bool first_done = false;
                bool second_done = false;
                for (const auto& format : _sub->formats)
                {
                    if (format.second[0] == "Y8" && !first_done)
                    {
                        _uid = format.first;
                        first_done = true;
                    }

                    if (format.second[0] == "Z16" && !second_done)
                    {
                        _uid2 = format.first;
                        second_done = true;
                    }

                    if (first_done && second_done)
                        break;
                }

                _sub_color->ui.selected_format_id.clear();
                _sub_color->ui.selected_format_id[_uid_color] = 0;
                for (const auto& format : _sub_color->formats)
                {
                    int done = false;
                    for (int i = 0; i < format.second.size(); ++i)
                    {
                        if (format.second[i] == "RGB8")
                        {
                            _uid_color = format.first;
                            _sub_color->ui.selected_format_id[_uid_color] = i;
                            done = true;
                            break;
                        }
                    }
                    if (done)
                        break;
                }

                if (_sub->s->supports(RS2_OPTION_EMITTER_ENABLED))
                    _sub->s->set_option(RS2_OPTION_EMITTER_ENABLED, 0.0f);
            }
            else if (action == RS2_CALIB_ACTION_FL_PLUS_CALIB)
            {
                _uid = 1;
                _uid2 = 0;
                _uid_color = 2;
                bool first_done = false;
                bool second_done = false;
                bool third_done = false;
                for (const auto& format : _sub->formats)
                {
                    if (format.second[0] == "Y8")
                    {
                        if (!first_done)
                        {
                            _uid = format.first;
                            first_done = true;
                        }
                        else
                        {
                            _uid_color = format.first;
                            third_done = true;
                        }
                    }

                    if (format.second[0] == "Z16" && !second_done)
                    {
                        _uid2 = format.first;
                        second_done = true;
                    }

                    if (first_done && second_done && third_done)
                        break;
                }

                if (_sub->s->supports(RS2_OPTION_EMITTER_ENABLED))
                    _sub->s->set_option(RS2_OPTION_EMITTER_ENABLED, 0.0f);
            }
            else if (run_fl_calib)
            {
                _uid = 1;
                _uid2 = 2;
                bool first_done = false;
                for (const auto& format : _sub->formats)
                {
                    if (format.second[0] == Y8_FORMAT)
                    {
                        if (!first_done)
                        {
                            _uid = format.first;
                            first_done = true;
                        }
                        else
                        {
                            _uid2 = format.first;
                            break;
                        }
                    }
                }

                if (_sub->s->supports(RS2_OPTION_EMITTER_ENABLED))
                    _sub->s->set_option(RS2_OPTION_EMITTER_ENABLED, 0.0f);
                if (_sub->s->supports(RS2_OPTION_THERMAL_COMPENSATION))
                    _sub->s->set_option(RS2_OPTION_THERMAL_COMPENSATION, 0.f);
            }
            else
            {
                _uid = 0;
                for (const auto& format : _sub->formats)
                {
                    if (format.second[0] == Z16_FORMAT)
                    {
                        _uid = format.first;
                        break;
                    }
                }
            }

            // Select stream
            _sub->stream_enabled.clear();
            _sub->stream_enabled[_uid] = true;
            if (run_fl_calib || action == RS2_CALIB_ACTION_UVMAPPING_CALIB)
                _sub->stream_enabled[_uid2] = true;

            _sub->ui.selected_format_id.clear();
            _sub->ui.selected_format_id[_uid] = 0;
            if (run_fl_calib || action == RS2_CALIB_ACTION_UVMAPPING_CALIB)
                _sub->ui.selected_format_id[_uid2] = 0;

            // Select FPS value
            for (int i = 0; i < _sub->shared_fps_values.size(); i++)
            {
                if (_sub->shared_fps_values[i] == fps)
                    _sub->ui.selected_shared_fps_id = i;
            }

            // Select Resolution
            for (int i = 0; i < _sub->res_values.size(); i++)
            {
                auto kvp = _sub->res_values[i];
                if (kvp.first == w && kvp.second == h)
                    _sub->ui.selected_res_id = i;
            }

            // If not supported, try WxHx30
            if (!_sub->is_selected_combination_supported())
            {
                for (int i = 0; i < _sub->shared_fps_values.size(); i++)
                {
                    //if (_sub->shared_fps_values[i] == 30)
                    _sub->ui.selected_shared_fps_id = i;
                    if (_sub->is_selected_combination_supported()) break;
                }

                // If still not supported, try VGA30
                if (!_sub->is_selected_combination_supported())
                {
                    for (int i = 0; i < _sub->res_values.size(); i++)
                    {
                        auto kvp = _sub->res_values[i];
                        if (kvp.first == 640 && kvp.second == 480)
                            _sub->ui.selected_res_id = i;
                    }
                }
            }

            auto profiles = _sub->get_selected_profiles();

            std::vector<stream_profile> profiles_color;
            if (action == RS2_CALIB_ACTION_UVMAPPING_CALIB)
            {
                _sub_color->stream_enabled[_uid_color] = true;

                for (int i = 0; i < _sub_color->shared_fps_values.size(); i++)
                {
                    if (_sub_color->shared_fps_values[i] == fps)
                        _sub_color->ui.selected_shared_fps_id = i;
                }

                for (int i = 0; i < _sub_color->res_values.size(); i++)
                {
                    auto kvp = _sub_color->res_values[i];
                    if (kvp.first == w && kvp.second == h)
                        _sub_color->ui.selected_res_id = i;
                }

                profiles_color = _sub_color->get_selected_profiles();
            }

            invoke([&]()
                {
                    if (!_model.dev_syncer)
                        _model.dev_syncer = _viewer.syncer->create_syncer();

                    // Start streaming
                    _sub->play(profiles, _viewer, _model.dev_syncer);
                    for (auto&& profile : profiles)
                        _viewer.begin_stream(_sub, profile);

                    if (action == RS2_CALIB_ACTION_UVMAPPING_CALIB)
                    {
                        _sub_color->play(profiles_color, _viewer, _model.dev_syncer);
                        for (auto&& profile : profiles_color)
                            _viewer.begin_stream(_sub_color, profile);
                    }
                });

            // Wait for frames to arrive
            int count = 0;
            while (!frame_arrived && count++ < 200)
            {
                for (auto&& stream : _viewer.streams)
                {
                    if (std::find(profiles.begin(), profiles.end(),
                        stream.second.original_profile) != profiles.end())
                    {
                        auto now = std::chrono::high_resolution_clock::now();
                        if (now - stream.second.last_frame < std::chrono::milliseconds(100))
                            frame_arrived = true;
                    }
                }
                std::this_thread::sleep_for(std::chrono::milliseconds(10));
            }
        }
        catch (...) {}

        return frame_arrived;
    }

    std::pair<float, float> on_chip_calib_manager::get_metric(bool use_new)
    {
        return _metrics[use_new ? 1 : 0];
    }

    void on_chip_calib_manager::try_start_viewer(int w, int h, int fps, invoker invoke)
    {
        bool started = start_viewer(w, h, fps, invoke);
        if (!started)
        {
            std::this_thread::sleep_for(std::chrono::milliseconds(600));
            started = start_viewer(w, h, fps, invoke);
        }

        if (!started)
        {
            stop_viewer(invoke);
            log(to_string() << "Failed to start streaming");
            throw std::runtime_error(to_string() << "Failed to start streaming (" << w << ", " << h << ", " << fps << ")!");
        }
    }

    std::pair<float, float> on_chip_calib_manager::get_depth_metrics(invoker invoke)
    {
        using namespace depth_quality;

        auto f = fetch_depth_frame(invoke);
        auto sensor = _sub->s->as<rs2::depth_stereo_sensor>();
        auto intr = f.get_profile().as<rs2::video_stream_profile>().get_intrinsics();
        rs2::region_of_interest roi { (int)(f.get_width() * 0.45f), (int)(f.get_height()  * 0.45f),
                                      (int)(f.get_width() * 0.55f), (int)(f.get_height() * 0.55f) };
        std::vector<single_metric_data> v;

        std::vector<float> fill_rates;
        std::vector<float> rmses;

        auto show_plane = _viewer.draw_plane;

        auto on_frame = [sensor, &fill_rates, &rmses, this](
            const std::vector<rs2::float3>& points,
            const plane p,
            const rs2::region_of_interest roi,
            const float baseline_mm,
            const float focal_length_pixels,
            const int ground_thruth_mm,
            const bool plane_fit,
            const float plane_fit_to_ground_truth_mm,
            const float distance_mm,
            bool record,
            std::vector<single_metric_data>& samples)
        {
            static const float TO_MM = 1000.f;
            static const float TO_PERCENT = 100.f;

            // Calculate fill rate relative to the ROI
            auto fill_rate = points.size() / float((roi.max_x - roi.min_x)*(roi.max_y - roi.min_y)) * TO_PERCENT;
            fill_rates.push_back(fill_rate);

            if (!plane_fit) return;

            std::vector<rs2::float3> points_set = points;
            std::vector<float> distances;

            // Reserve memory for the data
            distances.reserve(points.size());

            // Convert Z values into Depth values by aligning the Fitted plane with the Ground Truth (GT) plane
            // Calculate distance and disparity of Z values to the fitted plane.
            // Use the rotated plane fit to calculate GT errors
            for (auto point : points_set)
            {
                // Find distance from point to the reconstructed plane
                auto dist2plane = p.a*point.x + p.b*point.y + p.c*point.z + p.d;

                // Store distance, disparity and gt- error
                distances.push_back(dist2plane * TO_MM);
            }

            // Remove outliers [below 1% and above 99%)
            std::sort(points_set.begin(), points_set.end(), [](const rs2::float3& a, const rs2::float3& b) { return a.z < b.z; });
            size_t outliers = points_set.size() / 50;
            points_set.erase(points_set.begin(), points_set.begin() + outliers); // crop min 0.5% of the dataset
            points_set.resize(points_set.size() - outliers); // crop max 0.5% of the dataset

            // Calculate Plane Fit RMS  (Spatial Noise) mm
            double plane_fit_err_sqr_sum = std::inner_product(distances.begin(), distances.end(), distances.begin(), 0.);
            auto rms_error_val = static_cast<float>(std::sqrt(plane_fit_err_sqr_sum / distances.size()));
            auto rms_error_val_per = TO_PERCENT * (rms_error_val / distance_mm);
            rmses.push_back(rms_error_val_per);
        };

        auto rms_std = 1000.f;
        auto new_rms_std = rms_std;
        auto count = 0;

        // Capture metrics on bundles of 31 frame
        // Repeat until get "decent" bundle or reach 10 sec
        do
        {
            rms_std = new_rms_std;

            rmses.clear();

            for (int i = 0; i < 31; i++)
            {
                f = fetch_depth_frame(invoke);
                auto res = depth_quality::analyze_depth_image(f, sensor.get_depth_scale(), sensor.get_stereo_baseline(),
                    &intr, roi, 0, true, v, false, on_frame);

                _viewer.draw_plane = true;
                _viewer.roi_rect = res.plane_corners;
            }

            auto rmses_sum_sqr = std::inner_product(rmses.begin(), rmses.end(), rmses.begin(), 0.);
            new_rms_std = static_cast<float>(std::sqrt(rmses_sum_sqr / rmses.size()));
        } while ((new_rms_std < rms_std * 0.8f && new_rms_std > 10.f) && count++ < 10);

        std::sort(fill_rates.begin(), fill_rates.end());
        std::sort(rmses.begin(), rmses.end());

        float median_fill_rate, median_rms;
        if (fill_rates.empty())
            median_fill_rate = 0;
        else
            median_fill_rate = fill_rates[fill_rates.size() / 2];
        if (rmses.empty())
            median_rms = 0;
        else
            median_rms = rmses[rmses.size() / 2];

        _viewer.draw_plane = show_plane;

        return { median_fill_rate, median_rms };
    }

    std::vector<uint8_t> on_chip_calib_manager::safe_send_command(const std::vector<uint8_t>& cmd, const std::string& name)
    {
        auto dp = _dev.as<debug_protocol>();
        if (!dp) throw std::runtime_error("Device does not support debug protocol!");

        auto res = dp.send_and_receive_raw_data(cmd);

        if (res.size() < sizeof(int32_t)) throw std::runtime_error(to_string() << "Not enough data from " << name << "!");
        auto return_code = *((int32_t*)res.data());
        if (return_code < 0)  throw std::runtime_error(to_string() << "Firmware error (" << return_code << ") from " << name << "!");

        return res;
    }

    void on_chip_calib_manager::update_last_used()
    {
        time_t rawtime;
        time(&rawtime);
        std::string id = to_string() << configurations::viewer::last_calib_notice << "." << _sub->s->get_info(RS2_CAMERA_INFO_SERIAL_NUMBER);
        config_file::instance().set(id.c_str(), (long long)rawtime);
    }

    void on_chip_calib_manager::calibrate()
    {
        int occ_timeout_ms = 9000;
        if (action == RS2_CALIB_ACTION_ON_CHIP_OB_CALIB || action == RS2_CALIB_ACTION_ON_CHIP_FL_CALIB)
        {
            if (toggle)
            {
                occ_timeout_ms = 12000;
                if (speed_fl == 0)
                    speed_fl = 1;
                else if (speed_fl == 1)
                    speed_fl = 0;
                toggle = false;
                std::this_thread::sleep_for(std::chrono::milliseconds(3000));
            }

            if (speed_fl == 0)
            {
                speed = 1;
                fl_step_count = 41;
                fy_scan_range = 30;
                white_wall_mode = 0;
            }
            else if (speed_fl == 1)
            {
                speed = 3;
                fl_step_count = 51;
                fy_scan_range = 40;
                white_wall_mode = 0;
            }
            else if (speed_fl == 2)
            {
                speed = 4;
                fl_step_count = 41;
                fy_scan_range = 30;
                white_wall_mode = 1;
            }
        }

        std::stringstream ss;
        if (action == RS2_CALIB_ACTION_ON_CHIP_CALIB)
        {
            ss << "{\n \"calib type\":" << 0 <<
                  ",\n \"host assistance\":" << host_assistance <<
                  ",\n \"speed\":" << speed <<
                  ",\n \"average step count\":" << average_step_count <<
                  ",\n \"scan parameter\":" << (intrinsic_scan ? 0 : 1) <<
                  ",\n \"step count\":" << step_count <<
                  ",\n \"apply preset\":" << (apply_preset ? 1 : 0) <<
                  ",\n \"accuracy\":" << accuracy <<
                  ",\n \"scan only\":" << (host_assistance ? 1 : 0) <<
                  ",\n \"interactive scan\":" << 1 << "}";
        }
        else if (action == RS2_CALIB_ACTION_ON_CHIP_FL_CALIB)
        {
            ss << "{\n \"calib type\":" << 1 <<
                  ",\n \"host assistance\":" << host_assistance <<
                  ",\n \"fl step count\":" << fl_step_count <<
                  ",\n \"fy scan range\":" << fy_scan_range <<
                  ",\n \"keep new value after sucessful scan\":" << keep_new_value_after_sucessful_scan <<
                  ",\n \"fl data sampling\":" << fl_data_sampling <<
                  ",\n \"adjust both sides\":" << adjust_both_sides <<
                  ",\n \"fl scan location\":" << fl_scan_location <<
                  ",\n \"fy scan direction\":" << fy_scan_direction <<
                  ",\n \"white wall mode\":" << white_wall_mode <<
                  ",\n \"scan only\":" << (host_assistance ? 1 : 0) <<
                  ",\n \"interactive scan\":" << 0 << "}";
        }
        else
        {
            ss << "{\n \"calib type\":" << 2 <<
                  ",\n \"host assistance\":" << host_assistance <<
                  ",\n \"fl step count\":" << fl_step_count <<
                  ",\n \"fy scan range\":" << fy_scan_range <<
                  ",\n \"keep new value after sucessful scan\":" << keep_new_value_after_sucessful_scan <<
                  ",\n \"fl data sampling\":" << fl_data_sampling <<
                  ",\n \"adjust both sides\":" << adjust_both_sides <<
                  ",\n \"fl scan location\":" << fl_scan_location <<
                  ",\n \"fy scan direction\":" << fy_scan_direction <<
                  ",\n \"white wall mode\":" << white_wall_mode <<
                  ",\n \"speed\":" << speed <<
                  ",\n \"average step count\":" << average_step_count <<
                  ",\n \"scan parameter\":" << (intrinsic_scan ? 0 : 1) <<
                  ",\n \"step count\":" << step_count <<
                  ",\n \"apply preset\":" << (apply_preset ? 1 : 0) <<
                  ",\n \"accuracy\":" << accuracy <<
                  ",\n \"scan only\":" << (host_assistance ? 1 : 0) <<
                  ",\n \"interactive scan\":" << 0 <<
                  ",\n \"depth\":" << 0 << "}";
        }
        std::string json = ss.str();

        float health[2] = { -1.0f, -1.0f };
        auto calib_dev = _dev.as<auto_calibrated_device>();
        if (action == RS2_CALIB_ACTION_TARE_CALIB)
            _new_calib = calib_dev.run_tare_calibration(ground_truth, json, health, [&](const float progress) {_progress = progress; }, 5000);
        else if (action == RS2_CALIB_ACTION_ON_CHIP_CALIB || action == RS2_CALIB_ACTION_ON_CHIP_FL_CALIB || action == RS2_CALIB_ACTION_ON_CHIP_OB_CALIB)
            _new_calib = calib_dev.run_on_chip_calibration(json, health, [&](const float progress) {_progress = progress; }, occ_timeout_ms);

        auto invoke = [](std::function<void()>) {};
        int frame_fetch_timeout_ms = 3000;

        bool calib_done(!_new_calib.empty());

        int timeout_sec(30);
        timeout_sec *= (1 + static_cast<int>(action == RS2_CALIB_ACTION_ON_CHIP_CALIB)); // when RS2_CALIB_ACTION_ON_CHIP_CALIB is in interactive-mode the process takes longer.
        auto start = std::chrono::high_resolution_clock::now();
        bool is_timed_out(std::chrono::high_resolution_clock::now() - start > std::chrono::seconds(timeout_sec));

        while (!(calib_done || is_timed_out))
        {
            rs2::depth_frame f = fetch_depth_frame(invoke, frame_fetch_timeout_ms);
            _new_calib = calib_dev.process_calibration_frame(f, health, [&](const float progress) {_progress = progress; }, 5000);
            calib_done = !_new_calib.empty();
            is_timed_out = std::chrono::high_resolution_clock::now() - start > std::chrono::seconds(timeout_sec);
        }
        if (is_timed_out)
        {
            throw std::runtime_error("Operation timed-out!\n"
                "Calibration process did not converge on time");
        }

        // finalize results:
        if (action == RS2_CALIB_ACTION_ON_CHIP_OB_CALIB)
        {
            int h_both = static_cast<int>(_health);
            int h_1 = (h_both & 0x00000FFF);
            int h_2 = (h_both & 0x00FFF000) >> 12;
            int sign = (h_both & 0x0F000000) >> 24;

            _health_1 = h_1 / 1000.0f;
            if (sign & 1)
                _health_1 = -_health_1;

            _health_2 = h_2 / 1000.0f;
            if (sign & 2)
                _health_2 = -_health_2;
        }
        else if (action == RS2_CALIB_ACTION_ON_CHIP_CALIB)
        {
            _health = health[0];
        }
        else if (action == RS2_CALIB_ACTION_TARE_CALIB)
        {
            _health_1 = health[0] * 100;
            _health_2 = health[1] * 100;
        }
    }

    void on_chip_calib_manager::calibrate_fl()
    {
        try
        {
            std::this_thread::sleep_for(std::chrono::milliseconds(1000)); // W/A that allows for USB2 exposure to settle
            constexpr int frames_required = 25;

            rs2::frame_queue left(frames_required,true);
            rs2::frame_queue right(frames_required, true);

            int counter = 0;

            float step = 50.f / frames_required; // The first stage represents 50% of the calibration process

            // Stage 1 : Gather frames from Left/Right IR sensors
            while (counter < frames_required) // TODO timeout
            {
                auto fl = _viewer.ppf.frames_queue[_uid].wait_for_frame();    // left intensity
                auto fr = _viewer.ppf.frames_queue[_uid2].wait_for_frame();   // right intensity
                if (fl && fr)
                {
                    left.enqueue(fl);
                    right.enqueue(fr);
                    _progress += step;
                    counter++;
                }
            }

            if (counter >= frames_required)
            {
                // Stage 2 : Perform focal length calibration correction routine
                auto calib_dev = _dev.as<auto_calibrated_device>();
                _new_calib = calib_dev.run_focal_length_calibration(left, right,
                                                          config_file::instance().get_or_default(configurations::viewer::target_width_r, 175.0f),
                                                          config_file::instance().get_or_default(configurations::viewer::target_height_r, 100.0f),
                                                          adjust_both_sides,
                                                          &corrected_ratio,
                                                          &tilt_angle,
                                                          [&](const float progress) {_progress = progress; });
            }
            else
                fail("Failed to capture enough frames!");
        }
        catch (const std::runtime_error& error)
        {
            fail(error.what());
        }
        catch (...)
        {
            fail("Focal length calibration failed!\nPlease adjust the camera position \nand make sure the specific target is \nin the middle of the camera image");
        }
    }

    void on_chip_calib_manager::calibrate_uv_mapping()
    {
        try
        {
            constexpr int frames_required = 25;

            rs2::frame_queue left(frames_required, true);
            rs2::frame_queue color(frames_required, true);
            rs2::frame_queue depth(frames_required, true);

            int counter = 0;
            float step = 50.f / frames_required; // The first stage represents 50% of the calibration process

            // Stage 1 : Gather frames from Depth/Left IR and RGB streams
            while (counter < frames_required)
            {
                auto fl = _viewer.ppf.frames_queue[_uid].wait_for_frame(); // left
                auto fd = _viewer.ppf.frames_queue[_uid2].wait_for_frame(); // depth
                auto fc = _viewer.ppf.frames_queue[_uid_color].wait_for_frame(); // rgb

                if (fl && fd && fc)
                {
                    left.enqueue(fl);
                    depth.enqueue(fd);
                    color.enqueue(fc);
                    counter++;
                }
                _progress += step;
            }

            if (counter >= frames_required)
            {
                auto calib_dev = _dev.as<auto_calibrated_device>();
                _new_calib = calib_dev.run_uv_map_calibration(left, color, depth, py_px_only, _health_nums, 4,
                                                            [&](const float progress) {_progress = progress; });
                if (!_new_calib.size())
                    fail("UV-Mapping calibration failed!\nPlease adjust the camera position\nand make sure the specific target is\ninside the ROI of the camera images!");
                else
                    log(to_string() << "UV-Mapping recalibration - a new work point is generated");
            }
            else
                fail("Failed to capture sufficient amount of frames to run UV-Map calibration!");
        }
        catch (const std::runtime_error& error)
        {
            fail(error.what());
        }
        catch (...)
        {
            fail("UV-Mapping calibration failed!\nPlease adjust the camera position\nand make sure the specific target is\ninside the ROI of the camera images!");
        }
    }

    void on_chip_calib_manager::get_ground_truth()
    {
        try
        {
            int counter = 0;
            int frm_idx = 0;
            int limit = 50; // input frames required to calculate the target
            float step = 50.f / limit;  // frames gathering is 50% of the process, the rest is the internal data extraction and algo processing
            
            rs2::frame_queue queue(limit*2,true);
            rs2::frame_queue queue2(limit * 2, true);
            rs2::frame_queue queue3(limit * 2, true);
            rs2::frame f;

            // Collect sufficient amount of frames (up to 50) to extract target pattern and calculate distance to it
            while ((counter < limit) && (++frm_idx < limit*2))
            {
                f = _viewer.ppf.frames_queue[_uid].wait_for_frame();
                if (f)
                {
                    queue.enqueue(f);
                    ++counter;
                    _progress += step;
                }
            }

            // Having sufficient number of frames allows to run the algorithm for target distance estimation
            if (counter >= limit)
            {
                auto calib_dev = _dev.as<auto_calibrated_device>();
                float target_z_mm = calib_dev.calculate_target_z(queue, queue2, queue3,
                                                    config_file::instance().get_or_default(configurations::viewer::target_width_r, 175.0f),
                                                    config_file::instance().get_or_default(configurations::viewer::target_height_r, 100.0f),
                                                    [&](const float progress) { _progress = std::min(100.f, _progress+step); });

                // Update the stored value with algo-calculated
                if (target_z_mm > 0.f)
                {
                    log(to_string() << "Target Z distance calculated - " << target_z_mm << " mm");
                    config_file::instance().set(configurations::viewer::ground_truth_r, target_z_mm);
                }
                else
                    fail("Failed to calculate target ground truth");
            }
            else
                fail("Failed to capture enough frames to calculate target'z Z distance !");
        }
        catch (const std::runtime_error& error)
        {
            fail(error.what());
        }
        catch (...)
        {
            fail("Calculating target's Z distance failed");
        }
    }

    //void on_chip_calib_manager::calibrate_fl_plus()
    //{
    //    try
    //    {
    //        std::shared_ptr<dots_calculator> gt_calculator[2];
    //        bool created[3] = { false, false, false };

    //        int counter = 0;
    //        int limit = dots_calculator::_frame_num << 1;
    //        int step = 50 / dots_calculator::_frame_num;

    //        int ret = { 0 };
    //        int id[3] = { _uid, _uid_color, _uid2 }; // 0 for left, 1 for right, and 2 for depth
    //        rs2_intrinsics intrin[2];
    //        stream_profile profile[2];
    //        float dots_x[2][4] = { 0 };
    //        float dots_y[2][4] = { 0 };

    //        int idx = 0;
    //        int depth_frame_size = 0;
    //        std::vector<std::vector<uint16_t>> depth(dots_calculator::_frame_num);

    //        rs2::frame f;
    //        int width = 0;
    //        int height = 0;
    //        bool done[3] = { false, false, false };
    //        while (counter < limit)
    //        {
    //            if (!done[0])
    //            {
    //                f = _viewer.ppf.frames_queue[id[0]].wait_for_frame();

    //                if (!created[0])
    //                {
    //                    profile[0] = f.get_profile();
    //                    auto vsp = profile[0].as<video_stream_profile>();

    //                    gt_calculator[0] = std::make_shared<dots_calculator>();
    //                    intrin[0] = vsp.get_intrinsics();
    //                    created[0] = true;
    //                }

    //                ret = gt_calculator[0]->calculate(f.get(), dots_x[0], dots_y[0]);
    //                if (ret == 0)
    //                    ++counter;
    //                else if (ret == 1)
    //                    _progress += step;
    //                else if (ret == 2)
    //                {
    //                    _progress += step;
    //                    done[0] = true;
    //                }
    //            }

    //            if (!done[1])
    //            {
    //                f = _viewer.ppf.frames_queue[id[1]].wait_for_frame();

    //                if (!created[1])
    //                {
    //                    profile[1] = f.get_profile();
    //                    auto vsp = profile[1].as<video_stream_profile>();
    //                    width = vsp.width();
    //                    height = vsp.height();

    //                    gt_calculator[1] = std::make_shared<dots_calculator>();
    //                    intrin[1] = vsp.get_intrinsics();
    //                    created[1] = true;
    //                }

    //                ret = gt_calculator[1]->calculate(f.get(), dots_x[1], dots_y[1]);
    //                if (ret == 0)
    //                    ++counter;
    //                else if (ret == 1)
    //                    _progress += step;
    //                else if (ret == 2)
    //                {
    //                    _progress += step;
    //                    done[1] = true;
    //                }
    //            }

    //            if (!done[2])
    //            {
    //                f = _viewer.ppf.frames_queue[id[2]].wait_for_frame();

    //                if (!created[2])
    //                {
    //                    auto p = f.get_profile();
    //                    auto vsp = p.as<video_stream_profile>();
    //                    width = vsp.width();
    //                    depth_frame_size = vsp.width() * vsp.height() * sizeof(uint16_t);
    //                    created[2] = true;
    //                }

    //                depth[idx].resize(depth_frame_size);
    //                memmove(depth[idx++].data(), f.get_data(), depth_frame_size);

    //                if (idx == dots_calculator::_frame_num)
    //                    done[2] = true;
    //            }

    //            if (done[0] && done[1] && done[2])
    //                break;
    //        }

    //        if (done[0] && done[1] && done[2])
    //        {
    //            rs2_extrinsics extrin = profile[0].get_extrinsics_to(profile[1]);

    //            float z[4] = { 0 };
    //            find_z_at_corners(dots_x[0], dots_y[0], width, dots_calculator::_frame_num, depth, z);

    //            uvmapping_calib calib(4, dots_x[0], dots_y[0], z, dots_x[1], dots_y[1], intrin[0], intrin[1], extrin);

    //            bool ret = calib.calibrate(_health_1, _health_2, _ppx, _ppy, _fx, _fy, py_px_only);
    //            if (!ret)
    //                fail("Please adjust the camera position\nand make sure the specific target is\ninsid the ROI of the camera images!");

    //            _viewer.not_model->add_log(to_string() << "PX: " << intrin[1].ppx << " ---> " << _ppx);
    //            _viewer.not_model->add_log(to_string() << "PY: " << intrin[1].ppy << " ---> " << _ppy);
    //            _viewer.not_model->add_log(to_string() << "FX: " << intrin[1].fx << " ---> " << _fx);
    //            _viewer.not_model->add_log(to_string() << "FY: " << intrin[1].fy << " ---> " << _fy);

    //            _new_calib = _old_calib;
    //            auto table = (librealsense::ds::coefficients_table*)_new_calib.data();

    //            _health_nums[0] = _ppx / intrin[1].ppx;
    //            _health_nums[1] = _ppy / intrin[1].ppy;
    //            _health_nums[2] = _fx / intrin[1].fx;
    //            _health_nums[3] = _fy / intrin[1].fy;

    //            table->intrinsic_right.x.z *= _health_nums[0];
    //            table->intrinsic_right.y.x *= _health_nums[1];
    //            table->intrinsic_right.x.x *= _health_nums[2];
    //            table->intrinsic_right.x.y *= _health_nums[3];

    //            _health_nums[0] -= 1.0f;
    //            _health_nums[1] -= 1.0f;
    //            _health_nums[2] -= 1.0f;
    //            _health_nums[3] -= 1.0f;

    //            _health_nums[0] *= 100.0f;
    //            _health_nums[1] *= 100.0f;
    //            _health_nums[2] *= 100.0f;
    //            _health_nums[3] *= 100.0f;

    //            auto actual_data = _new_calib.data() + sizeof(librealsense::ds::table_header);
    //            auto actual_data_size = _new_calib.size() - sizeof(librealsense::ds::table_header);
    //            auto crc = helpers::calc_crc32(actual_data, actual_data_size);
    //            table->header.crc32 = crc;
    //        }
    //        else
    //            fail("Please adjust the camera position\nand make sure the specific target is\ninsid the ROI of the camera images!");
    //    }
    //    catch (const std::runtime_error& error)
    //    {
    //        fail(error.what());
    //    }
    //    catch (...)
    //    {
    //        fail("UVMapping calibration failed!");
    //    }
    //}

    void on_chip_calib_manager::process_flow(std::function<void()> cleanup, invoker invoke)
    {
        if (action == RS2_CALIB_ACTION_FL_CALIB || action == RS2_CALIB_ACTION_UVMAPPING_CALIB || action == RS2_CALIB_ACTION_FL_PLUS_CALIB)
            stop_viewer(invoke);

        update_last_used();

        if (action == RS2_CALIB_ACTION_ON_CHIP_FL_CALIB || action == RS2_CALIB_ACTION_FL_CALIB)
            log(to_string() << "Starting focal length calibration");
        else if (action == RS2_CALIB_ACTION_ON_CHIP_OB_CALIB)
            log(to_string() << "Starting OCC Extended");
        else if (action == RS2_CALIB_ACTION_UVMAPPING_CALIB)
            log(to_string() << "Starting UV-Mapping calibration");
        else
            log(to_string() << "Starting OCC calibration at speed " << speed);

        _in_3d_view = _viewer.is_3d_view;
        _viewer.is_3d_view = (action == RS2_CALIB_ACTION_TARE_GROUND_TRUTH ? false : true);

        auto calib_dev = _dev.as<auto_calibrated_device>();
        _old_calib = calib_dev.get_calibration_table();

        _was_streaming = _sub->streaming;
        _synchronized = _viewer.synchronization_enable.load();
        _post_processing = _sub->post_processing_enabled;
        _sub->post_processing_enabled = false;
        _viewer.synchronization_enable = false;

        _restored = false;

        auto fps = 30;
        if (_sub->dev.supports(RS2_CAMERA_INFO_USB_TYPE_DESCRIPTOR))
        {
            std::string desc = _sub->dev.get_info(RS2_CAMERA_INFO_USB_TYPE_DESCRIPTOR);
            if (!starts_with(desc, "3."))
                fps = 6; //USB2 bandwidth limitation for 720P RGB/DI
        }

        if (action != RS2_CALIB_ACTION_TARE_GROUND_TRUTH && action != RS2_CALIB_ACTION_UVMAPPING_CALIB)
        {
            if (!_was_streaming)
            {
                if (action == RS2_CALIB_ACTION_FL_CALIB)
                    try_start_viewer(848, 480, fps, invoke);
                else
                    try_start_viewer(0, 0, 0, invoke);
            }

            // Capture metrics before
            auto metrics_before = get_depth_metrics(invoke);
            _metrics.push_back(metrics_before);
        }

        stop_viewer(invoke);

        _ui = std::make_shared<subdevice_ui_selection>(_sub->ui);
        if (action == RS2_CALIB_ACTION_UVMAPPING_CALIB && _sub_color.get())
            _ui_color = std::make_shared<subdevice_ui_selection>(_sub_color->ui);

        std::this_thread::sleep_for(std::chrono::milliseconds(600));

        // Switch into special Auto-Calibration mode
        if (action == RS2_CALIB_ACTION_FL_CALIB || action == RS2_CALIB_ACTION_UVMAPPING_CALIB)
            _viewer.is_3d_view = false;


        if (action == RS2_CALIB_ACTION_FL_CALIB || action == RS2_CALIB_ACTION_TARE_GROUND_TRUTH || action == RS2_CALIB_ACTION_UVMAPPING_CALIB)
            try_start_viewer(1280, 720, fps, invoke);
        else
        {
            if (host_assistance && action != RS2_CALIB_ACTION_TARE_GROUND_TRUTH)
                try_start_viewer(0, 0, 0, invoke);
            else
                try_start_viewer(256, 144, 90, invoke);
        }

        if (action == RS2_CALIB_ACTION_TARE_GROUND_TRUTH)
            get_ground_truth();
        else
        {
            try
            {
                if (action == RS2_CALIB_ACTION_FL_CALIB)
                    calibrate_fl();
                else if (action == RS2_CALIB_ACTION_UVMAPPING_CALIB)
                    calibrate_uv_mapping();
                else
                    calibrate();
            }
            catch (...)
            {
                log(to_string() << "Calibration failed with exception");
                stop_viewer(invoke);
                if (_ui.get())
                {
                    _sub->ui = *_ui;
                    _ui.reset();
                }
                if (action == RS2_CALIB_ACTION_UVMAPPING_CALIB && _sub_color.get() && _ui_color.get())
                {
                    _sub_color->ui = *_ui_color;
                    _ui_color.reset();
                }
                if (_was_streaming)
                    start_viewer(0, 0, 0, invoke);
                throw;
            }
        }

        if (action == RS2_CALIB_ACTION_TARE_GROUND_TRUTH)
            log(to_string() << "Tare ground truth is got: " << ground_truth);
        else if (action == RS2_CALIB_ACTION_FL_CALIB)
            log(to_string() << "Focal length ratio is got: " << corrected_ratio);
        else if (action == RS2_CALIB_ACTION_UVMAPPING_CALIB)
            log(to_string() << "UV-Mapping calibration completed.");
        else
            log(to_string() << "Calibration completed, health factor = " << _health);

        if (action != RS2_CALIB_ACTION_UVMAPPING_CALIB)
        {
            stop_viewer(invoke);
            if (_sub.get() && _ui.get())
            {
                _sub->ui = *_ui;
                _ui.reset();
            }
            if (_sub_color.get() && _ui_color.get())
            {
                _sub_color->ui = *_ui_color;
                _ui_color.reset();
            }
        }

        if (action != RS2_CALIB_ACTION_TARE_GROUND_TRUTH && action != RS2_CALIB_ACTION_UVMAPPING_CALIB)
        {
            if (action == RS2_CALIB_ACTION_FL_CALIB)
                _viewer.is_3d_view = true;

            try_start_viewer(0, 0, 0, invoke); // Start with default settings

            // Make new calibration active
            apply_calib(true);

            // Capture metrics after
            auto metrics_after = get_depth_metrics(invoke);
            _metrics.push_back(metrics_after);
        }

        _progress = 100;
        _done = true;
    }

    void on_chip_calib_manager::restore_workspace(invoker invoke)
    {
        try
        {
            if (_restored) return;

            _viewer.is_3d_view = _in_3d_view;
            _viewer.synchronization_enable = _synchronized;

            stop_viewer(invoke);

            if (_sub.get() && _ui.get())
            {
                _sub->ui = *_ui;
                _ui.reset();
            }
            if (action == RS2_CALIB_ACTION_UVMAPPING_CALIB && _sub_color.get() && _ui_color.get())
            {
                _sub_color->ui = *_ui_color;
                _ui_color.reset();
            }

            _sub->post_processing_enabled = _post_processing;

            std::this_thread::sleep_for(std::chrono::milliseconds(200));

            if (_was_streaming) start_viewer(0, 0, 0, invoke);

            _restored = true;
        }
        catch (...) {}
    }

    void on_chip_calib_manager::keep()
    {
        // Write new calibration using SETINITCAL/SETINITCALNEW command
        auto calib_dev = _dev.as<auto_calibrated_device>();
        calib_dev.write_calibration();
    }

    void on_chip_calib_manager::apply_calib(bool use_new)
    {
        auto calib_dev = _dev.as<auto_calibrated_device>();
        auto calib_table = use_new ? _new_calib : _old_calib;
        if (calib_table.size())
            calib_dev.set_calibration_table(calib_table);
    }

    void autocalib_notification_model::draw_dismiss(ux_window& win, int x, int y)
    {
        using namespace std;
        using namespace chrono;

        auto recommend_keep = false;
        if (get_manager().action == on_chip_calib_manager::RS2_CALIB_ACTION_ON_CHIP_OB_CALIB)
        {
            float health_1 = get_manager().get_health_1();
            float health_2 = get_manager().get_health_2();
            bool recommend_keep_1 = fabs(health_1) < 0.25f;
            bool recommend_keep_2 = fabs(health_2) < 0.15f;
            recommend_keep = (recommend_keep_1 && recommend_keep_2);
        }
        else if (get_manager().action == on_chip_calib_manager::RS2_CALIB_ACTION_ON_CHIP_FL_CALIB)
            recommend_keep = fabs(get_manager().get_health()) < 0.15f;
        else if (get_manager().action == on_chip_calib_manager::RS2_CALIB_ACTION_ON_CHIP_CALIB)
            recommend_keep = fabs(get_manager().get_health()) < 0.25f;

        if (recommend_keep && update_state == RS2_CALIB_STATE_CALIB_COMPLETE && (get_manager().action == on_chip_calib_manager::RS2_CALIB_ACTION_ON_CHIP_CALIB || get_manager().action == on_chip_calib_manager::RS2_CALIB_ACTION_ON_CHIP_FL_CALIB || get_manager().action == on_chip_calib_manager::RS2_CALIB_ACTION_ON_CHIP_OB_CALIB))
        {
            auto sat = 1.f + sin(duration_cast<milliseconds>(system_clock::now() - created_time).count() / 700.f) * 0.1f;

            ImGui::PushStyleColor(ImGuiCol_Button, saturate(sensor_header_light_blue, sat));
            ImGui::PushStyleColor(ImGuiCol_ButtonHovered, saturate(sensor_header_light_blue, 1.5f));
            notification_model::draw_dismiss(win, x, y);
            ImGui::PopStyleColor(2);
        }
        else
            notification_model::draw_dismiss(win, x, y);
    }

    void autocalib_notification_model::draw_intrinsic_extrinsic(int x, int y)
    {
        bool intrinsic = get_manager().intrinsic_scan;
        bool extrinsic = !intrinsic;

        ImGui::SetCursorScreenPos({ float(x + 9), float(y + 35 + ImGui::GetTextLineHeightWithSpacing()) });

        std::string id = to_string() << "##Intrinsic_" << index;
        if (ImGui::Checkbox("Intrinsic", &intrinsic))
        {
            extrinsic = !intrinsic;
        }
        if (ImGui::IsItemHovered())
        {
            ImGui::SetTooltip("%s", "Calibrate intrinsic parameters of the camera");
        }
        ImGui::SetCursorScreenPos({ float(x + 135), float(y + 35 + ImGui::GetTextLineHeightWithSpacing()) });

        id = to_string() << "##Intrinsic_" << index;

        if (ImGui::Checkbox("Extrinsic", &extrinsic))
        {
            intrinsic = !extrinsic;
        }
        if (ImGui::IsItemHovered())
        {
            ImGui::SetTooltip("%s", "Calibrate extrinsic parameters between left and right cameras");
        }

        get_manager().intrinsic_scan = intrinsic;
    }

    void autocalib_notification_model::draw_content(ux_window& win, int x, int y, float t, std::string& error_message)
    {
        using namespace std;
        using namespace chrono;

        if (update_state == RS2_CALIB_STATE_UVMAPPING_INPUT ||
            update_state == RS2_CALIB_STATE_FL_INPUT ||
            update_state == RS2_CALIB_STATE_GET_TARE_GROUND_TRUTH ||
            update_state == RS2_CALIB_STATE_GET_TARE_GROUND_TRUTH_IN_PROCESS ||
            update_state == RS2_CALIB_STATE_CALIB_IN_PROCESS &&
                (get_manager().action == on_chip_calib_manager::RS2_CALIB_ACTION_FL_CALIB ||
                 get_manager().action == on_chip_calib_manager::RS2_CALIB_ACTION_UVMAPPING_CALIB))
            get_manager().turn_roi_on();
        else
            get_manager().turn_roi_off();

        const auto bar_width = width - 115;

        ImGui::SetCursorScreenPos({ float(x + 9), float(y + 4) });

        ImVec4 shadow{ 1.f, 1.f, 1.f, 0.1f };
        ImGui::GetWindowDrawList()->AddRectFilled({ float(x), float(y) },
        { float(x + width), float(y + 25) }, ImColor(shadow));

        if (update_state != RS2_CALIB_STATE_COMPLETE)
        {
            if (update_state == RS2_CALIB_STATE_INITIAL_PROMPT)
                ImGui::Text("%s", "Calibration Health-Check");
            else if (update_state == RS2_CALIB_STATE_UVMAPPING_INPUT)
                ImGui::Text("%s", "UV-Mapping Calibration");
            else if (update_state == RS2_CALIB_STATE_CALIB_IN_PROCESS ||
                     update_state == RS2_CALIB_STATE_CALIB_COMPLETE ||
                     update_state == RS2_CALIB_STATE_SELF_INPUT)
            {
               if (get_manager().action == on_chip_calib_manager::RS2_CALIB_ACTION_ON_CHIP_OB_CALIB)
                   ImGui::Text("%s", "On-Chip Calibration Extended");
               else if (get_manager().action == on_chip_calib_manager::RS2_CALIB_ACTION_ON_CHIP_FL_CALIB)
                   ImGui::Text("%s", "On-Chip Focal Length Calibration");
               else if (get_manager().action == on_chip_calib_manager::RS2_CALIB_ACTION_TARE_CALIB)
                   ImGui::Text("%s", "Tare Calibration");
               else if (get_manager().action == on_chip_calib_manager::RS2_CALIB_ACTION_FL_CALIB)
                   ImGui::Text("%s", "Focal Length Calibration");
               else if (get_manager().action == on_chip_calib_manager::RS2_CALIB_ACTION_UVMAPPING_CALIB)
                   ImGui::Text("%s", "UV-Mapping Calibration");
               else
                   ImGui::Text("%s", "On-Chip Calibration");
            }
            else if (update_state == RS2_CALIB_STATE_FL_INPUT)
                ImGui::Text("%s", "Focal Length Calibration");
            else if (update_state == RS2_CALIB_STATE_TARE_INPUT || update_state == RS2_CALIB_STATE_TARE_INPUT_ADVANCED)
                ImGui::Text("%s", "Tare Calibration");
            else if (update_state == RS2_CALIB_STATE_GET_TARE_GROUND_TRUTH || update_state == RS2_CALIB_STATE_GET_TARE_GROUND_TRUTH_IN_PROCESS || update_state == RS2_CALIB_STATE_GET_TARE_GROUND_TRUTH_COMPLETE)
                ImGui::Text("%s", "Get Tare Calibration Ground Truth");
            else if (update_state == RS2_CALIB_STATE_GET_TARE_GROUND_TRUTH_FAILED)
                ImGui::Text("%s", "Get Tare Calibration Ground Truth Failed");
            else if (update_state == RS2_CALIB_STATE_FAILED && !((get_manager().action == on_chip_calib_manager::RS2_CALIB_ACTION_ON_CHIP_OB_CALIB || get_manager().action == on_chip_calib_manager::RS2_CALIB_ACTION_ON_CHIP_FL_CALIB) && get_manager().retry_times < 3))
                ImGui::Text("%s", "Calibration Failed");

            if (update_state == RS2_CALIB_STATE_TARE_INPUT || update_state == RS2_CALIB_STATE_TARE_INPUT_ADVANCED)
                ImGui::SetCursorScreenPos({ float(x + width - 30), float(y) });
            else if (update_state == RS2_CALIB_STATE_FAILED)
                ImGui::SetCursorScreenPos({ float(x + 2), float(y + 27) });
            else
                ImGui::SetCursorScreenPos({ float(x + 9), float(y + 27) });

            ImGui::PushStyleColor(ImGuiCol_Text, alpha(light_grey, 1.f - t));

            if (update_state == RS2_CALIB_STATE_INITIAL_PROMPT)
            {
                ImGui::SetCursorPosY(ImGui::GetCursorPosY() + 2);

                ImGui::Text("%s", "Following devices support On-Chip Calibration:");
                ImGui::SetCursorScreenPos({ float(x + 9), float(y + 47) });

                ImGui::PushStyleColor(ImGuiCol_Text, white);
                ImGui::Text("%s", message.c_str());
                ImGui::PopStyleColor();

                ImGui::SetCursorScreenPos({ float(x + 9), float(y + 65) });
                ImGui::Text("%s", "Run quick calibration Health-Check? (~30 sec)");
            }
            else if (update_state == RS2_CALIB_STATE_CALIB_IN_PROCESS)
            {
                enable_dismiss = false;
                if (get_manager().action == on_chip_calib_manager::RS2_CALIB_ACTION_FL_CALIB || get_manager().action == on_chip_calib_manager::RS2_CALIB_ACTION_UVMAPPING_CALIB)
                    ImGui::Text("%s", "Camera is being calibrated...\nKeep the camera stationary pointing at the target");
                else
                    ImGui::Text("%s", "Camera is being calibrated...\nKeep the camera stationary pointing at a wall");
            }
            else if (update_state == RS2_CALIB_STATE_UVMAPPING_INPUT)
            {
                ImGui::SetCursorScreenPos({ float(x + 15), float(y + 33) });
                ImGui::Text("%s", "Please make sure the target is inside yellow\nrectangle on both left and color images. Adjust\ncamera position if necessary before to start.");

                auto sat = 1.f + sin(duration_cast<milliseconds>(system_clock::now() - created_time).count() / 700.f) * 0.1f;
                ImGui::PushStyleColor(ImGuiCol_Button, saturate(sensor_header_light_blue, sat));
                ImGui::PushStyleColor(ImGuiCol_ButtonHovered, saturate(sensor_header_light_blue, 1.5f));
                ImGui::SetCursorScreenPos({ float(x + 9), float(y + height - 55) });
                ImGui::Checkbox("Px/Py only", &get_manager().py_px_only);
                if (ImGui::IsItemHovered())
                {
                    ImGui::SetTooltip("%s", "Calibrate: {Fx/Fy/Px/Py}/{Px/Py}");
                }

                ImGui::SetCursorScreenPos({ float(x + 9), float(y + height - 25) });
                std::string button_name = to_string() << "Calibrate" << "##uvmapping" << index;
                if (ImGui::Button(button_name.c_str(), { float(bar_width - 60), 20.f }))
                {
                    get_manager().restore_workspace([this](std::function<void()> a) { a(); });
                    get_manager().reset();
                    get_manager().retry_times = 0;
                    get_manager().action = on_chip_calib_manager::RS2_CALIB_ACTION_UVMAPPING_CALIB;
                    auto _this = shared_from_this();
                    auto invoke = [_this](std::function<void()> action) {
                        _this->invoke(action);
                    };
                    get_manager().start(invoke);
                    update_state = RS2_CALIB_STATE_CALIB_IN_PROCESS;
                    enable_dismiss = false;
                }

                if (ImGui::IsItemHovered())
                    ImGui::SetTooltip("%s", "Begin UV-Mapping calibration after adjusting camera position");
                ImGui::PopStyleColor(2);

                string id = to_string() << "Py Px Calibration only##py_px_only" << index;
                ImGui::SetCursorScreenPos({ float(x + 15), float(y + height - ImGui::GetTextLineHeightWithSpacing() - 32) });
                ImGui::Checkbox(id.c_str(), &get_manager().py_px_only);
            }
            else if (update_state == RS2_CALIB_STATE_GET_TARE_GROUND_TRUTH)
            {
                ImGui::SetCursorScreenPos({ float(x + 3), float(y + 33) });
                ImGui::Text("%s", "Please make sure target is inside yellow rectangle.");

                ImGui::SetCursorScreenPos({ float(x + 9), float(y + 38 + ImGui::GetTextLineHeightWithSpacing()) });
                ImGui::Text("%s", "Target Width:");
                if (ImGui::IsItemHovered())
                {
                    ImGui::SetTooltip("%s", "The width of the rectangle in millimeter inside the specific target");
                }

                const int MAX_SIZE = 256;
                char buff[MAX_SIZE];

                ImGui::SetCursorScreenPos({ float(x + 135), float(y + 35 + ImGui::GetTextLineHeightWithSpacing()) });
                std::string id = to_string() << "##target_width_" << index;
                ImGui::PushItemWidth(width - 145.0f);
                float target_width = config_file::instance().get_or_default(configurations::viewer::target_width_r, 175.0f);
                std::string tw = to_string() << target_width;
                memcpy(buff, tw.c_str(), tw.size() + 1);
                if (ImGui::InputText(id.c_str(), buff, std::max((int)tw.size() + 1, 10)))
                {
                    std::stringstream ss;
                    ss << buff;
                    ss >> target_width;
                    config_file::instance().set(configurations::viewer::target_width_r, target_width);
                }
                ImGui::PopItemWidth();

                ImGui::SetCursorScreenPos({ float(x + 9), float(y + 43 + 2 * ImGui::GetTextLineHeightWithSpacing()) });
                ImGui::Text("%s", "Target Height:");
                if (ImGui::IsItemHovered())
                {
                    ImGui::SetTooltip("%s", "The height of the rectangle in millimeter inside the specific target");
                }

                ImGui::SetCursorScreenPos({ float(x + 135), float(y + 40 + 2 * ImGui::GetTextLineHeightWithSpacing()) });
                id = to_string() << "##target_height_" << index;
                ImGui::PushItemWidth(width - 145.0f);
                float target_height = config_file::instance().get_or_default(configurations::viewer::target_height_r, 100.0f);
                std::string th = to_string() << target_height;
                memcpy(buff, th.c_str(), th.size() + 1);
                if (ImGui::InputText(id.c_str(), buff, std::max((int)th.size() + 1, 10)))
                {
                    std::stringstream ss;
                    ss << buff;
                    ss >> target_height;
                    config_file::instance().set(configurations::viewer::target_height_r, target_height);
                }
                ImGui::PopItemWidth();

                ImGui::SetCursorScreenPos({ float(x + 9), float(y + height - 25) });
                auto sat = 1.f + sin(duration_cast<milliseconds>(system_clock::now() - created_time).count() / 700.f) * 0.1f;
                ImGui::PushStyleColor(ImGuiCol_Button, saturate(sensor_header_light_blue, sat));
                ImGui::PushStyleColor(ImGuiCol_ButtonHovered, saturate(sensor_header_light_blue, 1.5f));

                std::string back_button_name = to_string() << "Back" << "##tare" << index;
                if (ImGui::Button(back_button_name.c_str(), { float(60), 20.f }))
                {
                    get_manager().action = on_chip_calib_manager::RS2_CALIB_ACTION_TARE_CALIB;
                    update_state = update_state_prev;
                    if (get_manager()._sub->s->supports(RS2_OPTION_EMITTER_ENABLED))
                        get_manager()._sub->s->set_option(RS2_OPTION_EMITTER_ENABLED, get_manager().laser_status_prev);
                    if (get_manager()._sub->s->supports(RS2_OPTION_THERMAL_COMPENSATION))
                        get_manager()._sub->s->set_option(RS2_OPTION_THERMAL_COMPENSATION, get_manager().thermal_loop_prev);
                    get_manager().stop_viewer();
                }

                ImGui::SetCursorScreenPos({ float(x + 85), float(y + height - 25) });
                std::string button_name = to_string() << "Calculate" << "##tare" << index;
                if (ImGui::Button(button_name.c_str(), { float(bar_width - 70), 20.f }))
                {
                    get_manager().restore_workspace([this](std::function<void()> a) { a(); });
                    get_manager().reset();
                    get_manager().retry_times = 0;
                    get_manager().action = on_chip_calib_manager::RS2_CALIB_ACTION_TARE_GROUND_TRUTH;
                    auto _this = shared_from_this();
                    auto invoke = [_this](std::function<void()> action) {
                        _this->invoke(action);
                    };
                    get_manager().start(invoke);
                    update_state = RS2_CALIB_STATE_GET_TARE_GROUND_TRUTH_IN_PROCESS;
                    enable_dismiss = false;
                }

                ImGui::PopStyleColor(2);

                if (ImGui::IsItemHovered())
                {
                    ImGui::SetTooltip("%s", "Begin calculating Tare Calibration/Distance to Target");
                }
            }
            else if (update_state == RS2_CALIB_STATE_GET_TARE_GROUND_TRUTH_IN_PROCESS)
            {
                enable_dismiss = false;
                ImGui::Text("%s", "Distance to Target calculation is in process...\nKeep camera stationary pointing at the target");
            }
            else if (update_state == RS2_CALIB_STATE_GET_TARE_GROUND_TRUTH_COMPLETE)
            {
                get_manager().action = on_chip_calib_manager::RS2_CALIB_ACTION_TARE_CALIB;
                update_state = update_state_prev;
                if (get_manager()._sub->s->supports(RS2_OPTION_EMITTER_ENABLED))
                    get_manager()._sub->s->set_option(RS2_OPTION_EMITTER_ENABLED, get_manager().laser_status_prev);
                if (get_manager()._sub->s->supports(RS2_OPTION_THERMAL_COMPENSATION))
                    get_manager()._sub->s->set_option(RS2_OPTION_THERMAL_COMPENSATION, get_manager().thermal_loop_prev);
            }
            else if (update_state == RS2_CALIB_STATE_GET_TARE_GROUND_TRUTH_FAILED)
            {
                ImGui::Text("%s", _error_message.c_str());

                auto sat = 1.f + sin(duration_cast<milliseconds>(system_clock::now() - created_time).count() / 700.f) * 0.1f;

                ImGui::PushStyleColor(ImGuiCol_Button, saturate(redish, sat));
                ImGui::PushStyleColor(ImGuiCol_ButtonHovered, saturate(redish, 1.5f));

                std::string button_name = to_string() << "Retry" << "##retry" << index;

                ImGui::SetCursorScreenPos({ float(x + 5), float(y + height - 25) });
                if (ImGui::Button(button_name.c_str(), { float(bar_width), 20.f }))
                {
                    get_manager().restore_workspace([this](std::function<void()> a) { a(); });
                    get_manager().reset();
                    auto _this = shared_from_this();
                    auto invoke = [_this](std::function<void()> action) {
                        _this->invoke(action);
                    };
                    get_manager().start(invoke);
                    update_state = RS2_CALIB_STATE_GET_TARE_GROUND_TRUTH_IN_PROCESS;
                    enable_dismiss = false;
                }

                ImGui::PopStyleColor(2);

                if (ImGui::IsItemHovered())
                {
                    ImGui::SetTooltip("%s", "Retry calculating ground truth");
                }
            }
            else if (update_state == RS2_CALIB_STATE_TARE_INPUT || update_state == RS2_CALIB_STATE_TARE_INPUT_ADVANCED)
            {
                ImGui::PushStyleColor(ImGuiCol_Text, update_state != RS2_CALIB_STATE_TARE_INPUT_ADVANCED ? light_grey : light_blue);
                ImGui::PushStyleColor(ImGuiCol_TextSelectedBg, update_state != RS2_CALIB_STATE_TARE_INPUT_ADVANCED ? light_grey : light_blue);

                if (ImGui::Button(u8"\uf0d7"))
                {
                    if (update_state == RS2_CALIB_STATE_TARE_INPUT_ADVANCED)
                        update_state = RS2_CALIB_STATE_TARE_INPUT;
                    else
                        update_state = RS2_CALIB_STATE_TARE_INPUT_ADVANCED;
                }

                if (ImGui::IsItemHovered())
                {
                    if (update_state == RS2_CALIB_STATE_TARE_INPUT)
                        ImGui::SetTooltip("%s", "More Options...");
                    else
                        ImGui::SetTooltip("%s", "Less Options...");
                }

                ImGui::PopStyleColor(2);
                if (update_state == RS2_CALIB_STATE_TARE_INPUT_ADVANCED)
                {
                    ImGui::SetCursorScreenPos({ float(x + 9), float(y + 33) });
                    ImGui::Text("%s", "Avg Step Count:");
                    if (ImGui::IsItemHovered())
                    {
                        ImGui::SetTooltip("%s", "Number of frames to average, Min = 1, Max = 30, Default = 20");
                    }
                    ImGui::SetCursorScreenPos({ float(x + 135), float(y + 30) });

                    std::string id = to_string() << "##avg_step_count_" << index;
                    ImGui::PushItemWidth(width - 145.f);
                    ImGui::SliderInt(id.c_str(), &get_manager().average_step_count, 1, 30);
                    ImGui::PopItemWidth();

                    //-------------------------

                    ImGui::SetCursorScreenPos({ float(x + 9), float(y + 38 + ImGui::GetTextLineHeightWithSpacing()) });
                    ImGui::Text("%s", "Step Count:");
                    if (ImGui::IsItemHovered())
                    {
                        ImGui::SetTooltip("%s", "Max iteration steps, Min = 5, Max = 30, Default = 20");
                    }
                    ImGui::SetCursorScreenPos({ float(x + 135), float(y + 35 + ImGui::GetTextLineHeightWithSpacing()) });

                    id = to_string() << "##step_count_" << index;

                    ImGui::PushItemWidth(width - 145.f);
                    ImGui::SliderInt(id.c_str(), &get_manager().step_count, 1, 30);
                    ImGui::PopItemWidth();

                    //-------------------------

                    ImGui::SetCursorScreenPos({ float(x + 9), float(y + 43 + 2 * ImGui::GetTextLineHeightWithSpacing()) });
                    ImGui::Text("%s", "Accuracy:");
                    if (ImGui::IsItemHovered())
                    {
                        ImGui::SetTooltip("%s", "Subpixel accuracy level, Very high = 0 (0.025%), High = 1 (0.05%), Medium = 2 (0.1%), Low = 3 (0.2%), Default = Very high (0.025%)");
                    }

                    ImGui::SetCursorScreenPos({ float(x + 135), float(y + 40 + 2 * ImGui::GetTextLineHeightWithSpacing()) });

                    id = to_string() << "##accuracy_" << index;

                    std::vector<std::string> vals{ "Very High", "High", "Medium", "Low" };
                    std::vector<const char*> vals_cstr;
                    for (auto&& s : vals) vals_cstr.push_back(s.c_str());

                    ImGui::PushItemWidth(width - 145.f);
                    ImGui::Combo(id.c_str(), &get_manager().accuracy, vals_cstr.data(), int(vals.size()));

                    ImGui::SetCursorScreenPos({ float(x + 135), float(y + 35 + ImGui::GetTextLineHeightWithSpacing()) });

                    ImGui::PopItemWidth();

                    // Disabled according to the decision on v2.50
                    //draw_intrinsic_extrinsic(x, y + 3 * int(ImGui::GetTextLineHeightWithSpacing()) - 10);

                    ImGui::SetCursorScreenPos({ float(x + 9), float(y + 52 + 4 * ImGui::GetTextLineHeightWithSpacing()) });
                    id = to_string() << "Apply High-Accuracy Preset##apply_preset_" << index;
                    ImGui::Checkbox(id.c_str(), &get_manager().apply_preset);
                }

                if (update_state == RS2_CALIB_STATE_TARE_INPUT_ADVANCED)
                {
                    ImGui::SetCursorScreenPos({ float(x + 9), float(y + 60 + 5 * ImGui::GetTextLineHeightWithSpacing()) });
                    ImGui::Text("%s", "Ground Truth(mm):");
                    ImGui::SetCursorScreenPos({ float(x + 135), float(y + 58 + 5 * ImGui::GetTextLineHeightWithSpacing()) });
                }
                else
                {
                    ImGui::SetCursorScreenPos({ float(x + 9), float(y + 33) });
                    ImGui::Text("%s", "Ground Truth (mm):");
                    ImGui::SetCursorScreenPos({ float(x + 135), float(y + 30) });
                }

                if (ImGui::IsItemHovered())
                    ImGui::SetTooltip("%s", "Distance in millimeter to the flat wall, between 60 and 10000.");

                std::string id = to_string() << "##ground_truth_for_tare" << index;
                get_manager().ground_truth = config_file::instance().get_or_default(configurations::viewer::ground_truth_r, 1200.0f);

                std::string gt = to_string() << get_manager().ground_truth;
                const int MAX_SIZE = 256;
                char buff[MAX_SIZE];
                memcpy(buff, gt.c_str(), gt.size() + 1);

                ImGui::PushItemWidth(width - 196.f);
                if (ImGui::InputText(id.c_str(), buff, std::max((int)gt.size() + 1, 10)))
                {
                    std::stringstream ss;
                    ss << buff;
                    ss >> get_manager().ground_truth;
                }
                ImGui::PopItemWidth();

                config_file::instance().set(configurations::viewer::ground_truth_r, get_manager().ground_truth);

                auto sat = 1.f + sin(duration_cast<milliseconds>(system_clock::now() - created_time).count() / 700.f) * 0.1f;

                ImGui::PushStyleColor(ImGuiCol_Button, saturate(sensor_header_light_blue, sat));
                ImGui::PushStyleColor(ImGuiCol_ButtonHovered, saturate(sensor_header_light_blue, 1.5f));

                std::string get_button_name = to_string() << "Get" << "##tare" << index;
                if (update_state == RS2_CALIB_STATE_TARE_INPUT_ADVANCED)
                    ImGui::SetCursorScreenPos({ float(x + width - 52), float(y + 58 + 5 * ImGui::GetTextLineHeightWithSpacing()) });
                else
                    ImGui::SetCursorScreenPos({ float(x + width - 52), float(y + 30) });

                if (ImGui::Button(get_button_name.c_str(), { 42.0f, 20.f }))
                {
                    if (get_manager()._sub->s->supports(RS2_OPTION_EMITTER_ENABLED))
                        get_manager().laser_status_prev = get_manager()._sub->s->get_option(RS2_OPTION_EMITTER_ENABLED);
                    if (get_manager()._sub->s->supports(RS2_OPTION_THERMAL_COMPENSATION))
                        get_manager().thermal_loop_prev = get_manager()._sub->s->get_option(RS2_OPTION_THERMAL_COMPENSATION);

                    update_state_prev = update_state;
                    update_state = RS2_CALIB_STATE_GET_TARE_GROUND_TRUTH;
                    get_manager().start_gt_viewer();
                }
                if (ImGui::IsItemHovered())
                    ImGui::SetTooltip("%s", "Calculate ground truth for the specific target");

                ImGui::SetCursorScreenPos({ float(x + 9), float(y + height - ImGui::GetTextLineHeightWithSpacing() - 30) });
                bool assistance = (get_manager().host_assistance != 0);
                if (ImGui::Checkbox("Host Assistance", &assistance))
                    get_manager().host_assistance = (assistance ? 1 : 0);
                if (ImGui::IsItemHovered())
                    ImGui::SetTooltip("%s", "check = host assitance for statistics data, uncheck = no host assistance");

                std::string button_name = to_string() << "Calibrate" << "##tare" << index;

                ImGui::SetCursorScreenPos({ float(x + 5), float(y + height - 28) });
                if (ImGui::Button(button_name.c_str(), { float(bar_width), 20.f }))
                {
                    get_manager().restore_workspace([](std::function<void()> a) { a(); });
                    get_manager().reset();
                    get_manager().retry_times = 0;
                    get_manager().action = on_chip_calib_manager::RS2_CALIB_ACTION_TARE_CALIB;
                    auto _this = shared_from_this();
                    auto invoke = [_this](std::function<void()> action) {
                        _this->invoke(action);
                    };
                    get_manager().start(invoke);
                    update_state = RS2_CALIB_STATE_CALIB_IN_PROCESS;
                    enable_dismiss = false;
                }

                ImGui::PopStyleColor(2);

                if (ImGui::IsItemHovered())
                {
                    ImGui::SetTooltip("%s", "Begin Tare Calibration");
                }
            }
            else if (update_state == RS2_CALIB_STATE_SELF_INPUT)
            {
                // Disabled according to the decision on v2.50
                /*
                ImGui::SetCursorScreenPos({ float(x + 9), float(y + 33) });
                ImGui::Text("%s", "Speed:");

                ImGui::SetCursorScreenPos({ float(x + 135), float(y + 30) });

                std::string id = to_string() << "##speed_" << index;

                std::vector<const char*> vals_cstr;
                if (get_manager().action != on_chip_calib_manager::RS2_CALIB_ACTION_ON_CHIP_CALIB)
                {
                    std::vector<std::string> vals{ "Fast", "Slow", "White Wall" };
                    for (auto&& s : vals) vals_cstr.push_back(s.c_str());

                    ImGui::PushItemWidth(width - 145.f);
                    ImGui::Combo(id.c_str(), &get_manager().speed_fl, vals_cstr.data(), int(vals.size()));
                    ImGui::PopItemWidth();
                }
                else
                {
                    std::vector<std::string> vals{ "Very Fast", "Fast", "Medium", "Slow", "White Wall" };
                    for (auto&& s : vals) vals_cstr.push_back(s.c_str());

                    ImGui::PushItemWidth(width - 145.f);
                    ImGui::Combo(id.c_str(), &get_manager().speed, vals_cstr.data(), int(vals.size()));
                    ImGui::PopItemWidth();
                }

                if (get_manager().action != on_chip_calib_manager::RS2_CALIB_ACTION_ON_CHIP_FL_CALIB)
                    draw_intrinsic_extrinsic(x, y);

                if (get_manager().action != on_chip_calib_manager::RS2_CALIB_ACTION_ON_CHIP_CALIB)
                {
                    float tmp_y = (get_manager().action == on_chip_calib_manager::RS2_CALIB_ACTION_ON_CHIP_OB_CALIB ?
                        float(y + 40 + 2 * ImGui::GetTextLineHeightWithSpacing()) : float(y + 35 + ImGui::GetTextLineHeightWithSpacing()));
                    ImGui::SetCursorScreenPos({ float(x + 9), tmp_y });
                    id = to_string() << "##restore_" << index;
                    bool restore = (get_manager().adjust_both_sides == 1);
                    if (ImGui::Checkbox("Adjust both sides focal length", &restore))
                        get_manager().adjust_both_sides = (restore ? 1 : 0);
                    if (ImGui::IsItemHovered())
                        ImGui::SetTooltip("%s", "check = adjust both sides, uncheck = adjust right side only");
                }*/

                // Deprecase OCC-Extended
                //float tmp_y = (get_manager().action == on_chip_calib_manager::RS2_CALIB_ACTION_ON_CHIP_OB_CALIB ?
                //    float(y + 45 + 3 * ImGui::GetTextLineHeightWithSpacing()) : float(y + 41 + 2 * ImGui::GetTextLineHeightWithSpacing()));

                //ImGui::SetCursorScreenPos({ float(x + 9), tmp_y });
                //if (ImGui::RadioButton("OCC", (int*)&(get_manager().action), 1))
                //    get_manager().action = on_chip_calib_manager::RS2_CALIB_ACTION_ON_CHIP_CALIB;
                //if (ImGui::IsItemHovered())
                //    ImGui::SetTooltip("%s", "On-chip calibration");

                //ImGui::SetCursorScreenPos({ float(x + 135),  tmp_y });
                //if (ImGui::RadioButton("OCC Extended", (int *)&(get_manager().action), 0))
                //    get_manager().action = on_chip_calib_manager::RS2_CALIB_ACTION_ON_CHIP_OB_CALIB;
                //if (ImGui::IsItemHovered())
                //    ImGui::SetTooltip("%s", "On-Chip Calibration Extended");

                ImGui::SetCursorScreenPos({ float(x + 9), float(y + height - ImGui::GetTextLineHeightWithSpacing() - 31) });
                bool assistance = (get_manager().host_assistance != 0);
                if (ImGui::Checkbox("Host Assistance", &assistance))
                    get_manager().host_assistance = (assistance ? 1 : 0);
                if (ImGui::IsItemHovered())
                    ImGui::SetTooltip("%s", "check = host assitance for statistics data, uncheck = no host assistance");

                auto sat = 1.f + sin(duration_cast<milliseconds>(system_clock::now() - created_time).count() / 700.f) * 0.1f;
                ImGui::PushStyleColor(ImGuiCol_Button, saturate(sensor_header_light_blue, sat));
                ImGui::PushStyleColor(ImGuiCol_ButtonHovered, saturate(sensor_header_light_blue, 1.5f));

                std::string button_name = to_string() << "Calibrate" << "##self" << index;

                ImGui::SetCursorScreenPos({ float(x + 5), float(y + height - 28) });
                if (ImGui::Button(button_name.c_str(), { float(bar_width), 20.f }))
                {
                    get_manager().restore_workspace([this](std::function<void()> a) { a(); });
                    get_manager().reset();
                    get_manager().retry_times = 0;
                    auto _this = shared_from_this();
                    auto invoke = [_this](std::function<void()> action) {_this->invoke(action);};
                    get_manager().start(invoke);
                    update_state = RS2_CALIB_STATE_CALIB_IN_PROCESS;
                    enable_dismiss = false;
                }

                ImGui::PopStyleColor(2);

                if (ImGui::IsItemHovered())
                    ImGui::SetTooltip("%s", "Begin On-Chip Calibration");
            }
            else if (update_state == RS2_CALIB_STATE_FL_INPUT)
            {
                ImGui::SetCursorScreenPos({ float(x + 15), float(y + 33) });
                ImGui::Text("%s", "Please make sure the target is inside yellow\nrectangle of both left and right images. Adjust\ncamera position if necessary before to start.");

                ImGui::SetCursorScreenPos({ float(x + 15), float(y + 70 + ImGui::GetTextLineHeightWithSpacing()) });
                ImGui::Text("%s", "Target Width (mm):");
                if (ImGui::IsItemHovered())
                {
                    ImGui::SetTooltip("%s", "The width of the rectangle in millimeters inside the specific target");
                }

                const int MAX_SIZE = 256;
                char buff[MAX_SIZE];

                ImGui::SetCursorScreenPos({ float(x + 145), float(y + 70 + ImGui::GetTextLineHeightWithSpacing()) });
                std::string id = to_string() << "##target_width_" << index;
                ImGui::PushItemWidth(80);
                float target_width = config_file::instance().get_or_default(configurations::viewer::target_width_r, 175.0f);
                std::string tw = to_string() << target_width;
                memcpy(buff, tw.c_str(), tw.size() + 1);
                if (ImGui::InputText(id.c_str(), buff, std::max((int)tw.size() + 1, 10)))
                {
                    std::stringstream ss;
                    ss << buff;
                    ss >> target_width;
                    config_file::instance().set(configurations::viewer::target_width_r, target_width);
                }
                ImGui::PopItemWidth();

                ImGui::SetCursorScreenPos({ float(x + 15), float(y + 80 + 2 * ImGui::GetTextLineHeightWithSpacing()) });
                ImGui::Text("%s", "Target Height (mm):");
                if (ImGui::IsItemHovered())
                {
                    ImGui::SetTooltip("%s", "The height of the rectangle in millimeters inside the specific target");
                }

                ImGui::SetCursorScreenPos({ float(x + 145), float(y + 77 + 2 * ImGui::GetTextLineHeightWithSpacing()) });
                id = to_string() << "##target_height_" << index;
                ImGui::PushItemWidth(80);
                float target_height = config_file::instance().get_or_default(configurations::viewer::target_height_r, 100.0f);
                std::string th = to_string() << target_height;
                memcpy(buff, th.c_str(), th.size() + 1);
                if (ImGui::InputText(id.c_str(), buff, std::max((int)th.size() + 1, 10)))
                {
                    std::stringstream ss;
                    ss << buff;
                    ss >> target_height;
                    config_file::instance().set(configurations::viewer::target_height_r, target_height);
                }
                ImGui::PopItemWidth();

                ImGui::SetCursorScreenPos({ float(x + 20), float(y + 95) + 3 * ImGui::GetTextLineHeight() });
                bool adj_both = (get_manager().adjust_both_sides == 1);
                if (ImGui::Checkbox("Adjust both sides focal length", &adj_both))
                    get_manager().adjust_both_sides = (adj_both ? 1 : 0);
                if (ImGui::IsItemHovered())
                    ImGui::SetTooltip("%s", "check = adjust both sides, uncheck = adjust right side only");

                ImGui::SetCursorScreenPos({ float(x + 9), float(y + height - 25) });
                auto sat = 1.f + sin(duration_cast<milliseconds>(system_clock::now() - created_time).count() / 700.f) * 0.1f;
                ImGui::PushStyleColor(ImGuiCol_Button, saturate(sensor_header_light_blue, sat));
                ImGui::PushStyleColor(ImGuiCol_ButtonHovered, saturate(sensor_header_light_blue, 1.5f));

                std::string button_name = to_string() << "Calibrate" << "##fl" << index;

                ImGui::SetCursorScreenPos({ float(x + 5), float(y + height - 25) });
                if (ImGui::Button(button_name.c_str(), { float(bar_width), 20.f }))
                {
                    if (get_manager()._sub->s->supports(RS2_OPTION_EMITTER_ENABLED))
                        get_manager().laser_status_prev = get_manager()._sub->s->get_option(RS2_OPTION_EMITTER_ENABLED);
                    if (get_manager()._sub->s->supports(RS2_OPTION_THERMAL_COMPENSATION))
                        get_manager().thermal_loop_prev = get_manager()._sub->s->get_option(RS2_OPTION_THERMAL_COMPENSATION);

                    get_manager().restore_workspace([this](std::function<void()> a) { a(); });
                    get_manager().reset();
                    get_manager().retry_times = 0;
                    get_manager().action = on_chip_calib_manager::RS2_CALIB_ACTION_FL_CALIB;
                    auto _this = shared_from_this();
                    auto invoke = [_this](std::function<void()> action) {
                        _this->invoke(action);
                    };
                    get_manager().start(invoke);
                    update_state = RS2_CALIB_STATE_CALIB_IN_PROCESS;
                    enable_dismiss = false;
                }
                if (ImGui::IsItemHovered())
                    ImGui::SetTooltip("%s", "Start focal length calibration after setting up camera position correctly.");
                ImGui::PopStyleColor(2);
            }
            else if (update_state == RS2_CALIB_STATE_FAILED)
            {
                if (get_manager().action == on_chip_calib_manager::RS2_CALIB_ACTION_ON_CHIP_FL_CALIB
                    || get_manager().action == on_chip_calib_manager::RS2_CALIB_ACTION_ON_CHIP_OB_CALIB)
                {
                    if (get_manager().retry_times < 3)
                    {
                        get_manager().restore_workspace([](std::function<void()> a){ a(); });
                        get_manager().reset();
                        ++get_manager().retry_times;
                        get_manager().toggle = true;

                        auto _this = shared_from_this();
                        auto invoke = [_this](std::function<void()> action) {_this->invoke(action);};
                        get_manager().start(invoke);
                        update_state = RS2_CALIB_STATE_CALIB_IN_PROCESS;
                        enable_dismiss = false;
                    }
                    else
                    {
                        ImGui::Text("%s", (get_manager().action == on_chip_calib_manager::RS2_CALIB_ACTION_ON_CHIP_FL_CALIB ? "OCC FL calibraton cannot work with this camera!" : "OCC Extended calibraton cannot work with this camera!"));
                    }
                }
                else
                {
                    ImGui::Text("%s", _error_message.c_str());

                    auto sat = 1.f + sin(duration_cast<milliseconds>(system_clock::now() - created_time).count() / 700.f) * 0.1f;

                    ImGui::PushStyleColor(ImGuiCol_Button, saturate(redish, sat));
                    ImGui::PushStyleColor(ImGuiCol_ButtonHovered, saturate(redish, 1.5f));

                    std::string button_name = to_string() << "Retry" << "##retry" << index;
                    ImGui::SetCursorScreenPos({ float(x + 5), float(y + height - 25) });
                    if (ImGui::Button(button_name.c_str(), { float(bar_width), 20.f }))
                    {
                        get_manager().restore_workspace([](std::function<void()> a) { a(); });
                        get_manager().reset();
                        auto _this = shared_from_this();
                        auto invoke = [_this](std::function<void()> action) {
                            _this->invoke(action);
                        };
                        get_manager().start(invoke);
                        update_state = RS2_CALIB_STATE_CALIB_IN_PROCESS;
                        enable_dismiss = false;
                    }

                    ImGui::PopStyleColor(2);

                    if (ImGui::IsItemHovered())
                        ImGui::SetTooltip("%s", "Retry on-chip calibration process");
                }
            }
            else if (update_state == RS2_CALIB_STATE_CALIB_COMPLETE)
            {
                if (get_manager().action == on_chip_calib_manager::RS2_CALIB_ACTION_UVMAPPING_CALIB)
                {
                    if (get_manager()._sub->s->supports(RS2_OPTION_EMITTER_ENABLED))
                        get_manager()._sub->s->set_option(RS2_OPTION_EMITTER_ENABLED, get_manager().laser_status_prev);
                    if (get_manager()._sub->s->supports(RS2_OPTION_THERMAL_COMPENSATION))
                        get_manager()._sub->s->set_option(RS2_OPTION_THERMAL_COMPENSATION, get_manager().laser_status_prev);

                    ImGui::SetCursorScreenPos({ float(x + 20), float(y + 33) });
                    ImGui::Text("%s", "Health-Check Number for PX: ");

                    ImGui::SetCursorScreenPos({ float(x + 20), float(y + 38) + ImGui::GetTextLineHeightWithSpacing() });
                    ImGui::Text("%s", "Health Check Number for PY: ");

                    ImGui::SetCursorScreenPos({ float(x + 20), float(y + 43) + 2 * ImGui::GetTextLineHeightWithSpacing() });
                    ImGui::Text("%s", "Health Check Number for FX: ");

                    ImGui::SetCursorScreenPos({ float(x + 20), float(y + 48) + 3 * ImGui::GetTextLineHeightWithSpacing() });
                    ImGui::Text("%s", "Health Check Number for FY: ");

                    ImGui::PushStyleColor(ImGuiCol_Text, white);
                    ImGui::PushStyleColor(ImGuiCol_FrameBg, transparent);
                    ImGui::PushStyleColor(ImGuiCol_ScrollbarBg, transparent);
                    ImGui::PushStyleColor(ImGuiCol_ScrollbarGrab, transparent);
                    ImGui::PushStyleColor(ImGuiCol_ScrollbarGrabActive, transparent);
                    ImGui::PushStyleColor(ImGuiCol_ScrollbarGrabHovered, transparent);
                    ImGui::PushStyleColor(ImGuiCol_TextSelectedBg, white);

                    ImGui::SetCursorScreenPos({ float(x + 220), float(y + 30) });
                    std::stringstream ss_1;
                    ss_1 << std::fixed << std::setprecision(4) << get_manager().get_health_nums(0);
                    auto health_str = ss_1.str();
                    std::string text_name_1 = to_string() << "##notification_text_1_" << index;
                    ImGui::InputTextMultiline(text_name_1.c_str(), const_cast<char*>(health_str.c_str()), strlen(health_str.c_str()) + 1, { 86, ImGui::GetTextLineHeight() + 6 }, ImGuiInputTextFlags_ReadOnly);
                    if (ImGui::IsItemHovered())
                        ImGui::SetTooltip("%s", "Health check for PX");

                    ImGui::SetCursorScreenPos({ float(x + 220), float(y + 35) + ImGui::GetTextLineHeightWithSpacing() });
                    std::stringstream ss_2;
                    ss_2 << std::fixed << std::setprecision(4) << get_manager().get_health_nums(1);
                    health_str = ss_2.str();
                    std::string text_name_2 = to_string() << "##notification_text_2_" << index;
                    ImGui::InputTextMultiline(text_name_2.c_str(), const_cast<char*>(health_str.c_str()), strlen(health_str.c_str()) + 1, { 86, ImGui::GetTextLineHeight() + 6 }, ImGuiInputTextFlags_ReadOnly);
                    if (ImGui::IsItemHovered())
                        ImGui::SetTooltip("%s", "Health check for PY");

                    ImGui::SetCursorScreenPos({ float(x + 220), float(y + 40) + 2 * ImGui::GetTextLineHeightWithSpacing() });
                    std::stringstream ss_3;
                    ss_3 << std::fixed << std::setprecision(4) << get_manager().get_health_nums(2);
                    health_str = ss_3.str();
                    std::string text_name_3 = to_string() << "##notification_text_3_" << index;
                    ImGui::InputTextMultiline(text_name_3.c_str(), const_cast<char*>(health_str.c_str()), strlen(health_str.c_str()) + 1, { 86, ImGui::GetTextLineHeight() + 6 }, ImGuiInputTextFlags_ReadOnly);
                    if (ImGui::IsItemHovered())
                        ImGui::SetTooltip("%s", "Health check for FX");

                    ImGui::SetCursorScreenPos({ float(x + 220), float(y + 45) + 3 * ImGui::GetTextLineHeightWithSpacing() });
                    std::stringstream ss_4;
                    ss_4 << std::fixed << std::setprecision(4) << get_manager().get_health_nums(3);
                    health_str = ss_4.str();
                    std::string text_name_4 = to_string() << "##notification_text_4_" << index;
                    ImGui::InputTextMultiline(text_name_4.c_str(), const_cast<char*>(health_str.c_str()), strlen(health_str.c_str()) + 1, { 86, ImGui::GetTextLineHeight() + 6 }, ImGuiInputTextFlags_ReadOnly);
                    if (ImGui::IsItemHovered())
                        ImGui::SetTooltip("%s", "Health check for FY");

                    ImGui::PopStyleColor(7);

                    auto sat = 1.f + sin(duration_cast<milliseconds>(system_clock::now() - created_time).count() / 700.f) * 0.1f;
                    ImGui::PushStyleColor(ImGuiCol_Button, saturate(sensor_header_light_blue, sat));
                    ImGui::PushStyleColor(ImGuiCol_ButtonHovered, saturate(sensor_header_light_blue, 1.5f));
                    ImGui::SetCursorScreenPos({ float(x + 9), float(y + height - 25) });
                    std::string button_name = to_string() << "Apply" << "##apply" << index;
                    if (ImGui::Button(button_name.c_str(), { float(bar_width - 60), 20.f }))
                    {
                        get_manager().apply_calib(true);     // Store the new calibration internally
                        get_manager().keep();            // Flash the new calibration
                        if (RS2_CALIB_STATE_UVMAPPING_INPUT == update_state)
                            get_manager().reset_device(); // Workaround for reloading color calibration table. Other approach?

                        update_state = RS2_CALIB_STATE_COMPLETE;
                        pinned = false;
                        enable_dismiss = false;
                        _progress_bar.last_progress_time = last_interacted = system_clock::now() + milliseconds(500);

                        get_manager().restore_workspace([](std::function<void()> a) { a(); });
                    }

                    ImGui::PopStyleColor(2);
                    if (ImGui::IsItemHovered())
                        ImGui::SetTooltip("%s", "New calibration values will be saved in device");
                }
                else
                {
                    if (get_manager().action == on_chip_calib_manager::RS2_CALIB_ACTION_FL_CALIB)
                    {
                        if (get_manager()._sub->s->supports(RS2_OPTION_EMITTER_ENABLED))
                            get_manager()._sub->s->set_option(RS2_OPTION_EMITTER_ENABLED, get_manager().laser_status_prev);
                        if (get_manager()._sub->s->supports(RS2_OPTION_THERMAL_COMPENSATION))
                            get_manager()._sub->s->set_option(RS2_OPTION_THERMAL_COMPENSATION, get_manager().thermal_loop_prev);
                    }

                    auto health = get_manager().get_health();

                    auto recommend_keep = fabs(health) < 0.25f;
                    if (get_manager().action == on_chip_calib_manager::RS2_CALIB_ACTION_ON_CHIP_FL_CALIB)
                        recommend_keep = fabs(health) < 0.15f;

                    float health_1 = -1.0f;
                    float health_2 = -1.0f;
                    bool recommend_keep_1 = false;
                    bool recommend_keep_2 = false;
                    if (get_manager().action == on_chip_calib_manager::RS2_CALIB_ACTION_ON_CHIP_OB_CALIB)
                    {
                        health_1 = get_manager().get_health_1();
                        health_2 = get_manager().get_health_2();
                        recommend_keep_1 = fabs(health_1) < 0.25f;
                        recommend_keep_2 = fabs(health_2) < 0.15f;
                        recommend_keep = (recommend_keep_1 && recommend_keep_2);
                    }

                    ImGui::SetCursorScreenPos({ float(x + 10), float(y + 33) });

                    if (get_manager().action == on_chip_calib_manager::RS2_CALIB_ACTION_TARE_CALIB)
                    {
                        if (get_manager().tare_health)
                        {
                            health_1 = get_manager().get_health_1();
                            health_2 = get_manager().get_health_2();

                            ImGui::Text("%s", "Health-Check Before Calibration: ");

                            std::stringstream ss_1;
                            ss_1 << std::fixed << std::setprecision(4) << health_1 << "%";
                            auto health_str = ss_1.str();

                            std::string text_name = to_string() << "##notification_text_1_" << index;

                            ImGui::SetCursorScreenPos({ float(x + 225), float(y + 30) });
                            ImGui::PushStyleColor(ImGuiCol_Text, white);
                            ImGui::PushStyleColor(ImGuiCol_FrameBg, transparent);
                            ImGui::PushStyleColor(ImGuiCol_ScrollbarBg, transparent);
                            ImGui::PushStyleColor(ImGuiCol_ScrollbarGrab, transparent);
                            ImGui::PushStyleColor(ImGuiCol_ScrollbarGrabActive, transparent);
                            ImGui::PushStyleColor(ImGuiCol_ScrollbarGrabHovered, transparent);
                            ImGui::PushStyleColor(ImGuiCol_TextSelectedBg, white);
                            ImGui::InputTextMultiline(text_name.c_str(), const_cast<char*>(health_str.c_str()), strlen(health_str.c_str()) + 1, { 86, ImGui::GetTextLineHeight() + 6 }, ImGuiInputTextFlags_ReadOnly);
                            ImGui::PopStyleColor(7);

                            if (ImGui::IsItemHovered())
                                ImGui::SetTooltip("%s", "Health-check number before Tare Calibration");

                            ImGui::SetCursorScreenPos({ float(x + 10), float(y + 38) + ImGui::GetTextLineHeightWithSpacing() });
                            ImGui::Text("%s", "Health-Check After Calibration: ");

                            std::stringstream ss_2;
                            ss_2 << std::fixed << std::setprecision(4) << health_2 << "%";
                            health_str = ss_2.str();

                            text_name = to_string() << "##notification_text_2_" << index;

                            ImGui::SetCursorScreenPos({ float(x + 225), float(y + 35) + ImGui::GetTextLineHeightWithSpacing() });
                            ImGui::PushStyleColor(ImGuiCol_Text, white);
                            ImGui::PushStyleColor(ImGuiCol_FrameBg, transparent);
                            ImGui::PushStyleColor(ImGuiCol_ScrollbarBg, transparent);
                            ImGui::PushStyleColor(ImGuiCol_ScrollbarGrab, transparent);
                            ImGui::PushStyleColor(ImGuiCol_ScrollbarGrabActive, transparent);
                            ImGui::PushStyleColor(ImGuiCol_ScrollbarGrabHovered, transparent);
                            ImGui::PushStyleColor(ImGuiCol_TextSelectedBg, white);
                            ImGui::InputTextMultiline(text_name.c_str(), const_cast<char*>(health_str.c_str()), strlen(health_str.c_str()) + 1, { 86, ImGui::GetTextLineHeight() + 6 }, ImGuiInputTextFlags_ReadOnly);
                            ImGui::PopStyleColor(7);

                            if (ImGui::IsItemHovered())
                                ImGui::SetTooltip("%s", "Health-check number after Tare Calibration");
                        }
                    }
                    else if (get_manager().action == on_chip_calib_manager::RS2_CALIB_ACTION_ON_CHIP_OB_CALIB)
                    {
                        ImGui::Text("%s", "Health-Check: ");

                        std::stringstream ss_1;
                        ss_1 << std::fixed << std::setprecision(2) << health_1;
                        auto health_str = ss_1.str();

                        std::string text_name = to_string() << "##notification_text_1_" << index;

                        ImGui::SetCursorScreenPos({ float(x + 125), float(y + 30) });
                        ImGui::PushStyleColor(ImGuiCol_Text, white);
                        ImGui::PushStyleColor(ImGuiCol_FrameBg, transparent);
                        ImGui::PushStyleColor(ImGuiCol_ScrollbarBg, transparent);
                        ImGui::PushStyleColor(ImGuiCol_ScrollbarGrab, transparent);
                        ImGui::PushStyleColor(ImGuiCol_ScrollbarGrabActive, transparent);
                        ImGui::PushStyleColor(ImGuiCol_ScrollbarGrabHovered, transparent);
                        ImGui::PushStyleColor(ImGuiCol_TextSelectedBg, white);
                        ImGui::InputTextMultiline(text_name.c_str(), const_cast<char*>(health_str.c_str()), strlen(health_str.c_str()) + 1, { 66, ImGui::GetTextLineHeight() + 6 }, ImGuiInputTextFlags_ReadOnly);
                        ImGui::PopStyleColor(7);

                        ImGui::SetCursorScreenPos({ float(x + 177), float(y + 33) });

                        if (recommend_keep_1)
                        {
                            ImGui::PushStyleColor(ImGuiCol_Text, light_blue);
                            ImGui::Text("%s", "(Good)");
                        }
                        else if (fabs(health_1) < 0.75f)
                        {
                            ImGui::PushStyleColor(ImGuiCol_Text, yellowish);
                            ImGui::Text("%s", "(Can be Improved)");
                        }
                        else
                        {
                            ImGui::PushStyleColor(ImGuiCol_Text, redish);
                            ImGui::Text("%s", "(Requires Calibration)");
                        }
                        ImGui::PopStyleColor();

                        if (ImGui::IsItemHovered())
                        {
                            ImGui::SetTooltip("%s", "OCC Health-Check captures how far camera calibration is from the optimal one\n"
                                "[0, 0.25) - Good\n"
                                "[0.25, 0.75) - Can be Improved\n"
                                "[0.75, ) - Requires Calibration");
                        }

                        ImGui::SetCursorScreenPos({ float(x + 10), float(y + 38) + ImGui::GetTextLineHeightWithSpacing() });
                        ImGui::Text("%s", "FL Health-Check: ");

                        std::stringstream ss_2;
                        ss_2 << std::fixed << std::setprecision(2) << health_2;
                        health_str = ss_2.str();

                        text_name = to_string() << "##notification_text_2_" << index;

                        ImGui::SetCursorScreenPos({ float(x + 125), float(y + 35) + ImGui::GetTextLineHeightWithSpacing() });
                        ImGui::PushStyleColor(ImGuiCol_Text, white);
                        ImGui::PushStyleColor(ImGuiCol_FrameBg, transparent);
                        ImGui::PushStyleColor(ImGuiCol_ScrollbarBg, transparent);
                        ImGui::PushStyleColor(ImGuiCol_ScrollbarGrab, transparent);
                        ImGui::PushStyleColor(ImGuiCol_ScrollbarGrabActive, transparent);
                        ImGui::PushStyleColor(ImGuiCol_ScrollbarGrabHovered, transparent);
                        ImGui::PushStyleColor(ImGuiCol_TextSelectedBg, white);
                        ImGui::InputTextMultiline(text_name.c_str(), const_cast<char*>(health_str.c_str()), strlen(health_str.c_str()) + 1, { 66, ImGui::GetTextLineHeight() + 6 }, ImGuiInputTextFlags_ReadOnly);
                        ImGui::PopStyleColor(7);

                        ImGui::SetCursorScreenPos({ float(x + 175), float(y + 38) + ImGui::GetTextLineHeightWithSpacing() });

                        if (recommend_keep_2)
                        {
                            ImGui::PushStyleColor(ImGuiCol_Text, light_blue);
                            ImGui::Text("%s", "(Good)");
                        }
                        else if (fabs(health_2) < 0.75f)
                        {
                            ImGui::PushStyleColor(ImGuiCol_Text, yellowish);
                            ImGui::Text("%s", "(Can be Improved)");
                        }
                        else
                        {
                            ImGui::PushStyleColor(ImGuiCol_Text, redish);
                            ImGui::Text("%s", "(Requires Calibration)");
                        }
                        ImGui::PopStyleColor();

                        if (ImGui::IsItemHovered())
                        {
                            ImGui::SetTooltip("%s", "OCC-FL Health-Check captures how far camera calibration is from the optimal one\n"
                                "[0, 0.15) - Good\n"
                                "[0.15, 0.75) - Can be Improved\n"
                                "[0.75, ) - Requires Calibration");
                        }
                    }
                    else if (get_manager().action == on_chip_calib_manager::RS2_CALIB_ACTION_FL_CALIB)
                    {
                        ImGui::Text("%s", "Focal Length Imbalance: ");

                        std::stringstream ss_1;
                        ss_1 << std::fixed << std::setprecision(3) << get_manager().corrected_ratio;
                        auto ratio_str = ss_1.str();
                        ratio_str += " %";

                        std::string text_name = to_string() << "##notification_text_1_" << index;

                        ImGui::SetCursorScreenPos({ float(x + 175), float(y + 30) });
                        ImGui::PushStyleColor(ImGuiCol_Text, white);
                        ImGui::PushStyleColor(ImGuiCol_FrameBg, transparent);
                        ImGui::PushStyleColor(ImGuiCol_ScrollbarBg, transparent);
                        ImGui::PushStyleColor(ImGuiCol_ScrollbarGrab, transparent);
                        ImGui::PushStyleColor(ImGuiCol_ScrollbarGrabActive, transparent);
                        ImGui::PushStyleColor(ImGuiCol_ScrollbarGrabHovered, transparent);
                        ImGui::PushStyleColor(ImGuiCol_TextSelectedBg, white);
                        ImGui::InputTextMultiline(text_name.c_str(), const_cast<char*>(ratio_str.c_str()), strlen(ratio_str.c_str()) + 1, { 86, ImGui::GetTextLineHeight() + 6 }, ImGuiInputTextFlags_ReadOnly);
                        ImGui::PopStyleColor(7);

                        ImGui::SetCursorScreenPos({ float(x + 10), float(y + 38) + ImGui::GetTextLineHeightWithSpacing() });
                        ImGui::Text("%s", "Estimated Tilt Angle: ");

                        std::stringstream ss_2;
                        ss_2 << std::fixed << std::setprecision(3) << get_manager().tilt_angle;
                        auto align_str = ss_2.str();
                        align_str += " deg";

                        text_name = to_string() << "##notification_text_2_" << index;

                        ImGui::SetCursorScreenPos({ float(x + 175), float(y + 35) + ImGui::GetTextLineHeightWithSpacing() });
                        ImGui::PushStyleColor(ImGuiCol_Text, white);
                        ImGui::PushStyleColor(ImGuiCol_FrameBg, transparent);
                        ImGui::PushStyleColor(ImGuiCol_ScrollbarBg, transparent);
                        ImGui::PushStyleColor(ImGuiCol_ScrollbarGrab, transparent);
                        ImGui::PushStyleColor(ImGuiCol_ScrollbarGrabActive, transparent);
                        ImGui::PushStyleColor(ImGuiCol_ScrollbarGrabHovered, transparent);
                        ImGui::PushStyleColor(ImGuiCol_TextSelectedBg, white);
                        ImGui::InputTextMultiline(text_name.c_str(), const_cast<char*>(align_str.c_str()), strlen(align_str.c_str()) + 1, { 86, ImGui::GetTextLineHeight() + 6 }, ImGuiInputTextFlags_ReadOnly);
                        ImGui::PopStyleColor(7);
                    }
                    else if (get_manager().action != on_chip_calib_manager::RS2_CALIB_ACTION_TARE_CALIB)
                    {
                        ImGui::Text("%s", (get_manager().action == on_chip_calib_manager::RS2_CALIB_ACTION_ON_CHIP_CALIB ? "Health-Check: " : "FL Health-Check: "));

                        std::stringstream ss; ss << std::fixed << std::setprecision(2) << health;
                        auto health_str = ss.str();

                        std::string text_name = to_string() << "##notification_text_" << index;

                        ImGui::SetCursorScreenPos({ float(x + 125), float(y + 30) });
                        ImGui::PushStyleColor(ImGuiCol_Text, white);
                        ImGui::PushStyleColor(ImGuiCol_FrameBg, transparent);
                        ImGui::PushStyleColor(ImGuiCol_ScrollbarBg, transparent);
                        ImGui::PushStyleColor(ImGuiCol_ScrollbarGrab, transparent);
                        ImGui::PushStyleColor(ImGuiCol_ScrollbarGrabActive, transparent);
                        ImGui::PushStyleColor(ImGuiCol_ScrollbarGrabHovered, transparent);
                        ImGui::PushStyleColor(ImGuiCol_TextSelectedBg, white);
                        ImGui::InputTextMultiline(text_name.c_str(), const_cast<char*>(health_str.c_str()), strlen(health_str.c_str()) + 1, { 66, ImGui::GetTextLineHeight() + 6 }, ImGuiInputTextFlags_ReadOnly);
                        ImGui::PopStyleColor(7);

                        ImGui::SetCursorScreenPos({ float(x + 177), float(y + 33) });

                        if (recommend_keep)
                        {
                            ImGui::PushStyleColor(ImGuiCol_Text, light_blue);
                            ImGui::Text("%s", "(Good)");
                        }
                        else if (fabs(health) < 0.75f)
                        {
                            ImGui::PushStyleColor(ImGuiCol_Text, yellowish);
                            ImGui::Text("%s", "(Can be Improved)");
                        }
                        else
                        {
                            ImGui::PushStyleColor(ImGuiCol_Text, redish);
                            ImGui::Text("%s", "(Requires Calibration)");
                        }
                        ImGui::PopStyleColor();

                        if (ImGui::IsItemHovered())
                        {
                            if (get_manager().action == on_chip_calib_manager::RS2_CALIB_ACTION_ON_CHIP_CALIB)
                            {
                                ImGui::SetTooltip("%s", "Calibration Health-Check captures how far camera calibration is from the optimal one\n"
                                    "[0, 0.25) - Good\n"
                                    "[0.25, 0.75) - Can be Improved\n"
                                    "[0.75, ) - Requires Calibration");
                            }
                            else
                            {
                                ImGui::SetTooltip("%s", "Calibration Health-Check captures how far camera calibration is from the optimal one\n"
                                    "[0, 0.15) - Good\n"
                                    "[0.15, 0.75) - Can be Improved\n"
                                    "[0.75, ) - Requires Calibration");
                            }
                        }
                    }

                    auto old_fr = get_manager().get_metric(false).first;
                    auto new_fr = get_manager().get_metric(true).first;

                    auto old_rms = fabs(get_manager().get_metric(false).second);
                    auto new_rms = fabs(get_manager().get_metric(true).second);

                    auto fr_improvement = 100.f * ((new_fr - old_fr) / old_fr);
                    auto rms_improvement = 100.f * ((old_rms - new_rms) / old_rms);

                    std::string old_units = "mm";
                    if (old_rms > 10.f)
                    {
                        old_rms /= 10.f;
                        old_units = "cm";
                    }

                    std::string new_units = "mm";
                    if (new_rms > 10.f)
                    {
                        new_rms /= 10.f;
                        new_units = "cm";
                    }

                    // NOTE: Disabling metrics temporarily
                    // TODO: Re-enable in future release
                    if (/* fr_improvement > 1.f || rms_improvement > 1.f */ false)
                    {
                        std::string txt = to_string() << "  Fill-Rate: " << std::setprecision(1) << std::fixed << new_fr << "%%";
                        if (!use_new_calib)
                            txt = to_string() << "  Fill-Rate: " << std::setprecision(1) << std::fixed << old_fr << "%%\n";

                        ImGui::SetCursorScreenPos({ float(x + 12), float(y + 90) });
                        ImGui::PushFont(win.get_large_font());
                        ImGui::Text("%s", static_cast<const char*>(textual_icons::check));
                        ImGui::PopFont();

                        ImGui::SetCursorScreenPos({ float(x + 35), float(y + 92) });
                        ImGui::Text("%s", txt.c_str());

                        if (use_new_calib)
                        {
                            ImGui::SameLine();

                            ImGui::PushStyleColor(ImGuiCol_Text, white);
                            txt = to_string() << " ( +" << std::fixed << std::setprecision(0) << fr_improvement << "%% )";
                            ImGui::Text("%s", txt.c_str());
                            ImGui::PopStyleColor();
                        }

                        if (rms_improvement > 1.f)
                        {
                            if (use_new_calib)
                            {
                                txt = to_string() << "  Noise Estimate: " << std::setprecision(2) << std::fixed << new_rms << new_units;
                            }
                            else
                            {
                                txt = to_string() << "  Noise Estimate: " << std::setprecision(2) << std::fixed << old_rms << old_units;
                            }

                            ImGui::SetCursorScreenPos({ float(x + 12), float(y + 90 + ImGui::GetTextLineHeight() + 6) });
                            ImGui::PushFont(win.get_large_font());
                            ImGui::Text("%s", static_cast<const char*>(textual_icons::check));
                            ImGui::PopFont();

                            ImGui::SetCursorScreenPos({ float(x + 35), float(y + 92 + ImGui::GetTextLineHeight() + 6) });
                            ImGui::Text("%s", txt.c_str());

                            if (use_new_calib)
                            {
                                ImGui::SameLine();

                                ImGui::PushStyleColor(ImGuiCol_Text, white);
                                txt = to_string() << " ( -" << std::setprecision(0) << std::fixed << rms_improvement << "%% )";
                                ImGui::Text("%s", txt.c_str());
                                ImGui::PopStyleColor();
                            }
                        }
                    }
                    else
                    {
                        ImGui::SetCursorScreenPos({ float(x + 7), (get_manager().action == on_chip_calib_manager::RS2_CALIB_ACTION_ON_CHIP_OB_CALIB || get_manager().action == on_chip_calib_manager::RS2_CALIB_ACTION_FL_CALIB ? float(y + 105) + ImGui::GetTextLineHeightWithSpacing() : (get_manager().action == on_chip_calib_manager::RS2_CALIB_ACTION_TARE_CALIB ? (get_manager().tare_health ? float(y + 105) : float(y + 50)) + ImGui::GetTextLineHeightWithSpacing() : float(y + 105))) });
                        ImGui::Text("%s", "Please compare new vs old calibration\nand decide if to keep or discard the result...");
                    }

                    ImGui::SetCursorScreenPos({ float(x + 20), (get_manager().action == on_chip_calib_manager::RS2_CALIB_ACTION_ON_CHIP_OB_CALIB || get_manager().action == on_chip_calib_manager::RS2_CALIB_ACTION_FL_CALIB ? float(y + 70) + ImGui::GetTextLineHeightWithSpacing() : (get_manager().action == on_chip_calib_manager::RS2_CALIB_ACTION_TARE_CALIB ? (get_manager().tare_health ? float(y + 70) : float(y + 15)) + ImGui::GetTextLineHeightWithSpacing() : float(y + 70))) });

                    if (ImGui::RadioButton("New", use_new_calib))
                    {
                        use_new_calib = true;
                        get_manager().apply_calib(true);
                    }

                    ImGui::SetCursorScreenPos({ float(x + 150), (get_manager().action == on_chip_calib_manager::RS2_CALIB_ACTION_ON_CHIP_OB_CALIB || get_manager().action == on_chip_calib_manager::RS2_CALIB_ACTION_FL_CALIB ? float(y + 70) + ImGui::GetTextLineHeightWithSpacing() : (get_manager().action == on_chip_calib_manager::RS2_CALIB_ACTION_TARE_CALIB ? (get_manager().tare_health ? float(y + 70) : float(y + 15)) + ImGui::GetTextLineHeightWithSpacing() : float(y + 70))) });
                    if (ImGui::RadioButton("Original", !use_new_calib))
                    {
                        use_new_calib = false;
                        get_manager().apply_calib(false);
                    }

                    auto sat = 1.f + sin(duration_cast<milliseconds>(system_clock::now() - created_time).count() / 700.f) * 0.1f;

                    if (!recommend_keep || get_manager().action == on_chip_calib_manager::RS2_CALIB_ACTION_TARE_CALIB)
                    {
                        ImGui::PushStyleColor(ImGuiCol_Button, saturate(sensor_header_light_blue, sat));
                        ImGui::PushStyleColor(ImGuiCol_ButtonHovered, saturate(sensor_header_light_blue, 1.5f));
                    }

                    float scale = float(bar_width) / 3;
                    std::string button_name;

                    if (get_manager().action == on_chip_calib_manager::RS2_CALIB_ACTION_FL_CALIB)
                    {
                        scale = float(bar_width) / 7;

                        button_name = to_string() << "Recalibrate" << "##refl" << index;

                        ImGui::SetCursorScreenPos({ float(x + 5), float(y + height - 25) });
                        if (ImGui::Button(button_name.c_str(), { scale * 3, 20.f }))
                        {
                            if (get_manager()._sub->s->supports(RS2_OPTION_EMITTER_ENABLED))
                                get_manager().laser_status_prev = get_manager()._sub->s->get_option(RS2_OPTION_EMITTER_ENABLED);
                            if (get_manager()._sub->s->supports(RS2_OPTION_THERMAL_COMPENSATION))
                                get_manager().thermal_loop_prev = get_manager()._sub->s->get_option(RS2_OPTION_THERMAL_COMPENSATION);

                            get_manager().restore_workspace([this](std::function<void()> a) { a(); });
                            get_manager().reset();
                            get_manager().retry_times = 0;
                            get_manager().action = on_chip_calib_manager::RS2_CALIB_ACTION_FL_CALIB;
                            auto _this = shared_from_this();
                            auto invoke = [_this](std::function<void()> action) {
                                _this->invoke(action);
                            };
                            get_manager().start(invoke);
                            update_state = RS2_CALIB_STATE_CALIB_IN_PROCESS;
                            enable_dismiss = false;
                        }

                        ImGui::SetCursorScreenPos({ float(x + 5) + 4 * scale, float(y + height - 25) });
                    }
                    else
                        ImGui::SetCursorScreenPos({ float(x + 5), float(y + height - 25) });

                    button_name = to_string() << "Apply New" << "##apply" << index;
                    if (!use_new_calib) button_name = to_string() << "Keep Original" << "##original" << index;

                    if (ImGui::Button(button_name.c_str(), { scale * 3, 20.f }))
                    {
                        if (use_new_calib)
                        {
                            get_manager().keep();
                            update_state = RS2_CALIB_STATE_COMPLETE;
                            pinned = false;
                            enable_dismiss = false;
                            _progress_bar.last_progress_time = last_interacted = system_clock::now() + milliseconds(500);
                        }
                        else
                        {
                            dismiss(false);
                        }

                        get_manager().restore_workspace([](std::function<void()> a) { a(); });
                    }

                    if (!recommend_keep || get_manager().action == on_chip_calib_manager::RS2_CALIB_ACTION_TARE_CALIB)
                        ImGui::PopStyleColor(2);

                    if (ImGui::IsItemHovered())
                        ImGui::SetTooltip("%s", "New calibration values will be saved in device");
                }
            }

            ImGui::PopStyleColor();
        }
        else
        {
            ImGui::Text("%s", "Calibration Complete");

            ImGui::SetCursorScreenPos({ float(x + 10), float(y + 35) });
            ImGui::PushFont(win.get_large_font());
            std::string txt = to_string() << textual_icons::throphy;
            ImGui::Text("%s", txt.c_str());
            ImGui::PopFont();

            ImGui::SetCursorScreenPos({ float(x + 40), float(y + 35) });

            ImGui::Text("%s", "Camera Calibration Applied Successfully");
        }

        ImGui::SetCursorScreenPos({ float(x + 5), float(y + height - 25) });

        if (update_manager)
        {
            if (update_state == RS2_CALIB_STATE_INITIAL_PROMPT)
            {
                auto sat = 1.f + sin(duration_cast<milliseconds>(system_clock::now() - created_time).count() / 700.f) * 0.1f;
                ImGui::PushStyleColor(ImGuiCol_Button, saturate(sensor_header_light_blue, sat));
                ImGui::PushStyleColor(ImGuiCol_ButtonHovered, saturate(sensor_header_light_blue, 1.5f));
                std::string button_name = to_string() << "Health-Check" << "##health_check" << index;

                if (ImGui::Button(button_name.c_str(), { float(bar_width), 20.f }) || update_manager->started())
                {
                    auto _this = shared_from_this();
                    auto invoke = [_this](std::function<void()> action) {
                        _this->invoke(action);
                    };

                    if (!update_manager->started()) update_manager->start(invoke);

                    update_state = RS2_CALIB_STATE_CALIB_IN_PROCESS;
                    enable_dismiss = false;
                    _progress_bar.last_progress_time = system_clock::now();
                }
                ImGui::PopStyleColor(2);

                if (ImGui::IsItemHovered())
                {
                    ImGui::SetTooltip("%s", "Keep the camera pointing at an object or a wall");
                }
            }
            else if (update_state == RS2_CALIB_STATE_GET_TARE_GROUND_TRUTH_IN_PROCESS)
            {
                if (update_manager->done())
                {
                    update_state = RS2_CALIB_STATE_GET_TARE_GROUND_TRUTH_COMPLETE;
                    enable_dismiss = true;
                }

                if (update_manager->failed())
                {
                    update_manager->check_error(_error_message);
                    update_state = RS2_CALIB_STATE_GET_TARE_GROUND_TRUTH_FAILED;
                    enable_dismiss = true;
                }

                draw_progress_bar(win, bar_width);
            }
            else if (update_state == RS2_CALIB_STATE_CALIB_IN_PROCESS)
            {
                if (update_manager->done())
                {
                    update_state = RS2_CALIB_STATE_CALIB_COMPLETE;
                    enable_dismiss = true;
                    if (get_manager().action != on_chip_calib_manager::RS2_CALIB_ACTION_UVMAPPING_CALIB)
                    {
                        get_manager().apply_calib(true);
                        use_new_calib = true;
                    }
                }

                if (!expanded)
                {
                    if (update_manager->failed())
                    {
                        update_manager->check_error(_error_message);
                        update_state = RS2_CALIB_STATE_FAILED;
                        enable_dismiss = true;
                    }

                    draw_progress_bar(win, bar_width);

                    string id = to_string() << "Expand" << "##" << index;
                    ImGui::SetCursorScreenPos({ float(x + width - 105), float(y + height - 25) });
                    ImGui::PushStyleColor(ImGuiCol_Text, light_grey);
                    if (ImGui::Button(id.c_str(), { 100, 20 }))
                        expanded = true;
                    ImGui::PopStyleColor();
                }
            }
        }
    }

    void autocalib_notification_model::dismiss(bool snooze)
    {
        get_manager().update_last_used();

        if (!use_new_calib && get_manager().done())
            get_manager().apply_calib(false);

        get_manager().restore_workspace([](std::function<void()> a){ a(); });

        if (update_state != RS2_CALIB_STATE_TARE_INPUT)
            update_state = RS2_CALIB_STATE_INITIAL_PROMPT;

        get_manager().turn_roi_off();
        get_manager().reset();

        notification_model::dismiss(snooze);
    }

    void autocalib_notification_model::draw_expanded(ux_window& win, std::string& error_message)
    {
        if (update_manager->started() && update_state == RS2_CALIB_STATE_INITIAL_PROMPT)
            update_state = RS2_CALIB_STATE_CALIB_IN_PROCESS;

        auto flags = ImGuiWindowFlags_NoResize |
            ImGuiWindowFlags_NoMove |
            ImGuiWindowFlags_NoCollapse;

        ImGui::PushStyleColor(ImGuiCol_WindowBg, { 0, 0, 0, 0 });
        ImGui::PushStyleColor(ImGuiCol_Text, light_grey);
        ImGui::PushStyleColor(ImGuiCol_TextSelectedBg, white);
        ImGui::PushStyleColor(ImGuiCol_PopupBg, sensor_bg);

        ImGui::PushStyleVar(ImGuiStyleVar_WindowMinSize, ImVec2(500, 100));
        ImGui::PushStyleVar(ImGuiStyleVar_WindowPadding, ImVec2(5, 5));
        ImGui::PushStyleVar(ImGuiStyleVar_WindowRounding, 0);

        std::string title;
        switch (get_manager().action)
        {
            case on_chip_calib_manager::RS2_CALIB_ACTION_ON_CHIP_OB_CALIB: title = "On - Chip Calibration Extended"; break;
            case on_chip_calib_manager::RS2_CALIB_ACTION_ON_CHIP_CALIB: title = "On-Chip Calibration"; break;
            case on_chip_calib_manager::RS2_CALIB_ACTION_ON_CHIP_FL_CALIB: title = "On-Chip Focal Length Calibration"; break;
            case on_chip_calib_manager::RS2_CALIB_ACTION_TARE_CALIB: title = "Tare Calibration"; break;
            case on_chip_calib_manager::RS2_CALIB_ACTION_TARE_GROUND_TRUTH: title = "Ground Truth Calculation"; break;
            case on_chip_calib_manager::RS2_CALIB_ACTION_FL_CALIB: title = "Focal Length Calibration"; break;
            case on_chip_calib_manager::RS2_CALIB_ACTION_UVMAPPING_CALIB: title = "UV - Mapping Calibration"; break;
            default: title = "Calibration";
        }

        if (update_manager->failed()) title += " Failed";

        ImGui::OpenPopup(title.c_str());
        if (ImGui::BeginPopupModal(title.c_str(), nullptr, flags))
        {
            ImGui::SetCursorPosX(200);
            std::string progress_str = to_string() << "Progress: " << update_manager->get_progress() << "%";
            ImGui::Text("%s", progress_str.c_str());

            ImGui::SetCursorPosX(5);

            draw_progress_bar(win, 490);

            ImGui::PushStyleColor(ImGuiCol_TextSelectedBg, regular_blue);
            auto s = update_manager->get_log();
            ImGui::InputTextMultiline("##autocalib_log", const_cast<char*>(s.c_str()),
                s.size() + 1, { 490,100 }, ImGuiInputTextFlags_AutoSelectAll | ImGuiInputTextFlags_ReadOnly);
            ImGui::PopStyleColor();

            ImGui::SetCursorPosX(190);
            if (visible || update_manager->done() || update_manager->failed())
            {
                if (ImGui::Button("OK", ImVec2(120, 0)))
                {
                    if (update_manager->failed())
                        update_state = RS2_CALIB_STATE_FAILED;

                    expanded = false;
                    ImGui::CloseCurrentPopup();
                }
            }
            else
            {
                ImGui::PushStyleColor(ImGuiCol_Button, transparent);
                ImGui::PushStyleColor(ImGuiCol_ButtonActive, transparent);
                ImGui::PushStyleColor(ImGuiCol_ButtonHovered, transparent);
                ImGui::PushStyleColor(ImGuiCol_Text, transparent);
                ImGui::PushStyleColor(ImGuiCol_TextSelectedBg, transparent);
                ImGui::Button("OK", ImVec2(120, 0));
                ImGui::PopStyleColor(5);
            }

            ImGui::EndPopup();
        }

        ImGui::PopStyleVar(3);
        ImGui::PopStyleColor(4);

        error_message = "";
    }

    int autocalib_notification_model::calc_height()
    {
        if (update_state == RS2_CALIB_STATE_COMPLETE) return 65;
        else if (update_state == RS2_CALIB_STATE_INITIAL_PROMPT) return 120;
        else if (update_state == RS2_CALIB_STATE_CALIB_COMPLETE)
        {
            if (get_manager().allow_calib_keep())
            {
                if (get_manager().action == on_chip_calib_manager::RS2_CALIB_ACTION_ON_CHIP_OB_CALIB ||
                    get_manager().action == on_chip_calib_manager::RS2_CALIB_ACTION_FL_CALIB ||
                    get_manager().action == on_chip_calib_manager::RS2_CALIB_ACTION_FL_CALIB) return 190;
                else if (get_manager().action == on_chip_calib_manager::RS2_CALIB_ACTION_TARE_CALIB) return 140;
                else if (get_manager().action == on_chip_calib_manager::RS2_CALIB_ACTION_UVMAPPING_CALIB) return 160;
                else return 170;
            }
            else return 80;
        }
<<<<<<< HEAD
        else if (update_state == RS2_CALIB_STATE_SELF_INPUT) return (get_manager().action == on_chip_calib_manager::RS2_CALIB_ACTION_ON_CHIP_OB_CALIB ? 180 : 160);
        else if (update_state == RS2_CALIB_STATE_TARE_INPUT) return 105;
        else if (update_state == RS2_CALIB_STATE_TARE_INPUT_ADVANCED) return 230;
=======
        else if (update_state == RS2_CALIB_STATE_SELF_INPUT) return (get_manager().action == on_chip_calib_manager::RS2_CALIB_ACTION_ON_CHIP_OB_CALIB ? 160 : 60);
        else if (update_state == RS2_CALIB_STATE_TARE_INPUT) return 85;
        else if (update_state == RS2_CALIB_STATE_TARE_INPUT_ADVANCED) return 220;
>>>>>>> 721f91fd
        else if (update_state == RS2_CALIB_STATE_GET_TARE_GROUND_TRUTH) return 135;
        else if (update_state == RS2_CALIB_STATE_GET_TARE_GROUND_TRUTH_FAILED) return 115;
        else if (update_state == RS2_CALIB_STATE_FAILED) return ((get_manager().action == on_chip_calib_manager::RS2_CALIB_ACTION_ON_CHIP_OB_CALIB || get_manager().action == on_chip_calib_manager::RS2_CALIB_ACTION_ON_CHIP_FL_CALIB) ? (get_manager().retry_times < 3 ? 0 : 80) : 110);
        else if (update_state == RS2_CALIB_STATE_FL_INPUT) return 200;
        else if (update_state == RS2_CALIB_STATE_UVMAPPING_INPUT) return 140;
        else return 100;
    }

    void autocalib_notification_model::set_color_scheme(float t) const
    {
        notification_model::set_color_scheme(t);

        ImGui::PopStyleColor(1);

        ImVec4 c;

        if (update_state == RS2_CALIB_STATE_COMPLETE)
        {
            c = alpha(saturate(light_blue, 0.7f), 1 - t);
            ImGui::PushStyleColor(ImGuiCol_WindowBg, c);
        }
        else if (update_state == RS2_CALIB_STATE_FAILED)
        {
            c = alpha(dark_red, 1 - t);
            ImGui::PushStyleColor(ImGuiCol_WindowBg, c);
        }
        else
        {
            c = alpha(sensor_bg, 1 - t);
            ImGui::PushStyleColor(ImGuiCol_WindowBg, c);
        }
    }

    autocalib_notification_model::autocalib_notification_model(std::string name, std::shared_ptr<on_chip_calib_manager> manager, bool exp)
        : process_notification_model(manager)
    {
        enable_expand = false;
        enable_dismiss = true;
        expanded = exp;
        if (expanded) visible = false;

        message = name;
        this->severity = RS2_LOG_SEVERITY_INFO;
        this->category = RS2_NOTIFICATION_CATEGORY_HARDWARE_EVENT;

        pinned = true;
    }
}<|MERGE_RESOLUTION|>--- conflicted
+++ resolved
@@ -3043,24 +3043,16 @@
         {
             if (get_manager().allow_calib_keep())
             {
-                if (get_manager().action == on_chip_calib_manager::RS2_CALIB_ACTION_ON_CHIP_OB_CALIB ||
-                    get_manager().action == on_chip_calib_manager::RS2_CALIB_ACTION_FL_CALIB ||
-                    get_manager().action == on_chip_calib_manager::RS2_CALIB_ACTION_FL_CALIB) return 190;
+                if (get_manager().action == on_chip_calib_manager::RS2_CALIB_ACTION_ON_CHIP_OB_CALIB || get_manager().action == on_chip_calib_manager::RS2_CALIB_ACTION_FL_CALIB) return 190;
                 else if (get_manager().action == on_chip_calib_manager::RS2_CALIB_ACTION_TARE_CALIB) return 140;
                 else if (get_manager().action == on_chip_calib_manager::RS2_CALIB_ACTION_UVMAPPING_CALIB) return 160;
                 else return 170;
             }
             else return 80;
         }
-<<<<<<< HEAD
         else if (update_state == RS2_CALIB_STATE_SELF_INPUT) return (get_manager().action == on_chip_calib_manager::RS2_CALIB_ACTION_ON_CHIP_OB_CALIB ? 180 : 160);
         else if (update_state == RS2_CALIB_STATE_TARE_INPUT) return 105;
         else if (update_state == RS2_CALIB_STATE_TARE_INPUT_ADVANCED) return 230;
-=======
-        else if (update_state == RS2_CALIB_STATE_SELF_INPUT) return (get_manager().action == on_chip_calib_manager::RS2_CALIB_ACTION_ON_CHIP_OB_CALIB ? 160 : 60);
-        else if (update_state == RS2_CALIB_STATE_TARE_INPUT) return 85;
-        else if (update_state == RS2_CALIB_STATE_TARE_INPUT_ADVANCED) return 220;
->>>>>>> 721f91fd
         else if (update_state == RS2_CALIB_STATE_GET_TARE_GROUND_TRUTH) return 135;
         else if (update_state == RS2_CALIB_STATE_GET_TARE_GROUND_TRUTH_FAILED) return 115;
         else if (update_state == RS2_CALIB_STATE_FAILED) return ((get_manager().action == on_chip_calib_manager::RS2_CALIB_ACTION_ON_CHIP_OB_CALIB || get_manager().action == on_chip_calib_manager::RS2_CALIB_ACTION_ON_CHIP_FL_CALIB) ? (get_manager().retry_times < 3 ? 0 : 80) : 110);
