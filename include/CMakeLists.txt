# License: Apache 2.0. See LICENSE file in root directory.
# Copyright(c) 2019 Intel Corporation. All Rights Reserved.
target_sources(${LRS_TARGET}
    PRIVATE
        "${CMAKE_CURRENT_LIST_DIR}/librealsense2/rs.hpp"
        "${CMAKE_CURRENT_LIST_DIR}/librealsense2/rs.h"

        "${CMAKE_CURRENT_LIST_DIR}/librealsense2/h/rs_types.h"
        "${CMAKE_CURRENT_LIST_DIR}/librealsense2/h/rs_context.h"
        "${CMAKE_CURRENT_LIST_DIR}/librealsense2/h/rs_device.h"
        "${CMAKE_CURRENT_LIST_DIR}/librealsense2/h/rs_frame.h"
        "${CMAKE_CURRENT_LIST_DIR}/librealsense2/h/rs_option.h"
        "${CMAKE_CURRENT_LIST_DIR}/librealsense2/h/rs_processing.h"
        "${CMAKE_CURRENT_LIST_DIR}/librealsense2/h/rs_record_playback.h"
        "${CMAKE_CURRENT_LIST_DIR}/librealsense2/h/rs_sensor.h"
        "${CMAKE_CURRENT_LIST_DIR}/librealsense2/h/rs_internal.h"
        "${CMAKE_CURRENT_LIST_DIR}/librealsense2/h/rs_pipeline.h"
        "${CMAKE_CURRENT_LIST_DIR}/librealsense2/h/rs_config.h"
<<<<<<< HEAD
        "${CMAKE_CURRENT_LIST_DIR}/librealsense2/h/rs_firmware_logs.h"
        "${CMAKE_CURRENT_LIST_DIR}/librealsense2/h/rs_terminal_parser.h"
=======
>>>>>>> 410e553e

        "${CMAKE_CURRENT_LIST_DIR}/librealsense2/hpp/rs_types.hpp"
        "${CMAKE_CURRENT_LIST_DIR}/librealsense2/hpp/rs_context.hpp"
        "${CMAKE_CURRENT_LIST_DIR}/librealsense2/hpp/rs_device.hpp"
        "${CMAKE_CURRENT_LIST_DIR}/librealsense2/hpp/rs_serializable_device.hpp"
        "${CMAKE_CURRENT_LIST_DIR}/librealsense2/hpp/rs_export.hpp"
        "${CMAKE_CURRENT_LIST_DIR}/librealsense2/hpp/rs_frame.hpp"
        "${CMAKE_CURRENT_LIST_DIR}/librealsense2/hpp/rs_processing.hpp"
        "${CMAKE_CURRENT_LIST_DIR}/librealsense2/hpp/rs_record_playback.hpp"
        "${CMAKE_CURRENT_LIST_DIR}/librealsense2/hpp/rs_sensor.hpp"
        "${CMAKE_CURRENT_LIST_DIR}/librealsense2/hpp/rs_options.hpp"
        "${CMAKE_CURRENT_LIST_DIR}/librealsense2/hpp/rs_internal.hpp"
        "${CMAKE_CURRENT_LIST_DIR}/librealsense2/hpp/rs_pipeline.hpp"
<<<<<<< HEAD
        "${CMAKE_CURRENT_LIST_DIR}/librealsense2/hpp/rs_firmware_logs.hpp"
        "${CMAKE_CURRENT_LIST_DIR}/librealsense2/hpp/rs_terminal_parser.hpp"
=======

>>>>>>> 410e553e
        "${CMAKE_CURRENT_LIST_DIR}/librealsense2/rsutil.h"
        "${CMAKE_CURRENT_LIST_DIR}/librealsense2/rs_advanced_mode.h"
        "${CMAKE_CURRENT_LIST_DIR}/librealsense2/rs_advanced_mode.hpp"
        "${CMAKE_CURRENT_LIST_DIR}/librealsense2/h/rs_advanced_mode_command.h"
)<|MERGE_RESOLUTION|>--- conflicted
+++ resolved
@@ -16,11 +16,6 @@
         "${CMAKE_CURRENT_LIST_DIR}/librealsense2/h/rs_internal.h"
         "${CMAKE_CURRENT_LIST_DIR}/librealsense2/h/rs_pipeline.h"
         "${CMAKE_CURRENT_LIST_DIR}/librealsense2/h/rs_config.h"
-<<<<<<< HEAD
-        "${CMAKE_CURRENT_LIST_DIR}/librealsense2/h/rs_firmware_logs.h"
-        "${CMAKE_CURRENT_LIST_DIR}/librealsense2/h/rs_terminal_parser.h"
-=======
->>>>>>> 410e553e
 
         "${CMAKE_CURRENT_LIST_DIR}/librealsense2/hpp/rs_types.hpp"
         "${CMAKE_CURRENT_LIST_DIR}/librealsense2/hpp/rs_context.hpp"
@@ -34,12 +29,6 @@
         "${CMAKE_CURRENT_LIST_DIR}/librealsense2/hpp/rs_options.hpp"
         "${CMAKE_CURRENT_LIST_DIR}/librealsense2/hpp/rs_internal.hpp"
         "${CMAKE_CURRENT_LIST_DIR}/librealsense2/hpp/rs_pipeline.hpp"
-<<<<<<< HEAD
-        "${CMAKE_CURRENT_LIST_DIR}/librealsense2/hpp/rs_firmware_logs.hpp"
-        "${CMAKE_CURRENT_LIST_DIR}/librealsense2/hpp/rs_terminal_parser.hpp"
-=======
-
->>>>>>> 410e553e
         "${CMAKE_CURRENT_LIST_DIR}/librealsense2/rsutil.h"
         "${CMAKE_CURRENT_LIST_DIR}/librealsense2/rs_advanced_mode.h"
         "${CMAKE_CURRENT_LIST_DIR}/librealsense2/rs_advanced_mode.hpp"
