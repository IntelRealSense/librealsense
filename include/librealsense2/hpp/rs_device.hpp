// License: Apache 2.0. See LICENSE file in root directory.
// Copyright(c) 2017 Intel Corporation. All Rights Reserved.

#ifndef LIBREALSENSE_RS2_DEVICE_HPP
#define LIBREALSENSE_RS2_DEVICE_HPP

#include "rs_types.hpp"
#include "rs_sensor.hpp"
#include <array>

namespace rs2
{
    class context;
    class device_list;
    class pipeline_profile;
    class device_hub;

    class device
    {
    public:
        /**
        * returns the list of adjacent devices, sharing the same physical parent composite device
        * \return            the list of adjacent devices
        */
        std::vector<sensor> query_sensors() const
        {
            rs2_error* e = nullptr;
            std::shared_ptr<rs2_sensor_list> list(
                rs2_query_sensors(_dev.get(), &e),
                rs2_delete_sensor_list);
            error::handle(e);

            auto size = rs2_get_sensors_count(list.get(), &e);
            error::handle(e);

            std::vector<sensor> results;
            for (auto i = 0; i < size; i++)
            {
                std::shared_ptr<rs2_sensor> dev(
                    rs2_create_sensor(list.get(), i, &e),
                    rs2_delete_sensor);
                error::handle(e);

                sensor rs2_dev(dev);
                results.push_back(rs2_dev);
            }

            return results;
        }

        template<class T>
        T first() const
        {
            for (auto&& s : query_sensors())
            {
                if (auto t = s.as<T>()) return t;
            }
            throw rs2::error("Could not find requested sensor type!");
        }

        /**
        * check if specific camera info is supported
        * \param[in] info    the parameter to check for support
        * \return                true if the parameter both exist and well-defined for the specific device
        */
        bool supports(rs2_camera_info info) const
        {
            rs2_error* e = nullptr;
            auto is_supported = rs2_supports_device_info(_dev.get(), info, &e);
            error::handle(e);
            return is_supported > 0;
        }

        /**
        * retrieve camera specific information, like versions of various internal components
        * \param[in] info     camera info type to retrieve
        * \return             the requested camera info string, in a format specific to the device model
        */
        const char* get_info(rs2_camera_info info) const
        {
            rs2_error* e = nullptr;
            auto result = rs2_get_device_info(_dev.get(), info, &e);
            error::handle(e);
            return result;
        }

        /**
        * send hardware reset request to the device
        */
        void hardware_reset()
        {
            rs2_error* e = nullptr;

            rs2_hardware_reset(_dev.get(), &e);
            error::handle(e);
        }

        device& operator=(const std::shared_ptr<rs2_device> dev)
        {
            _dev.reset();
            _dev = dev;
            return *this;
        }
        device& operator=(const device& dev)
        {
            *this = nullptr;
            _dev = dev._dev;
            return *this;
        }
        device() : _dev(nullptr) {}

        operator bool() const
        {
            return _dev != nullptr;
        }
        const std::shared_ptr<rs2_device>& get() const
        {
            return _dev;
        }

        template<class T>
        bool is() const
        {
            T extension(*this);
            return extension;
        }

        template<class T>
        T as() const
        {
            T extension(*this);
            return extension;
        }
        virtual ~device()
        {
        }

        explicit operator std::shared_ptr<rs2_device>() { return _dev; };
        explicit device(std::shared_ptr<rs2_device> dev) : _dev(dev) {}
    protected:
        friend class rs2::context;
        friend class rs2::device_list;
        friend class rs2::pipeline_profile;
        friend class rs2::device_hub;

        std::shared_ptr<rs2_device> _dev;

    };

    template<class T>
    class update_progress_callback : public rs2_update_progress_callback
    {
        T _callback;

    public:
        explicit update_progress_callback(T callback) : _callback(callback) {}

        void on_update_progress(const float progress) override
        {
            _callback(progress);
        }

        void release() override { delete this; }
    };

    class updatable : public device
    {
    public:
        updatable() : device() {}
        updatable(device d)
            : device(d.get())
        {
            rs2_error* e = nullptr;
            if (rs2_is_device_extendable_to(_dev.get(), RS2_EXTENSION_UPDATABLE, &e) == 0 && !e)
            {
                _dev.reset();
            }
            error::handle(e);
        }

        // Move the device to update state, this will cause the updatable device to disconnect and reconnect as an update device.
        void enter_update_state() const
        {
            rs2_error* e = nullptr;
            rs2_enter_update_state(_dev.get(), &e);
            error::handle(e);
        }

        // Create backup of camera flash memory. Such backup does not constitute valid firmware image, and cannot be
        // loaded back to the device, but it does contain all calibration and device information."
        std::vector<uint8_t> create_flash_backup() const
        {
            std::vector<uint8_t> results;

            rs2_error* e = nullptr;
            std::shared_ptr<const rs2_raw_data_buffer> list(
                rs2_create_flash_backup_cpp(_dev.get(), nullptr, &e),
                rs2_delete_raw_data);
            error::handle(e);

            auto size = rs2_get_raw_data_size(list.get(), &e);
            error::handle(e);

            auto start = rs2_get_raw_data(list.get(), &e);

            results.insert(results.begin(), start, start + size);

            return results;
        }

        template<class T>
        std::vector<uint8_t> create_flash_backup(T callback) const
        {
            std::vector<uint8_t> results;

            rs2_error* e = nullptr;
            std::shared_ptr<const rs2_raw_data_buffer> list(
                rs2_create_flash_backup_cpp(_dev.get(), new update_progress_callback<T>(std::move(callback)), &e),
                rs2_delete_raw_data);
            error::handle(e);

            auto size = rs2_get_raw_data_size(list.get(), &e);
            error::handle(e);

            auto start = rs2_get_raw_data(list.get(), &e);

            results.insert(results.begin(), start, start + size);

            return results;
        }

        // Update an updatable device to the provided unsigned firmware. This call is executed on the caller's thread.
        void update_unsigned(const std::vector<uint8_t>& image, int update_mode = RS2_UNSIGNED_UPDATE_MODE_UPDATE) const
        {
            rs2_error* e = nullptr;
            rs2_update_firmware_unsigned_cpp(_dev.get(), image.data(), (int)image.size(), nullptr, update_mode, &e);
            error::handle(e);
        }

        // Update an updatable device to the provided unsigned firmware. This call is executed on the caller's thread and it supports progress notifications via the callback.
        template<class T>
        void update_unsigned(const std::vector<uint8_t>& image, T callback, int update_mode = RS2_UNSIGNED_UPDATE_MODE_UPDATE) const
        {
            rs2_error* e = nullptr;
            rs2_update_firmware_unsigned_cpp(_dev.get(), image.data(), int(image.size()), new update_progress_callback<T>(std::move(callback)), update_mode, &e);
            error::handle(e);
        }
    };

    class update_device : public device
    {
    public:
        update_device() : device() {}
        update_device(device d)
            : device(d.get())
        {
            rs2_error* e = nullptr;
            if (rs2_is_device_extendable_to(_dev.get(), RS2_EXTENSION_UPDATE_DEVICE, &e) == 0 && !e)
            {
                _dev.reset();
            }
            error::handle(e);
        }

        // Update an updatable device to the provided firmware.
        // This call is executed on the caller's thread.
        void update(const std::vector<uint8_t>& fw_image) const
        {
            rs2_error* e = nullptr;
            rs2_update_firmware_cpp(_dev.get(), fw_image.data(), (int)fw_image.size(), NULL, &e);
            error::handle(e);
        }

        // Update an updatable device to the provided firmware.
        // This call is executed on the caller's thread and it supports progress notifications via the callback.
        template<class T>
        void update(const std::vector<uint8_t>& fw_image, T callback) const
        {
            rs2_error* e = nullptr;
            rs2_update_firmware_cpp(_dev.get(), fw_image.data(), int(fw_image.size()), new update_progress_callback<T>(std::move(callback)), &e);
            error::handle(e);
        }
    };

    typedef std::vector<uint8_t> calibration_table;

    class calibrated_device : public device
    {
    public:
        calibrated_device(device d)
            : device(d.get())
        {}

        /**
        * Write calibration that was set by set_calibration_table to device's EEPROM.
        */
        void write_calibration() const
        {
            rs2_error* e = nullptr;
            rs2_write_calibration(_dev.get(), &e);
            error::handle(e);
        }

        /**
        * Reset device to factory calibration
        */
        void reset_to_factory_calibration()
        {
            rs2_error* e = nullptr;
            rs2_reset_to_factory_calibration(_dev.get(), &e);
            error::handle(e);
        }
    };

    class auto_calibrated_device : public calibrated_device
    {
    public:
        auto_calibrated_device(device d)
            : calibrated_device(d)
        {
            rs2_error* e = nullptr;
            if (rs2_is_device_extendable_to(_dev.get(), RS2_EXTENSION_AUTO_CALIBRATED_DEVICE, &e) == 0 && !e)
            {
                _dev.reset();
            }
            error::handle(e);
        }

        /**
         * This will improve the depth noise.
         * \param[in] json_content      Json string to configure regular speed on chip calibration parameters:
                                            {
                                              "calib type" : 0,
                                              "speed": 3,
                                              "scan parameter": 0,
                                              "adjust both sides": 0,
                                              "white wall mode": 0,
                                              "host assistance": 0
                                            }
                                            calib_type - calibraton type: 0 = regular, 1 = focal length, 2 = both regular and focal length in order
                                            speed - for regular calibration. value can be one of: Very fast = 0, Fast = 1, Medium = 2, Slow = 3, White wall = 4, default is Slow for type 0 and Fast for type 2
                                            scan_parameter - for regular calibration. value can be one of: Py scan (default) = 0, Rx scan = 1
                                            adjust_both_sides - for focal length calibration. value can be one of: 0 = adjust right only, 1 = adjust both sides
                                            white_wall_mode - white wall mode: 0 for normal mode and 1 for white wall mode
                                            host_assistance: 0 for no assistance, 1 for starting with assistance, 2 for first part feeding host data to firmware, 3 for second part of feeding host data to firmware (calib_type 2 only)
                                            if json is nullptr it will be ignored and calibration will use the default parameters
         * \param[out] health           The absolute value of regular calibration Health-Check captures how far camera calibration is from the optimal one
                                            [0, 0.25) - Good
                                            [0.25, 0.75) - Can be Improved
                                            [0.75, ) - Requires Calibration
                                        The absolute value of focal length calibration Health-Check captures how far camera calibration is from the optimal one
                                            [0, 0.15) - Good
                                            [0.15, 0.75) - Can be Improved
                                            [0.75, ) - Requires Calibration
                                        The two health numbers are encoded in one integer as follows for calib_type 2:
                                            Regular health number times 1000 are bits 0 to 11
                                            Regular health number is negative if bit 24 is 1
                                            Focal length health number times 1000 are bits 12 to 23
                                            Focal length health number is negative if bit 25 is 1
         * \param[in] callback          Optional callback to get progress notifications
         * \param[in] timeout_ms        Timeout in ms
         * \return                      New calibration table
        */
        template<class T>
        calibration_table run_on_chip_calibration(std::string json_content, float* health, T callback, int timeout_ms = 5000) const
        {
            std::vector<uint8_t> results;

            rs2_error* e = nullptr;
            auto buf = rs2_run_on_chip_calibration_cpp(_dev.get(), json_content.data(), int(json_content.size()), health, new update_progress_callback<T>(std::move(callback)), timeout_ms, &e);
            error::handle(e);

            std::shared_ptr<const rs2_raw_data_buffer> list(buf, rs2_delete_raw_data);

            auto size = rs2_get_raw_data_size(list.get(), &e);
            error::handle(e);

            auto start = rs2_get_raw_data(list.get(), &e);

            results.insert(results.begin(), start, start + size);

            return results;
        }

        /**
         * This will improve the depth noise.
         * \param[in] json_content      Json string to configure regular speed on chip calibration parameters:
                                            {
                                              "focal length" : 0,
                                              "speed": 3,
                                              "scan parameter": 0,
                                              "adjust both sides": 0,
                                              "white wall mode": 0,
                                              "host assistance": 0
                                            }
                                            focal_length - calibraton type: 0 = regular, 1 = focal length, 2 = both regular and focal length in order
                                            speed - for regular calibration. value can be one of: Very fast = 0, Fast = 1, Medium = 2, Slow = 3, White wall = 4, default is Slow for type 0 and Fast for type 2
                                            scan_parameter - for regular calibration. value can be one of: Py scan (default) = 0, Rx scan = 1
                                            adjust_both_sides - for focal length calibration. value can be one of: 0 = adjust right only, 1 = adjust both sides
                                            white_wall_mode - white wall mode: 0 for normal mode and 1 for white wall mode
                                            host_assistance: 0 for no assistance, 1 for starting with assistance, 2 for first part feeding host data to firmware, 3 for second part of feeding host data to firmware (calib_type 2 only)
                                            if json is nullptr it will be ignored and calibration will use the default parameters
         * \param[out] health           The absolute value of regular calibration Health-Check captures how far camera calibration is from the optimal one
                                            [0, 0.25) - Good
                                            [0.25, 0.75) - Can be Improved
                                            [0.75, ) - Requires Calibration
                                        The absolute value of focal length calibration Health-Check captures how far camera calibration is from the optimal one
                                            [0, 0.15) - Good
                                            [0.15, 0.75) - Can be Improved
                                            [0.75, ) - Requires Calibration
                                        The two health numbers are encoded in one integer as follows for calib_type 2:
                                            Regular health number times 1000 are bits 0 to 11
                                            Regular health number is negative if bit 24 is 1
                                            Focal length health number times 1000 are bits 12 to 23
                                            Focal length health number is negative if bit 25 is 1
         * \param[in] timeout_ms        Timeout in ms
         * \return                      New calibration table
         */
        calibration_table run_on_chip_calibration(std::string json_content, float* health, int timeout_ms = 5000) const
        {
            std::vector<uint8_t> results;

            rs2_error* e = nullptr;
            std::shared_ptr<const rs2_raw_data_buffer> list(
                rs2_run_on_chip_calibration_cpp(_dev.get(), json_content.data(), static_cast< int >( json_content.size() ), health, nullptr, timeout_ms, &e),
                rs2_delete_raw_data);
            error::handle(e);
            auto size = rs2_get_raw_data_size(list.get(), &e);
            error::handle(e);

            auto start = rs2_get_raw_data(list.get(), &e);

            results.insert(results.begin(), start, start + size);

            return results;
        }

        /**
        * This will adjust camera absolute distance to flat target. User needs to enter the known ground truth.
        * \param[in] ground_truth_mm     Ground truth in mm must be between 60 and 10000
        * \param[in] json_content        Json string to configure tare calibration parameters:
                                            {
                                              "average step count": 20,
                                              "step count": 20,
                                              "accuracy": 2,
                                              "scan parameter": 0,
                                              "data sampling": 0,
                                              "host assistance": 0,
                                              "depth" : 0
                                            }
                                            average step count - number of frames to average, must be between 1 - 30, default = 20
                                            step count - max iteration steps, must be between 5 - 30, default = 10
                                            accuracy - Subpixel accuracy level, value can be one of: Very high = 0 (0.025%), High = 1 (0.05%), Medium = 2 (0.1%), Low = 3 (0.2%), Default = Very high (0.025%), default is very high (0.025%)
                                            scan_parameter - value can be one of: Py scan (default) = 0, Rx scan = 1
                                            data_sampling - value can be one of:polling data sampling = 0, interrupt data sampling = 1
                                            host_assistance: 0 for no assistance, 1 for starting with assistance, 2 for feeding host data to firmware
                                            depth: 0 for not relating to depth, > 0 for feeding depth from host to firmware, -1 for ending to feed depth from host to firmware
                                            if json is nullptr it will be ignored and calibration will use the default parameters
        * \param[in]  content_size        Json string size if its 0 the json will be ignored and calibration will use the default parameters
         * \param[out] health           The absolute value of regular calibration Health-Check captures how far camera calibration is from the optimal one
                                            [0, 0.25) - Good
                                            [0.25, 0.75) - Can be Improved
                                            [0.75, ) - Requires Calibration
        * \param[in]  callback            Optional callback to get progress notifications
        * \param[in]  timeout_ms           Timeout in ms
        * \param[out] health              The health check numbers before and after calibration
        * \return                         New calibration table
        */
        template<class T>
<<<<<<< HEAD
        calibration_table run_tare_calibration(float ground_truth_mm, std::string json_content, float* health, T callback, int timeout_ms = 5000) const
=======
        calibration_table run_tare_calibration(float ground_truth_mm, std::string json_content, float * health, T callback, int timeout_ms = 5000) const
>>>>>>> 53b9ea6b
        {
            std::vector<uint8_t> results;

            rs2_error* e = nullptr;
            std::shared_ptr<const rs2_raw_data_buffer> list(
                rs2_run_tare_calibration_cpp(_dev.get(), ground_truth_mm, json_content.data(), int(json_content.size()), health, new update_progress_callback<T>(std::move(callback)), timeout_ms, &e),
                rs2_delete_raw_data);
            error::handle(e);

            auto size = rs2_get_raw_data_size(list.get(), &e);
            error::handle(e);

            auto start = rs2_get_raw_data(list.get(), &e);

            results.insert(results.begin(), start, start + size);

            return results;
        }

        /**
         * This will adjust camera absolute distance to flat target. User needs to enter the known ground truth.
         * \param[in] ground_truth_mm     Ground truth in mm must be between 60 and 10000
         * \param[in] json_content        Json string to configure tare calibration parameters:
                                             {
                                               "average step count": 20,
                                               "step count": 20,
                                               "accuracy": 2,
                                               "scan parameter": 0,
                                               "data sampling": 0,
                                               "host assistance": 0,
                                               "depth" : 0
                                             }
                                             average step count - number of frames to average, must be between 1 - 30, default = 20
                                             step count - max iteration steps, must be between 5 - 30, default = 10
                                             accuracy - Subpixel accuracy level, value can be one of: Very high = 0 (0.025%), High = 1 (0.05%), Medium = 2 (0.1%), Low = 3 (0.2%), Default = Very high (0.025%), default is very high (0.025%)
                                             scan_parameter - value can be one of: Py scan (default) = 0, Rx scan = 1
                                             data_sampling - value can be one of:polling data sampling = 0, interrupt data sampling = 1
                                             host_assistance: 0 for no assistance, 1 for starting with assistance, 2 for feeding host data to firmware
                                             depth: 0 for not relating to depth, > 0 for feeding depth from host to firmware, -1 for ending to feed depth from host to firmware
                                             if json is nullptr it will be ignored and calibration will use the default parameters
<<<<<<< HEAD
         * \param[in]  content_size        Json string size if its 0 the json will be ignored and calibration will use the default parameters
         * \param[out] health           The absolute value of regular calibration Health-Check captures how far camera calibration is from the optimal one
                                            [0, 0.25) - Good
                                            [0.25, 0.75) - Can be Improved
                                            [0.75, ) - Requires Calibration
         * \param[in] timeout_ms           Timeout in ms
         * \return                         New calibration table
=======
         * \param[in]  content_size       Json string size if its 0 the json will be ignored and calibration will use the default parameters
         * \param[in] timeout_ms          Timeout in ms
        * \param[out] health              The health check numbers before and after calibration
         * \return                        New calibration table
>>>>>>> 53b9ea6b
         */
        calibration_table run_tare_calibration(float ground_truth_mm, std::string json_content, float * health, int timeout_ms = 5000) const
        {
            std::vector<uint8_t> results;

            rs2_error* e = nullptr;
            std::shared_ptr<const rs2_raw_data_buffer> list(
                rs2_run_tare_calibration_cpp(_dev.get(), ground_truth_mm, json_content.data(), static_cast< int >( json_content.size() ), health, nullptr, timeout_ms, &e),
                rs2_delete_raw_data);
            error::handle(e);

            auto size = rs2_get_raw_data_size(list.get(), &e);
            error::handle(e);

            auto start = rs2_get_raw_data(list.get(), &e);

            results.insert(results.begin(), start, start + size);

            return results;
        }

        /**
        *  Read current calibration table from flash.
        * \return    Calibration table
        */
        calibration_table get_calibration_table()
        {
            std::vector<uint8_t> results;

            rs2_error* e = nullptr;
            std::shared_ptr<const rs2_raw_data_buffer> list(
                rs2_get_calibration_table(_dev.get(), &e),
                rs2_delete_raw_data);
            error::handle(e);

            auto size = rs2_get_raw_data_size(list.get(), &e);
            error::handle(e);

            auto start = rs2_get_raw_data(list.get(), &e);

            results.insert(results.begin(), start, start + size);

            return results;
        }

        /**
        *  Set current table to dynamic area.
        * \param[in]     Calibration table
        */
        void set_calibration_table(const calibration_table& calibration)
        {
            rs2_error* e = nullptr;
            rs2_set_calibration_table(_dev.get(), calibration.data(), static_cast< int >( calibration.size() ), &e);
            error::handle(e);
        }
    };

    /*
        Wrapper around any callback function that is given to calibration_change_callback.
    */
    template< class callback >
    class calibration_change_callback : public rs2_calibration_change_callback
    {
        //using callback = std::function< void( rs2_calibration_status ) >;
        callback _callback;
    public:
        calibration_change_callback( callback cb ) : _callback( cb ) {}

        void on_calibration_change( rs2_calibration_status status ) noexcept override
        {
            _callback( status );
        }
        void release() override { delete this; }
    };

    class calibration_change_device : public device
    {
    public:
        calibration_change_device() = default;
        calibration_change_device(device d)
            : device(d.get())
        {
            rs2_error* e = nullptr;
            if( ! rs2_is_device_extendable_to( _dev.get(), RS2_EXTENSION_CALIBRATION_CHANGE_DEVICE, &e )  &&  ! e )
            {
                _dev.reset();
            }
            error::handle(e);
        }

        /*
        Your callback should look like this, for example:
            sensor.register_calibration_change_callback(
                []( rs2_calibration_status ) noexcept
                {
                    ...
                })
        */
        template< typename T >
        void register_calibration_change_callback(T callback)
        {
            // We wrap the callback with an interface and pass it to librealsense, who will
            // now manage its lifetime. Rather than deleting it, though, it will call its
            // release() function, where (back in our context) it can be safely deleted:
            rs2_error* e = nullptr;
            rs2_register_calibration_change_callback_cpp(
                _dev.get(),
                new calibration_change_callback< T >(std::move(callback)),
                &e);
            error::handle(e);
        }
    };

    class device_calibration : public calibration_change_device
    {
    public:
        device_calibration() = default;
        device_calibration( device d )
        {
            rs2_error* e = nullptr;
            if( rs2_is_device_extendable_to( d.get().get(), RS2_EXTENSION_DEVICE_CALIBRATION, &e ))
            {
                _dev = d.get();
            }
            error::handle( e );
        }

        /**
        * This will trigger the given calibration, if available
        */
        void trigger_device_calibration( rs2_calibration_type type )
        {
            rs2_error* e = nullptr;
            rs2_trigger_device_calibration( _dev.get(), type, &e );
            error::handle( e );
        }
    };

    class debug_protocol : public device
    {
    public:
        debug_protocol(device d)
                : device(d.get())
        {
            rs2_error* e = nullptr;
            if(rs2_is_device_extendable_to(_dev.get(), RS2_EXTENSION_DEBUG, &e) == 0 && !e)
            {
                _dev.reset();
            }
            error::handle(e);
        }

        std::vector<uint8_t> send_and_receive_raw_data(const std::vector<uint8_t>& input) const
        {
            std::vector<uint8_t> results;

            rs2_error* e = nullptr;
            std::shared_ptr<const rs2_raw_data_buffer> list(
                    rs2_send_and_receive_raw_data(_dev.get(), (void*)input.data(), (uint32_t)input.size(), &e),
                    rs2_delete_raw_data);
            error::handle(e);

            auto size = rs2_get_raw_data_size(list.get(), &e);
            error::handle(e);

            auto start = rs2_get_raw_data(list.get(), &e);

            results.insert(results.begin(), start, start + size);

            return results;
        }
    };

    class device_list
    {
    public:
        explicit device_list(std::shared_ptr<rs2_device_list> list)
            : _list(move(list)) {}

        device_list()
            : _list(nullptr) {}

        operator std::vector<device>() const
        {
            std::vector<device> res;
            for (auto&& dev : *this) res.push_back(dev);
            return res;
        }

        bool contains(const device& dev) const
        {
            rs2_error* e = nullptr;
            auto res = !!(rs2_device_list_contains(_list.get(), dev.get().get(), &e));
            error::handle(e);
            return res;
        }

        device_list& operator=(std::shared_ptr<rs2_device_list> list)
        {
            _list = move(list);
            return *this;
        }

        device operator[](uint32_t index) const
        {
            rs2_error* e = nullptr;
            std::shared_ptr<rs2_device> dev(
                rs2_create_device(_list.get(), index, &e),
                rs2_delete_device);
            error::handle(e);

            return device(dev);
        }

        uint32_t size() const
        {
            rs2_error* e = nullptr;
            auto size = rs2_get_device_count(_list.get(), &e);
            error::handle(e);
            return size;
        }

        device front() const { return std::move((*this)[0]); }
        device back() const
        {
            return std::move((*this)[size() - 1]);
        }

        class device_list_iterator
        {
            device_list_iterator(
                const device_list& device_list,
                uint32_t uint32_t)
                : _list(device_list),
                  _index(uint32_t)
            {
            }

        public:
            device operator*() const
            {
                return _list[_index];
            }
            bool operator!=(const device_list_iterator& other) const
            {
                return other._index != _index || &other._list != &_list;
            }
            bool operator==(const device_list_iterator& other) const
            {
                return !(*this != other);
            }
            device_list_iterator& operator++()
            {
                _index++;
                return *this;
            }
        private:
            friend device_list;
            const device_list& _list;
            uint32_t _index;
        };

        device_list_iterator begin() const
        {
            return device_list_iterator(*this, 0);
        }
        device_list_iterator end() const
        {
            return device_list_iterator(*this, size());
        }
        const rs2_device_list* get_list() const
        {
            return _list.get();
        }

        operator std::shared_ptr<rs2_device_list>() { return _list; };

    private:
        std::shared_ptr<rs2_device_list> _list;
    };

    /**
     * The tm2 class is an interface for T2XX devices, such as T265.
     *
     * For T265, it provides RS2_STREAM_FISHEYE (2), RS2_STREAM_GYRO, RS2_STREAM_ACCEL, and RS2_STREAM_POSE streams,
     * and contains the following sensors:
     *
     * - pose_sensor: map and relocalization functions.
     * - wheel_odometer: input for odometry data.
     */
    class tm2 : public calibrated_device // TODO: add to wrappers [Python done]
    {
    public:
        tm2(device d)
            : calibrated_device(d)
        {
            rs2_error* e = nullptr;
            if (rs2_is_device_extendable_to(_dev.get(), RS2_EXTENSION_TM2, &e) == 0 && !e)
            {
                _dev.reset();
            }
            error::handle(e);
        }

        /**
        * Enter the given device into loopback operation mode that uses the given file as input for raw data
        * \param[in]  from_file  Path to bag file with raw data for loopback
        */
        void enable_loopback(const std::string& from_file)
        {
            rs2_error* e = nullptr;
            rs2_loopback_enable(_dev.get(), from_file.c_str(), &e);
            error::handle(e);
        }

        /**
        * Restores the given device into normal operation mode
        */
        void disable_loopback()
        {
            rs2_error* e = nullptr;
            rs2_loopback_disable(_dev.get(), &e);
            error::handle(e);
        }

        /**
        * Checks if the device is in loopback mode or not
        * \return true if the device is in loopback operation mode
        */
        bool is_loopback_enabled() const
        {
            rs2_error* e = nullptr;
            int is_enabled = rs2_loopback_is_enabled(_dev.get(), &e);
            error::handle(e);
            return is_enabled != 0;
        }

        /**
        * Connects to a given tm2 controller
        * \param[in]  mac_addr   The MAC address of the desired controller
        */
        void connect_controller(const std::array<uint8_t, 6>& mac_addr)
        {
            rs2_error* e = nullptr;
            rs2_connect_tm2_controller(_dev.get(), mac_addr.data(), &e);
            error::handle(e);
        }

        /**
        * Disconnects a given tm2 controller
        * \param[in]  id         The ID of the desired controller
        */
        void disconnect_controller(int id)
        {
            rs2_error* e = nullptr;
            rs2_disconnect_tm2_controller(_dev.get(), id, &e);
            error::handle(e);
        }

        /**
        * Set tm2 camera intrinsics
        * \param[in] fisheye_senor_id The ID of the fisheye sensor
        * \param[in] intrinsics       value to be written to the device
        */
        void set_intrinsics(int fisheye_sensor_id, const rs2_intrinsics& intrinsics)
        {
            rs2_error* e = nullptr;
            auto fisheye_sensor = get_sensor_profile(RS2_STREAM_FISHEYE, fisheye_sensor_id);
            rs2_set_intrinsics(fisheye_sensor.first.get().get(), fisheye_sensor.second.get(), &intrinsics, &e);
            error::handle(e);
        }

        /**
        * Set tm2 camera extrinsics
        * \param[in] from_stream     only support RS2_STREAM_FISHEYE
        * \param[in] from_id         only support left fisheye = 1
        * \param[in] to_stream       only support RS2_STREAM_FISHEYE
        * \param[in] to_id           only support right fisheye = 2
        * \param[in] extrinsics      extrinsics value to be written to the device
        */
        void set_extrinsics(rs2_stream from_stream, int from_id, rs2_stream to_stream, int to_id, rs2_extrinsics& extrinsics)
        {
            rs2_error* e = nullptr;
            auto from_sensor = get_sensor_profile(from_stream, from_id);
            auto to_sensor   = get_sensor_profile(to_stream, to_id);
            rs2_set_extrinsics(from_sensor.first.get().get(), from_sensor.second.get(), to_sensor.first.get().get(), to_sensor.second.get(), &extrinsics, &e);
            error::handle(e);
        }

        /** 
        * Set tm2 motion device intrinsics
        * \param[in] stream_type       stream type of the motion device
        * \param[in] motion_intriniscs intrinsics value to be written to the device
        */
        void set_motion_device_intrinsics(rs2_stream stream_type, const rs2_motion_device_intrinsic& motion_intriniscs)
        {
            rs2_error* e = nullptr;
            auto motion_sensor = get_sensor_profile(stream_type, 0);
            rs2_set_motion_device_intrinsics(motion_sensor.first.get().get(), motion_sensor.second.get(), &motion_intriniscs, &e);
            error::handle(e);
        }

    private:

        std::pair<sensor, stream_profile> get_sensor_profile(rs2_stream stream_type, int stream_index) {
            for (auto s : query_sensors()) {
                for (auto p : s.get_stream_profiles()) {
                    if (p.stream_type() == stream_type && p.stream_index() == stream_index)
                        return std::pair<sensor, stream_profile>(s, p);
                }
            }
            return std::pair<sensor, stream_profile>();
         }
    };
}
#endif // LIBREALSENSE_RS2_DEVICE_HPP<|MERGE_RESOLUTION|>--- conflicted
+++ resolved
@@ -467,11 +467,7 @@
         * \return                         New calibration table
         */
         template<class T>
-<<<<<<< HEAD
         calibration_table run_tare_calibration(float ground_truth_mm, std::string json_content, float* health, T callback, int timeout_ms = 5000) const
-=======
-        calibration_table run_tare_calibration(float ground_truth_mm, std::string json_content, float * health, T callback, int timeout_ms = 5000) const
->>>>>>> 53b9ea6b
         {
             std::vector<uint8_t> results;
 
@@ -512,20 +508,10 @@
                                              host_assistance: 0 for no assistance, 1 for starting with assistance, 2 for feeding host data to firmware
                                              depth: 0 for not relating to depth, > 0 for feeding depth from host to firmware, -1 for ending to feed depth from host to firmware
                                              if json is nullptr it will be ignored and calibration will use the default parameters
-<<<<<<< HEAD
-         * \param[in]  content_size        Json string size if its 0 the json will be ignored and calibration will use the default parameters
-         * \param[out] health           The absolute value of regular calibration Health-Check captures how far camera calibration is from the optimal one
-                                            [0, 0.25) - Good
-                                            [0.25, 0.75) - Can be Improved
-                                            [0.75, ) - Requires Calibration
-         * \param[in] timeout_ms           Timeout in ms
-         * \return                         New calibration table
-=======
          * \param[in]  content_size       Json string size if its 0 the json will be ignored and calibration will use the default parameters
          * \param[in] timeout_ms          Timeout in ms
-        * \param[out] health              The health check numbers before and after calibration
+         * \param[out] health             The health check numbers before and after calibration
          * \return                        New calibration table
->>>>>>> 53b9ea6b
          */
         calibration_table run_tare_calibration(float ground_truth_mm, std::string json_content, float * health, int timeout_ms = 5000) const
         {
