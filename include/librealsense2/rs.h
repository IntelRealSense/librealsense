/* License: Apache 2.0. See LICENSE file in root directory.
   Copyright(c) 2017 Intel Corporation. All Rights Reserved. */

/** \file rs.h
* \brief
* Exposes librealsense functionality for C compilers
*/

#ifndef LIBREALSENSE_RS2_H
#define LIBREALSENSE_RS2_H

#ifdef __cplusplus
extern "C" {
#endif

#include "rsutil.h"
#include "h/rs_types.h"
#include "h/rs_context.h"
#include "h/rs_device.h"
#include "h/rs_frame.h"
#include "h/rs_option.h"
#include "h/rs_processing.h"
#include "h/rs_record_playback.h"
#include "h/rs_sensor.h"

#define RS2_API_MAJOR_VERSION    2
<<<<<<< HEAD
#define RS2_API_MINOR_VERSION    56
#define RS2_API_PATCH_VERSION    3
=======
#define RS2_API_MINOR_VERSION    57
#define RS2_API_PATCH_VERSION    0
>>>>>>> 684cebc7
#define RS2_API_BUILD_VERSION    0

#ifndef STRINGIFY
#define STRINGIFY(arg) #arg
#endif
#ifndef VAR_ARG_STRING
#define VAR_ARG_STRING(arg) STRINGIFY(arg)
#endif

/* Versioning rules            : For each release at least one of [MJR/MNR/PTCH] triple is promoted                                             */
/*                             : Versions that differ by RS2_API_PATCH_VERSION only are interface-compatible, i.e. no user-code changes required */
/*                             : Versions that differ by MAJOR/MINOR VERSION component can introduce API changes                                */
/* Version in encoded integer format (1,9,x) -> 01090x. note that each component is limited into [0-99] range by design                         */
#define RS2_API_VERSION  (((RS2_API_MAJOR_VERSION) * 10000) + ((RS2_API_MINOR_VERSION) * 100) + (RS2_API_PATCH_VERSION))
/* Return version in "X.Y.Z" format */
#define RS2_API_VERSION_STR (VAR_ARG_STRING(RS2_API_MAJOR_VERSION.RS2_API_MINOR_VERSION.RS2_API_PATCH_VERSION))
#define RS2_API_FULL_VERSION_STR (VAR_ARG_STRING(RS2_API_MAJOR_VERSION.RS2_API_MINOR_VERSION.RS2_API_PATCH_VERSION.RS2_API_BUILD_VERSION))

/**
 * The library keeps persistent global settings in a per-user configuration file. These settings can relate to tool
 * behavior (e.g., realsense-viewer) or library functionality (context creation, etc.) where settings are accepted
 * (e.g., rs2_create_context_ex).
 * 
 * The filename is appended to the user's AppData folder on Windows (<AppData>/<filename>) and home directory as a
 * hidden file on Linux (~/.<filename>).
 * 
 * The content is a JSON file and by default contains an empty object so default values are used. JSON ordering may
 * shift when written to by the various tools but the contents should stay the same. Any values that do not match the
 * expected type may be ignored.
 */
#define RS2_CONFIG_FILENAME "realsense-config.json"

/**
* get the size of rs2_raw_data_buffer
* \param[in] buffer  pointer to rs2_raw_data_buffer returned by rs2_send_and_receive_raw_data
* \param[out] error  if non-null, receives any error that occurs during this call, otherwise, errors are ignored
* \return size of rs2_raw_data_buffer
*/
int rs2_get_raw_data_size(const rs2_raw_data_buffer* buffer, rs2_error** error);

/**
* Delete rs2_raw_data_buffer
* \param[in] buffer        rs2_raw_data_buffer returned by rs2_send_and_receive_raw_data
*/
void rs2_delete_raw_data(const rs2_raw_data_buffer* buffer);

/**
* Retrieve char array from rs2_raw_data_buffer
* \param[in] buffer   rs2_raw_data_buffer returned by rs2_send_and_receive_raw_data
* \param[out] error   if non-null, receives any error that occurs during this call, otherwise, errors are ignored
* \return raw data
*/
const unsigned char* rs2_get_raw_data(const rs2_raw_data_buffer* buffer, rs2_error** error);

/**
 * Retrieve the API version from the source code. Evaluate that the value is conformant to the established policies
 * \param[out] error  if non-null, receives any error that occurs during this call, otherwise, errors are ignored
 * \return            the version API encoded into integer value "1.9.3" -> 10903
 */
int rs2_get_api_version(rs2_error** error);

void rs2_log_to_console(rs2_log_severity min_severity, rs2_error ** error);

void rs2_log_to_file(rs2_log_severity min_severity, const char * file_path, rs2_error ** error);

void rs2_log_to_callback_cpp( rs2_log_severity min_severity, rs2_log_callback * callback, rs2_error ** error );

void rs2_log_to_callback( rs2_log_severity min_severity, rs2_log_callback_ptr callback, void * arg, rs2_error** error );

void rs2_reset_logger( rs2_error ** error);

/**
* Enable rolling log file when used with rs2_log_to_file:
* Upon reaching (max_size/2) bytes, the log will be renamed with an ".old" suffix and a new log created. Any
* previous .old file will be erased.
* Must have permissions to remove/rename files in log file directory.
* \param[in] max_size   max file size in megabytes
* \param[out] error     if non-null, receives any error that occurs during this call, otherwise, errors are ignored
*/
void rs2_enable_rolling_log_file( unsigned max_size, rs2_error ** error );


unsigned rs2_get_log_message_line_number( rs2_log_message const * msg, rs2_error** error );
const char * rs2_get_log_message_filename( rs2_log_message const * msg, rs2_error** error );
const char * rs2_get_raw_log_message( rs2_log_message const * msg, rs2_error** error );
const char * rs2_get_full_log_message( rs2_log_message const * msg, rs2_error** error );

/**
 * Add custom message into librealsense log
 * \param[in] severity  The log level for the message to be written under
 * \param[in] message   Message to be logged
 * \param[out] error  if non-null, receives any error that occurs during this call, otherwise, errors are ignored
 */
void rs2_log(rs2_log_severity severity, const char * message, rs2_error ** error);

/**
* Given the 2D depth coordinate (x,y) provide the corresponding depth in metric units
* \param[in] frame_ref  2D depth pixel coordinates (Left-Upper corner origin)
* \param[in] x,y  2D depth pixel coordinates (Left-Upper corner origin)
* \param[out] error  if non-null, receives any error that occurs during this call, otherwise, errors are ignored
*/
float rs2_depth_frame_get_distance(const rs2_frame* frame_ref, int x, int y, rs2_error** error);

/**
* return the time at specific time point
* \param[out] error  if non-null, receives any error that occurs during this call, otherwise, errors are ignored
* \return            the time at specific time point, in live and record mode it will return the system time and in playback mode it will return the recorded time
*/
rs2_time_t rs2_get_time( rs2_error** error);

void rs2_hw_monitor_get_opcode_string(int opcode, char* buffer, size_t buffer_size,rs2_device* device, rs2_error** error);

#ifdef __cplusplus
}
#endif
#endif<|MERGE_RESOLUTION|>--- conflicted
+++ resolved
@@ -24,13 +24,8 @@
 #include "h/rs_sensor.h"
 
 #define RS2_API_MAJOR_VERSION    2
-<<<<<<< HEAD
 #define RS2_API_MINOR_VERSION    56
 #define RS2_API_PATCH_VERSION    3
-=======
-#define RS2_API_MINOR_VERSION    57
-#define RS2_API_PATCH_VERSION    0
->>>>>>> 684cebc7
 #define RS2_API_BUILD_VERSION    0
 
 #ifndef STRINGIFY
