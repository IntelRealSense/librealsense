--- conflicted
+++ resolved
@@ -25,13 +25,8 @@
 #include "h/rs_safety_sensor.h"
 
 #define RS2_API_MAJOR_VERSION    2
-<<<<<<< HEAD
-#define RS2_API_MINOR_VERSION    56
-#define RS2_API_PATCH_VERSION    10
-=======
 #define RS2_API_MINOR_VERSION    57
 #define RS2_API_PATCH_VERSION    0
->>>>>>> 7726e153
 #define RS2_API_BUILD_VERSION    0
 
 #ifndef STRINGIFY
