--- conflicted
+++ resolved
@@ -24,13 +24,8 @@
 #include "h/rs_sensor.h"
 
 #define RS2_API_MAJOR_VERSION    2
-<<<<<<< HEAD
-#define RS2_API_MINOR_VERSION    50
-#define RS2_API_PATCH_VERSION    40
-=======
 #define RS2_API_MINOR_VERSION    51
 #define RS2_API_PATCH_VERSION    1
->>>>>>> 1b9a40da
 #define RS2_API_BUILD_VERSION    0
 
 #ifndef STRINGIFY
