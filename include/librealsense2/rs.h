--- conflicted
+++ resolved
@@ -23,15 +23,9 @@
 #include "h/rs_sensor.h"
 
 #define RS2_API_MAJOR_VERSION    2
-<<<<<<< HEAD
-#define RS2_API_MINOR_VERSION    44
+#define RS2_API_MINOR_VERSION    45
 #define RS2_API_PATCH_VERSION    33
 #define RS2_API_BUILD_VERSION    1
-=======
-#define RS2_API_MINOR_VERSION    45
-#define RS2_API_PATCH_VERSION    0
-#define RS2_API_BUILD_VERSION    0
->>>>>>> 1a1bdf91
 
 #ifndef STRINGIFY
 #define STRINGIFY(arg) #arg
