--- conflicted
+++ resolved
@@ -352,10 +352,7 @@
 * \param[in]  content_size       Json string size if its 0 the json will be ignored and calibration will use the default parameters
 * \param[in]  callback           Optional callback to get progress notifications
 * \param[in]  timeout_ms         Timeout in ms (use 5000 msec unless instructed otherwise)
-<<<<<<< HEAD
-=======
 * \param[out] health             The health check numbers before and after calibration
->>>>>>> 881e66cd
 * \return                        New calibration table
 */
 const rs2_raw_data_buffer* rs2_run_tare_calibration_cpp(rs2_device* dev, float ground_truth_mm, const void* json_content, int content_size, float* health, rs2_update_progress_callback* progress_callback, int timeout_ms, rs2_error** error);
