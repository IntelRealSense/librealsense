/* License: Apache 2.0. See LICENSE file in root directory.
Copyright(c) 2017 Intel Corporation. All Rights Reserved. */

/** \file rs_option.h
* \brief
* Exposes sensor options functionality for C compilers
*/


#ifndef LIBREALSENSE_RS2_OPTION_H
#define LIBREALSENSE_RS2_OPTION_H


#include <stdint.h>


#ifdef __cplusplus
extern "C" {
#endif

#include "rs_types.h"

    /** \brief Defines general configuration controls.
    These can generally be mapped to camera UVC controls, and can be set / queried at any time unless stated otherwise.
    */
    typedef enum rs2_option
    {
        RS2_OPTION_BACKLIGHT_COMPENSATION, /**< Enable / disable color backlight compensation*/
        RS2_OPTION_BRIGHTNESS, /**< Color image brightness*/
        RS2_OPTION_CONTRAST, /**< Color image contrast*/
        RS2_OPTION_EXPOSURE, /**< Controls exposure time of color camera. Setting any value will disable auto exposure*/
        RS2_OPTION_GAIN, /**< Color image gain*/
        RS2_OPTION_GAMMA, /**< Color image gamma setting*/
        RS2_OPTION_HUE, /**< Color image hue*/
        RS2_OPTION_SATURATION, /**< Color image saturation setting*/
        RS2_OPTION_SHARPNESS, /**< Color image sharpness setting*/
        RS2_OPTION_WHITE_BALANCE, /**< Controls white balance of color image. Setting any value will disable auto white balance*/
        RS2_OPTION_ENABLE_AUTO_EXPOSURE, /**< Enable / disable auto-exposure*/
        RS2_OPTION_ENABLE_AUTO_WHITE_BALANCE, /**< Enable / disable color image auto-white-balance*/
        RS2_OPTION_VISUAL_PRESET, /**< Provide access to several recommend sets of option presets for the depth camera */
        RS2_OPTION_LASER_POWER, /**< Power of the laser emitter (mW), with 0 meaning projector turned off*/
        RS2_OPTION_ACCURACY, /**< Set the number of patterns projected per frame. The higher the accuracy value the more patterns projected. Increasing the number of patterns help to achieve better accuracy. Note that this control is affecting the Depth FPS */
        RS2_OPTION_MOTION_RANGE, /**< Motion vs. Range trade-off, with lower values allowing for better motion sensitivity and higher values allowing for better depth range*/
        RS2_OPTION_FILTER_OPTION, /**< Set the filter to apply to each depth frame. Each one of the filter is optimized per the application requirements*/
        RS2_OPTION_CONFIDENCE_THRESHOLD, /**< The confidence level threshold used by the Depth algorithm pipe to set whether a pixel will get a valid range or will be marked with invalid range*/
        RS2_OPTION_EMITTER_ENABLED, /**< Emitter select: 0 - disable all emitters. 1 - enable laser. 2 - enable auto laser. 3 - enable LED.*/
        RS2_OPTION_FRAMES_QUEUE_SIZE, /**< Number of frames the user is allowed to keep per stream. Trying to hold-on to more frames will cause frame-drops.*/
        RS2_OPTION_TOTAL_FRAME_DROPS, /**< Total number of detected frame drops from all streams */
        RS2_OPTION_AUTO_EXPOSURE_MODE, /**< Auto-Exposure modes: Static, Anti-Flicker and Hybrid */
        RS2_OPTION_POWER_LINE_FREQUENCY, /**< Power Line Frequency control for anti-flickering Off/50Hz/60Hz/Auto */
        RS2_OPTION_ASIC_TEMPERATURE, /**< Current Asic Temperature */
        RS2_OPTION_ERROR_POLLING_ENABLED, /**< disable error handling */
        RS2_OPTION_PROJECTOR_TEMPERATURE, /**< Current Projector Temperature */
        RS2_OPTION_OUTPUT_TRIGGER_ENABLED, /**< Enable / disable trigger to be outputted from the camera to any external device on every depth frame */
        RS2_OPTION_MOTION_MODULE_TEMPERATURE, /**< Current Motion-Module Temperature */
        RS2_OPTION_DEPTH_UNITS, /**< Number of meters represented by a single depth unit */
        RS2_OPTION_ENABLE_MOTION_CORRECTION, /**< Enable/Disable automatic correction of the motion data */
        RS2_OPTION_AUTO_EXPOSURE_PRIORITY, /**< Allows sensor to dynamically adjust the frame rate depending on lighting conditions */
        RS2_OPTION_COLOR_SCHEME, /**< Color scheme for data visualization */
        RS2_OPTION_HISTOGRAM_EQUALIZATION_ENABLED, /**< Perform histogram equalization post-processing on the depth data */
        RS2_OPTION_MIN_DISTANCE, /**< Minimal distance to the target */
        RS2_OPTION_MAX_DISTANCE, /**< Maximum distance to the target */
        RS2_OPTION_TEXTURE_SOURCE, /**< Texture mapping stream unique ID */
        RS2_OPTION_FILTER_MAGNITUDE, /**< The 2D-filter effect. The specific interpretation is given within the context of the filter */
        RS2_OPTION_FILTER_SMOOTH_ALPHA, /**< 2D-filter parameter controls the weight/radius for smoothing.*/
        RS2_OPTION_FILTER_SMOOTH_DELTA, /**< 2D-filter range/validity threshold*/
        RS2_OPTION_HOLES_FILL, /**< Enhance depth data post-processing with holes filling where appropriate*/
        RS2_OPTION_STEREO_BASELINE, /**< The distance in mm between the first and the second imagers in stereo-based depth cameras*/
        RS2_OPTION_AUTO_EXPOSURE_CONVERGE_STEP, /**< Allows dynamically adjust the converge step value of the target exposure in Auto-Exposure algorithm*/
        RS2_OPTION_INTER_CAM_SYNC_MODE, /**< Impose Inter-camera HW synchronization mode. Applicable for D400/L500/Rolling Shutter SKUs */
        RS2_OPTION_STREAM_FILTER, /**< Select a stream to process */
        RS2_OPTION_STREAM_FORMAT_FILTER, /**< Select a stream format to process */
        RS2_OPTION_STREAM_INDEX_FILTER, /**< Select a stream index to process */
        RS2_OPTION_EMITTER_ON_OFF, /**< When supported, this option make the camera to switch the emitter state every frame. 0 for disabled, 1 for enabled */
        RS2_OPTION_ZERO_ORDER_POINT_X, /**< Deprecated!!! - Zero order point x*/
        RS2_OPTION_ZERO_ORDER_POINT_Y, /**< Deprecated!!! - Zero order point y*/
        RS2_OPTION_LLD_TEMPERATURE, /**< LDD temperature*/
        RS2_OPTION_MC_TEMPERATURE, /**< MC temperature*/
        RS2_OPTION_MA_TEMPERATURE, /**< MA temperature*/
        RS2_OPTION_HARDWARE_PRESET, /**< Hardware stream configuration */
        RS2_OPTION_GLOBAL_TIME_ENABLED, /**< disable global time  */
        RS2_OPTION_APD_TEMPERATURE, /**< APD temperature*/
        RS2_OPTION_ENABLE_MAPPING, /**< Enable an internal map */
        RS2_OPTION_ENABLE_RELOCALIZATION, /**< Enable appearance based relocalization */
        RS2_OPTION_ENABLE_POSE_JUMPING, /**< Enable position jumping */
        RS2_OPTION_ENABLE_DYNAMIC_CALIBRATION, /**< Enable dynamic calibration */
        RS2_OPTION_DEPTH_OFFSET, /**< Offset from sensor to depth origin in millimetrers*/
        RS2_OPTION_LED_POWER, /**< Power of the LED (light emitting diode), with 0 meaning LED off*/
        RS2_OPTION_ZERO_ORDER_ENABLED, /**< DEPRECATED! - Toggle Zero-Order mode */
        RS2_OPTION_ENABLE_MAP_PRESERVATION, /**< Preserve previous map when starting */
        RS2_OPTION_FREEFALL_DETECTION_ENABLED, /**< Enable/disable sensor shutdown when a free-fall is detected (on by default) */
        RS2_OPTION_AVALANCHE_PHOTO_DIODE, /**< Changes the exposure time of Avalanche Photo Diode in the receiver */
        RS2_OPTION_POST_PROCESSING_SHARPENING,  /**< Changes the amount of sharpening in the post-processed image */
        RS2_OPTION_PRE_PROCESSING_SHARPENING, /**< Changes the amount of sharpening in the pre-processed image */
        RS2_OPTION_NOISE_FILTERING, /**< Control edges and background noise */
        RS2_OPTION_INVALIDATION_BYPASS, /**< Enable\disable pixel invalidation */
        RS2_OPTION_AMBIENT_LIGHT, /**< DEPRECATED! - Use RS2_OPTION_DIGITAL_GAIN instead. */
        RS2_OPTION_DIGITAL_GAIN = RS2_OPTION_AMBIENT_LIGHT, /**< Change the depth digital gain see rs2_digital_gain for values */
        RS2_OPTION_SENSOR_MODE, /**< The resolution mode: see rs2_sensor_mode for values */
        RS2_OPTION_EMITTER_ALWAYS_ON, /**< Enable Laser On constantly (GS SKU Only) */
        RS2_OPTION_THERMAL_COMPENSATION, /**< Depth Thermal Compensation for selected D400 SKUs */
        RS2_OPTION_TRIGGER_CAMERA_ACCURACY_HEALTH, /**< DEPRECATED as of 2.46! */
        RS2_OPTION_RESET_CAMERA_ACCURACY_HEALTH, /**< DEPRECATED as of 2.46! */
        RS2_OPTION_HOST_PERFORMANCE, /**< Set host performance mode to optimize device settings so host can keep up with workload, for example, USB transaction granularity, setting option to low performance host leads to larger USB transaction size and reduced number of transactions which improves performance and stability if host is relatively weak as compared to workload */
        RS2_OPTION_HDR_ENABLED,  /**< Enable / disable HDR */
        RS2_OPTION_SEQUENCE_NAME, /**< HDR Sequence name */
        RS2_OPTION_SEQUENCE_SIZE, /**< HDR Sequence size */
        RS2_OPTION_SEQUENCE_ID, /**< HDR Sequence ID - 0 is not HDR; sequence ID for HDR configuration starts from 1 */
        RS2_OPTION_HUMIDITY_TEMPERATURE, /**< Humidity temperature [Deg Celsius]*/
        RS2_OPTION_ENABLE_MAX_USABLE_RANGE, /**< Turn on/off the maximum usable depth sensor range given the amount of ambient light in the scene */
        RS2_OPTION_ALTERNATE_IR, /**< Turn on/off the alternate IR, When enabling alternate IR, the IR image is holding the amplitude of the depth correlation. */
        RS2_OPTION_NOISE_ESTIMATION,  /**< Noise estimation - indicates the noise on the IR image */
        RS2_OPTION_ENABLE_IR_REFLECTIVITY, /**< Enables data collection for calculating IR pixel reflectivity  */
        RS2_OPTION_AUTO_EXPOSURE_LIMIT, /**< Set and get auto exposure limit in microseconds. If the requested exposure limit is greater than frame time, it will be set to frame time at runtime. Setting will not take effect until next streaming session. */
        RS2_OPTION_AUTO_GAIN_LIMIT, /**< Set and get auto gain limits ranging from 16 to 248. If the requested gain limit is less than 16, it will be set to 16. If the requested gain limit is greater than 248, it will be set to 248. Setting will not take effect until next streaming session. */
        RS2_OPTION_AUTO_RX_SENSITIVITY, /**< Enable receiver sensitivity according to ambient light, bounded by the Receiver Gain control. */
        RS2_OPTION_TRANSMITTER_FREQUENCY, /**< changes the transmitter frequencies increasing effective range over sharpness. */
        RS2_OPTION_VERTICAL_BINNING, /**< Enables vertical binning which increases the maximal sensed distance. */
        RS2_OPTION_RECEIVER_SENSITIVITY, /**< Control receiver sensitivity to incoming light, both projected and ambient (same as APD on L515). */
        RS2_OPTION_AUTO_EXPOSURE_LIMIT_TOGGLE, /**< Enable / disable color image auto-exposure*/
        RS2_OPTION_AUTO_GAIN_LIMIT_TOGGLE, /**< Enable / disable color image auto-gain*/
        RS2_OPTION_EMITTER_FREQUENCY, /**< Select emitter (laser projector) frequency, see rs2_emitter_frequency for values */
        RS2_OPTION_DEPTH_AUTO_EXPOSURE_MODE, /**< Select depth sensor auto exposure mode see rs2_depth_auto_exposure_mode for values  */
        RS2_OPTION_OHM_TEMPERATURE, /**< Temperature of the Optical Head Sensor */
        RS2_OPTION_SOC_PVT_TEMPERATURE, /**< Temperature of PVT SOC */
<<<<<<< HEAD
        RS2_OPTION_GYRO_SENSITIVITY,/**< Control of the gyro sensitivity level, see rs2_gyro_sensitivity for values */ 
        
        // Safety camera options
        RS2_OPTION_SAFETY_PRESET_ACTIVE_INDEX, /**< Set / Get current active safety preset index**/
        RS2_OPTION_SAFETY_MODE, /**< Safety camera operation mode see rs2_safety_camera_mode for values*/
        RS2_OPTION_RGB_TNR_ENABLED, /**< RGB Temporal Noise Reduction enabling ON (1) / OFF (0)*/
        RS2_OPTION_SAFETY_MCU_TEMPERATURE, /**< Temperature of the SMCU */
        RS2_OPTION_LEFT_IR_TEMPERATURE, /**< Temperature of the Left IR Sensor */
=======
        RS2_OPTION_GYRO_SENSITIVITY,/**< Control of the gyro sensitivity level, see rs2_gyro_sensitivity for values */
        RS2_OPTION_REGION_OF_INTEREST,/**< The rectangular area used from the streaming profile */
>>>>>>> 43133ff7
        RS2_OPTION_COUNT /**< Number of enumeration values. Not a valid input: intended to be used in for-loops. */
    } rs2_option;

    /**
    * Returns the option name if the option exists, or "UNKNOWN" otherwise.
    * See rs2_option_from_string() for the reverse.
    * \param[in] option    the option identifier
    */
    const char* rs2_option_to_string(rs2_option option);

    /**
    * Get the specific rs2_option identifier given its name if found, or RS2_OPTION_COUNT if not.
    * See rs2_option_to_string() for the reverse.
    * \param[in] option_name    the case-sensitive option name
    */
    rs2_option rs2_option_from_string( const char * option_name );

    /** \brief Defines known option value types.
    */
    typedef enum rs2_option_type
    {
        RS2_OPTION_TYPE_INTEGER, /**< 64-bit signed integer value */
        RS2_OPTION_TYPE_FLOAT,
        RS2_OPTION_TYPE_STRING,
        RS2_OPTION_TYPE_BOOLEAN,
        RS2_OPTION_TYPE_RECT,

        RS2_OPTION_TYPE_COUNT

    } rs2_option_type;

    /**
    * Returns the option type as a string, or "UNKNOWN" otherwise.
    * \param[in] type    the option type identifier
    */
    const char * rs2_option_type_to_string( rs2_option_type type );

    /**
    * A rectangle expressed in 64 bits, used with rs2_option_value::as_rect.
    * Same semantics as rs2_set_region_of_interest.
    */
    typedef struct rs2_option_rect
    {
        int16_t x1, y1;
        int16_t x2, y2;
    } rs2_option_rect;

    /** \brief The value of an option, in a known option type.
    */
    typedef struct rs2_option_value
    {
        rs2_option id;
        int is_valid;                     /**< 0 if no value available; 1 otherwise */
        rs2_option_type type;
#pragma pack(push,1)
        union
        {
            char const * as_string;       /**< valid only while rs2_option_value is alive! */
            float as_float;
            int64_t as_integer;           /**< including boolean value */
            rs2_option_rect as_rect;
        };
#pragma pack(pop)
    } rs2_option_value;

    /** \brief For SR300 devices: provides optimized settings (presets) for specific types of usage. */
    typedef enum rs2_sr300_visual_preset
    {
        RS2_SR300_VISUAL_PRESET_SHORT_RANGE, /**< Preset for short range */
        RS2_SR300_VISUAL_PRESET_LONG_RANGE, /**< Preset for long range */
        RS2_SR300_VISUAL_PRESET_BACKGROUND_SEGMENTATION, /**< Preset for background segmentation */
        RS2_SR300_VISUAL_PRESET_GESTURE_RECOGNITION, /**< Preset for gesture recognition */
        RS2_SR300_VISUAL_PRESET_OBJECT_SCANNING, /**< Preset for object scanning */
        RS2_SR300_VISUAL_PRESET_FACE_ANALYTICS, /**< Preset for face analytics */
        RS2_SR300_VISUAL_PRESET_FACE_LOGIN, /**< Preset for face login */
        RS2_SR300_VISUAL_PRESET_GR_CURSOR, /**< Preset for GR cursor */
        RS2_SR300_VISUAL_PRESET_DEFAULT, /**< Camera default settings */
        RS2_SR300_VISUAL_PRESET_MID_RANGE, /**< Preset for mid-range */
        RS2_SR300_VISUAL_PRESET_IR_ONLY, /**< Preset for IR only */
        RS2_SR300_VISUAL_PRESET_COUNT                           /**< Number of enumeration values. Not a valid input: intended to be used in for-loops. */
    } rs2_sr300_visual_preset;
    const char* rs2_sr300_visual_preset_to_string(rs2_sr300_visual_preset preset);

    /** \brief For RS400 devices: provides optimized settings (presets) for specific types of usage. */
    typedef enum rs2_rs400_visual_preset
    {
        RS2_RS400_VISUAL_PRESET_CUSTOM,
        RS2_RS400_VISUAL_PRESET_DEFAULT,
        RS2_RS400_VISUAL_PRESET_HAND,
        RS2_RS400_VISUAL_PRESET_HIGH_ACCURACY,
        RS2_RS400_VISUAL_PRESET_HIGH_DENSITY,
        RS2_RS400_VISUAL_PRESET_MEDIUM_DENSITY,
        RS2_RS400_VISUAL_PRESET_REMOVE_IR_PATTERN,
        RS2_RS400_VISUAL_PRESET_COUNT /**< Number of enumeration values. Not a valid input: intended to be used in for-loops. */
    } rs2_rs400_visual_preset;
    const char* rs2_rs400_visual_preset_to_string(rs2_rs400_visual_preset preset);

    /** \brief For L500 devices: provides optimized settings (presets) for specific types of usage. */
    typedef enum rs2_l500_visual_preset
    {
        RS2_L500_VISUAL_PRESET_CUSTOM,
        RS2_L500_VISUAL_PRESET_DEFAULT,
        RS2_L500_VISUAL_PRESET_NO_AMBIENT,
        RS2_L500_VISUAL_PRESET_LOW_AMBIENT,
        RS2_L500_VISUAL_PRESET_MAX_RANGE,
        RS2_L500_VISUAL_PRESET_SHORT_RANGE,
        RS2_L500_VISUAL_PRESET_AUTOMATIC,
        RS2_L500_VISUAL_PRESET_COUNT /**< Number of enumeration values. Not a valid input: intended to be used in for-loops. */
    } rs2_l500_visual_preset;
    const char* rs2_l500_visual_preset_to_string(rs2_l500_visual_preset preset);

    /** \brief For setting the camera_mode option */
    typedef enum rs2_sensor_mode
    {
        RS2_SENSOR_MODE_VGA,
        RS2_SENSOR_MODE_XGA,
        RS2_SENSOR_MODE_QVGA,
        RS2_SENSOR_MODE_COUNT /**< Number of enumeration values. Not a valid input: intended to be used in for-loops. */
    } rs2_sensor_mode;
    const char* rs2_sensor_mode_to_string(rs2_sensor_mode preset);

    /** \brief  DEPRECATED! - Use RS2_OPTION_DIGITAL_GAIN instead. */
    typedef enum rs2_ambient_light
    {
        RS2_AMBIENT_LIGHT_NO_AMBIENT = 1,
        RS2_AMBIENT_LIGHT_LOW_AMBIENT = 2,
    } rs2_ambient_light;
    const char* rs2_ambient_light_to_string(rs2_ambient_light preset);

    /** \brief digital gain for RS2_OPTION_DIGITAL_GAIN option. */
    typedef enum rs2_digital_gain
    {
        RS2_DIGITAL_GAIN_AUTO = 0,
        RS2_DIGITAL_GAIN_HIGH = 1,
        RS2_DIGITAL_GAIN_LOW = 2,
    } rs2_digital_gain;
    const char* rs2_digital_gain_to_string(rs2_digital_gain preset);

    /** \brief values for RS2_OPTION_HOST_PERFORMANCE option. */
    typedef enum rs2_host_perf_mode
    {
        RS2_HOST_PERF_DEFAULT = 0,  /**< no change in settings, use device defaults */
        RS2_HOST_PERF_LOW = 1,      /**< low performance host mode, if host cannot keep up with workload, this option may improve stability, for example, it sets larger USB transaction granularity, reduces number of transactions and improve performance and stability on relatively weak hosts as compared to the workload */
        RS2_HOST_PERF_HIGH = 2,     /**< high performance host mode, if host is strong as compared to the work and can handle workload without delay, this option sets smaller USB transactions granularity and as result larger number of transactions and workload on host, but reduces chance in device frame drops */
        RS2_HOST_PERF_COUNT         /**< Number of enumeration values. Not a valid input: intended to be used in for-loops. */
    } rs2_host_perf_mode;
    const char* rs2_host_perf_mode_to_string( rs2_host_perf_mode perf );

    /** \brief values for RS2_EMITTER_FREQUENCY option. */
    typedef enum rs2_emitter_frequency_mode
    {
        RS2_EMITTER_FREQUENCY_57_KHZ = 0,  /**< Emitter frequency shall be 57 [KHZ] */
        RS2_EMITTER_FREQUENCY_91_KHZ = 1,  /**< Emitter frequency shall be 91 [KHZ] */
        RS2_EMITTER_FREQUENCY_COUNT        /**< Number of enumeration values. Not a valid input: intended to be used in for-loops. */
    } rs2_emitter_frequency_mode;
    const char* rs2_emitter_frequency_mode_to_string( rs2_emitter_frequency_mode mode );

    /** \brief values for RS2_OPTION_DEPTH_AUTO_EXPOSURE_MODE option. */
    typedef enum rs2_depth_auto_exposure_mode
    {
        RS2_DEPTH_AUTO_EXPOSURE_REGULAR = 0,  /**< Choose regular algorithm for auto exposure */
        RS2_DEPTH_AUTO_EXPOSURE_ACCELERATED = 1,  /**< Choose accelerated algorithm for auto exposure */
        RS2_DEPTH_AUTO_EXPOSURE_COUNT        /**< Number of enumeration values. Not a valid input: intended to be used in for-loops. */
    } rs2_depth_auto_exposure_mode;
    const char* rs2_depth_auto_exposure_mode_to_string( rs2_depth_auto_exposure_mode mode );

    /** \brief values for RS2_OPTION_SAFETY_MODE option. */
    typedef enum rs2_safety_mode
    {
        RS2_SAFETY_MODE_RUN,
        RS2_SAFETY_MODE_STANDBY,
        RS2_SAFETY_MODE_SERVICE,
        RS2_SAFETY_MODE_COUNT        
    } rs2_safety_mode;
    const char* rs2_safety_mode_to_string( rs2_safety_mode mode );

    /** \brief values for RS2_OPTION_INTER_CAM_SYNC_MODE option. */
    typedef enum rs2_d500_intercam_sync_mode {
        RS2_D500_INTERCAM_SYNC_NONE = 0,
        RS2_D500_INTERCAM_SYNC_RGB_MASTER = 1,
        RS2_D500_INTERCAM_SYNC_PWM_MASTER = 2,
        RS2_D500_INTERCAM_SYNC_EXTERNAL_MASTER = 3,
        RS2_D500_INTERCAM_SYNC_COUNT
    } rs2_d500_intercam_sync_mode;
    const char * rs2_d500_intercam_sync_mode_to_string( rs2_d500_intercam_sync_mode mode );

      /** \brief values for RS2_OPTION_GYRO_SENSITIVITY option. */
    typedef enum rs2_gyro_sensitivity
    {
        RS2_GYRO_SENSITIVITY_61_0_MILLI_DEG_SEC = 0,
        RS2_GYRO_SENSITIVITY_30_5_MILLI_DEG_SEC = 1,
        RS2_GYRO_SENSITIVITY_15_3_MILLI_DEG_SEC = 2,
        RS2_GYRO_SENSITIVITY_7_6_MILLI_DEG_SEC = 3,
        RS2_GYRO_SENSITIVITY_3_8_MILLI_DEG_SEC = 4,
        RS2_GYRO_SENSITIVITY_COUNT
    } rs2_gyro_sensitivity;
    const char * rs2_gyro_sensitivity_to_string( rs2_gyro_sensitivity mode );

    /**
    * check if an option is read-only
    * \param[in] options  the options container
    * \param[in] option   option id to be checked
    * \param[out] error   if non-null, receives any error that occurs during this call, otherwise, errors are ignored
    * \return true if option is read-only
    */
    int rs2_is_option_read_only(const rs2_options* options, rs2_option option, rs2_error** error);

    /**
    * read option value from the sensor
    * \param[in] options  the options container
    * \param[in] option   option id to be queried
    * \param[out] error   if non-null, receives any error that occurs during this call, otherwise, errors are ignored
    * \return value of the option
    */
    float rs2_get_option(const rs2_options* options, rs2_option option, rs2_error** error);

    /**
    * read option value from the sensor
    * \param[in] options    the options container
    * \param[in] option_id  option id to be queried
    * \param[out] error     if non-null, receives any error that occurs during this call, otherwise, errors are ignored
    * \return pointer to the value structure of the option; use rs2_delete_option_value to clean up
    */
    rs2_option_value const * rs2_get_option_value( const rs2_options * options, rs2_option option_id, rs2_error ** error );

    /**
    * write new value to sensor option
    * \param[in] options    the options container
    * \param[in] option     option id to be queried
    * \param[in] value      new value for the option
    * \param[out] error     if non-null, receives any error that occurs during this call, otherwise, errors are ignored
    */
    void rs2_set_option(const rs2_options* options, rs2_option option, float value, rs2_error** error);

    /**
    * write new value to sensor option
    * \param[in] options       the options container
    * \param[in] option_value  option id, type, and value to be set
    * \param[out] error     if non-null, receives any error that occurs during this call, otherwise, errors are ignored
    */
    void rs2_set_option_value( rs2_options const * options, rs2_option_value const * option_value, rs2_error ** error );

   /**
   * get the list of supported options of options container
   * \param[in] options    the options container
   * \param[out] error     if non-null, receives any error that occurs during this call, otherwise, errors are ignored
   */
    rs2_options_list* rs2_get_options_list(const rs2_options* options, rs2_error** error);

    /**
   * get the size of options list
   * \param[in] options    the option list
   * \param[out] error     if non-null, receives any error that occurs during this call, otherwise, errors are ignored
   */
    int rs2_get_options_list_size(const rs2_options_list* options, rs2_error** error);

    /**
    * get option name
    * \param[in] options    the options container
    * \param[in] option     option id to be checked
    * \param[out] error     if non-null, receives any error that occurs during this call, otherwise, errors are ignored
    * \return human-readable option name
    */
    const char* rs2_get_option_name(const rs2_options* options, rs2_option option, rs2_error** error);

    /**
    * get the specific option from options list
    * \param[in] i    the index of the option
    * \param[out] error     if non-null, receives any error that occurs during this call, otherwise, errors are ignored
    * \return the option ID
    */
    rs2_option rs2_get_option_from_list(const rs2_options_list* options, int i, rs2_error** error);

    /**
    * get the specific option from options list
    * \param[in] i    the index of the option
    * \param[out] error     if non-null, receives any error that occurs during this call, otherwise, errors are ignored
    * \return temporary (goes away with the options-list) pointer to the option-value struct
    */
    rs2_option_value const * rs2_get_option_value_from_list( const rs2_options_list * options, int i, rs2_error ** error );

    /**
    * Clean up a value and all it points to
    * \param[in] handle value to delete
    */
    void rs2_delete_option_value( rs2_option_value const * handle );

    /**
    * Deletes options list
    * \param[in] list list to delete
    */
    void rs2_delete_options_list(rs2_options_list* list);

    /**
    * check if particular option is supported by a subdevice
    * \param[in] options    the options container
    * \param[in] option     option id to be checked
    * \param[out] error     if non-null, receives any error that occurs during this call, otherwise, errors are ignored
    * \return true if option is supported
    */
    int rs2_supports_option(const rs2_options* options, rs2_option option, rs2_error** error);

    /**
    * retrieve the available range of values of a supported option
    * \param[in] sensor  the RealSense device
    * \param[in] option  the option whose range should be queried
    * \param[out] min    the minimum value which will be accepted for this option
    * \param[out] max    the maximum value which will be accepted for this option
    * \param[out] step   the granularity of options which accept discrete values, or zero if the option accepts continuous values
    * \param[out] def    the default value of the option
    * \param[out] error  if non-null, receives any error that occurs during this call, otherwise, errors are ignored
    */
    void rs2_get_option_range(const rs2_options* sensor, rs2_option option, float* min, float* max, float* step, float* def, rs2_error** error);

    /**
    * get option description
    * \param[in] options    the options container
    * \param[in] option     option id to be checked
    * \param[out] error     if non-null, receives any error that occurs during this call, otherwise, errors are ignored
    * \return human-readable option description
    */
    const char* rs2_get_option_description(const rs2_options* options, rs2_option option, rs2_error ** error);

    /**
    * get option value description (in case specific option value hold special meaning)
    * \param[in] options    the options container
    * \param[in] option     option id to be checked
    * \param[in] value      value of the option
    * \param[out] error     if non-null, receives any error that occurs during this call, otherwise, errors are ignored
    * \return human-readable description of a specific value of an option or null if no special meaning
    */
    const char* rs2_get_option_value_description(const rs2_options* options, rs2_option option, float value, rs2_error ** error);

    /**
    * Sets a callback in case an option in this options container value is updated.
    * Will create a thread that will periodically check the options in the container for updates.
    * The update period is determined by the context's 'options-update-interval' setting.
    * \param[in] options    the options container
    * \param[in] callback   callback function pointer to update on value changes
    * \param[out] error     if non-null, receives any error that occurs during this call, otherwise, errors are ignored
    */
    void rs2_set_options_changed_callback( rs2_options * options,
                                           rs2_options_changed_callback_ptr callback,
                                           rs2_error ** error );

    /**
    * Sets a callback in case an option in this options container value is updated
    * \param[in] options    the options container
    * \param[in] callback   callback object created from c++ application. ownership over the callback object is moved to librealsense
    * \param[out] error     if non-null, receives any error that occurs during this call, otherwise, errors are ignored
    */
    void rs2_set_options_changed_callback_cpp( rs2_options * options,
                                               rs2_options_changed_callback * callback,
                                               rs2_error ** error );

#ifdef __cplusplus
}
#endif
#endif<|MERGE_RESOLUTION|>--- conflicted
+++ resolved
@@ -123,19 +123,15 @@
         RS2_OPTION_DEPTH_AUTO_EXPOSURE_MODE, /**< Select depth sensor auto exposure mode see rs2_depth_auto_exposure_mode for values  */
         RS2_OPTION_OHM_TEMPERATURE, /**< Temperature of the Optical Head Sensor */
         RS2_OPTION_SOC_PVT_TEMPERATURE, /**< Temperature of PVT SOC */
-<<<<<<< HEAD
         RS2_OPTION_GYRO_SENSITIVITY,/**< Control of the gyro sensitivity level, see rs2_gyro_sensitivity for values */ 
-        
+        RS2_OPTION_REGION_OF_INTEREST,/**< The rectangular area used from the streaming profile */
+
         // Safety camera options
         RS2_OPTION_SAFETY_PRESET_ACTIVE_INDEX, /**< Set / Get current active safety preset index**/
         RS2_OPTION_SAFETY_MODE, /**< Safety camera operation mode see rs2_safety_camera_mode for values*/
         RS2_OPTION_RGB_TNR_ENABLED, /**< RGB Temporal Noise Reduction enabling ON (1) / OFF (0)*/
         RS2_OPTION_SAFETY_MCU_TEMPERATURE, /**< Temperature of the SMCU */
         RS2_OPTION_LEFT_IR_TEMPERATURE, /**< Temperature of the Left IR Sensor */
-=======
-        RS2_OPTION_GYRO_SENSITIVITY,/**< Control of the gyro sensitivity level, see rs2_gyro_sensitivity for values */
-        RS2_OPTION_REGION_OF_INTEREST,/**< The rectangular area used from the streaming profile */
->>>>>>> 43133ff7
         RS2_OPTION_COUNT /**< Number of enumeration values. Not a valid input: intended to be used in for-loops. */
     } rs2_option;
 
