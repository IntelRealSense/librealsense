--- conflicted
+++ resolved
@@ -93,11 +93,8 @@
         RS2_OPTION_AMBIENT_LIGHT, /**< Change the depth ambient light see rs2_ambient_light for values */
         RS2_OPTION_SENSOR_MODE, /**< The resolution mode: see rs2_sensor_mode for values */
         RS2_OPTION_EMITTER_ALWAYS_ON, /**< Enable Laser On constantly (GS SKU Only) */
-<<<<<<< HEAD
+        RS2_OPTION_THERMAL_COMPENSATION, /**< Depth Thermal Compensation for selected D400 SKUs */
         RS2_OPTION_CAMERA_ACCURACY_HEALTH_ENABLED, /**< Enable depth & color frame sync with periodic calibration for proper alignment */
-=======
-        RS2_OPTION_THERMAL_COMPENSATION, /**< Depth Thermal Compensation for selected D400 SKUs */
->>>>>>> f0b65722
         RS2_OPTION_COUNT /**< Number of enumeration values. Not a valid input: intended to be used in for-loops. */
     } rs2_option;
 
