--- conflicted
+++ resolved
@@ -5,10 +5,6 @@
 #define LIBREALSENSE_RS_H
 
 #ifdef __cplusplus
-namespace rs{
-	enum class stream;
-}
-
 extern "C" {
 #endif
 
@@ -476,7 +472,6 @@
 int rs_get_frame_timestamp(const rs_device * device, rs_stream stream, rs_error ** error);
 
 /**
-<<<<<<< HEAD
 * retrieve the system time at which the latest frame on a stream was captured
 * \param[in] stream  the stream whose latest frame we are interested in
 * \param[out] error  if non-null, receives any error that occurs during this call, otherwise, errors are ignored
@@ -485,9 +480,6 @@
 long long rs_get_frame_system_time(const rs_device * device, rs_stream stream, rs_error ** error);
 /**
 * retrieve the frame counter
-=======
-* retrieve the frame number
->>>>>>> 35814378
 * \param[in] stream  the stream whose latest frame we are interested in
 * \param[out] error  if non-null, receives any error that occurs during this call, otherwise, errors are ignored
 * \return            the frame number
