/* License: Apache 2.0. See LICENSE file in root directory.
   Copyright(c) 2015 Intel Corporation. All Rights Reserved. */

#ifndef LIBREALSENSE_RS_H
#define LIBREALSENSE_RS_H

#ifdef __cplusplus
extern "C" {
#endif

#define RS_API_VERSION 6

typedef enum rs_capabilities
{
    RS_CAPABILITIES_DEPTH         = 0,
    RS_CAPABILITIES_COLOR         = 1,
    RS_CAPABILITIES_INFRARED      = 2,
    RS_CAPABILITIES_INFRARED2     = 3,
    RS_CAPABILITIES_FISH_EYE      = 4,
    RS_CAPABILITIES_MOTION_EVENTS = 5,
    RS_CAPABILITIES_COUNT         = 6,
    RS_CAPABILITIES_MAX_ENUM = 0x7FFFFFFF
} rs_capabilities;

typedef enum rs_stream
{
    RS_STREAM_DEPTH                            = 0,  /**< Native stream of depth data produced by RealSense device */
    RS_STREAM_COLOR                            = 1,  /**< Native stream of color data captured by RealSense device */
    RS_STREAM_INFRARED                         = 2,  /**< Native stream of infrared data captured by RealSense device */
    RS_STREAM_INFRARED2                        = 3,  /**< Native stream of infrared data captured from a second viewpoint by RealSense device */
    RS_STREAM_FISHEYE                          = 4,
    RS_STREAM_POINTS                           = 5,  /**< Synthetic stream containing point cloud data generated by deprojecting the depth image */
    RS_STREAM_RECTIFIED_COLOR                  = 6,  /**< Synthetic stream containing undistorted color data with no extrinsic rotation from the depth stream */
    RS_STREAM_COLOR_ALIGNED_TO_DEPTH           = 7,  /**< Synthetic stream containing color data but sharing intrinsics of depth stream */
    RS_STREAM_INFRARED2_ALIGNED_TO_DEPTH       = 8,  /**< Synthetic stream containing second viewpoint infrared data but sharing intrinsics of depth stream */
    RS_STREAM_DEPTH_ALIGNED_TO_COLOR           = 9,  /**< Synthetic stream containing depth data but sharing intrinsics of color stream */
    RS_STREAM_DEPTH_ALIGNED_TO_RECTIFIED_COLOR = 10,  /**< Synthetic stream containing depth data but sharing intrinsics of rectified color stream */
    RS_STREAM_DEPTH_ALIGNED_TO_INFRARED2       = 11, /**< Synthetic stream containing depth data but sharing intrinsics of second viewpoint infrared stream */
    RS_STREAM_COUNT                            = 12,
    RS_STREAM_MAX_ENUM = 0x7FFFFFFF
} rs_stream;

typedef enum rs_format
{
    RS_FORMAT_ANY         = 0,  
    RS_FORMAT_Z16         = 1,  /**< 16 bit linear depth values. The depth is meters is equal to depth scale * pixel value */
    RS_FORMAT_DISPARITY16 = 2,  /**< 16 bit linear disparity values. The depth in meters is equal to depth scale / pixel value */
    RS_FORMAT_XYZ32F      = 3,  /**< 32 bit floating point 3D coordinates. */
    RS_FORMAT_YUYV        = 4,  
    RS_FORMAT_RGB8        = 5,  
    RS_FORMAT_BGR8        = 6,  
    RS_FORMAT_RGBA8       = 7,  
    RS_FORMAT_BGRA8       = 8,  
    RS_FORMAT_Y8          = 9,  
    RS_FORMAT_Y16         = 10, 
    RS_FORMAT_RAW10       = 11, /**< Four 10-bit luminance values encoded into a 5-byte macropixel */
    RS_FORMAT_RAW16       = 12,
    RS_FORMAT_RAW8        = 13,
    RS_FORMAT_COUNT       = 14,
    RS_FORMAT_MAX_ENUM = 0x7FFFFFFF
} rs_format;

typedef enum rs_preset
{
    RS_PRESET_BEST_QUALITY      = 0, 
    RS_PRESET_LARGEST_IMAGE     = 1, 
    RS_PRESET_HIGHEST_FRAMERATE = 2, 
    RS_PRESET_COUNT             = 3, 
    RS_PRESET_MAX_ENUM = 0x7FFFFFFF
} rs_preset;

typedef enum rs_distortion
{
    RS_DISTORTION_NONE                   = 0, /**< Rectilinear images, no distortion compensation required */
    RS_DISTORTION_MODIFIED_BROWN_CONRADY = 1, /**< Equivalent to Brown-Conrady distortion, except that tangential distortion is applied to radially distorted points */
    RS_DISTORTION_INVERSE_BROWN_CONRADY  = 2, /**< Equivalent to Brown-Conrady distortion, except undistorts image instead of distorting it */
    RS_DISTORTION_COUNT                  = 3, 
    RS_DISTORTION_MAX_ENUM = 0x7FFFFFFF
} rs_distortion;

typedef enum rs_ivcam_preset
{
    RS_IVCAM_PRESET_SHORT_RANGE = 0,
    RS_IVCAM_PRESET_LONG_RANGE = 1,
    RS_IVCAM_PRESET_BACKGROUND_SEGMENTATION = 2,
    RS_IVCAM_PRESET_GESTURE_RECOGNITION = 3,
    RS_IVCAM_PRESET_OBJECT_SCANNING = 4,
    RS_IVCAM_PRESET_FACE_ANALYTICS = 5,
    RS_IVCAM_PRESET_FACE_LOGIN = 6,
    RS_IVCAM_PRESET_GR_CURSOR = 7,
    RS_IVCAM_PRESET_DEFAULT = 8,
    RS_IVCAM_PRESET_MID_RANGE = 9,
    RS_IVCAM_PRESET_IR_ONLY = 10,
    RS_IVCAM_PRESET_MAX_ENUM = 0x7FFFFFFF
} rs_ivcam_preset;

typedef enum rs_option
{
    RS_OPTION_COLOR_BACKLIGHT_COMPENSATION                    = 0,  
    RS_OPTION_COLOR_BRIGHTNESS                                = 1,  
    RS_OPTION_COLOR_CONTRAST                                  = 2,  
    RS_OPTION_COLOR_EXPOSURE                                  = 3,  /**< Controls exposure time of color camera. Setting any value will disable auto exposure. */
    RS_OPTION_COLOR_GAIN                                      = 4,  
    RS_OPTION_COLOR_GAMMA                                     = 5,  
    RS_OPTION_COLOR_HUE                                       = 6,  
    RS_OPTION_COLOR_SATURATION                                = 7,  
    RS_OPTION_COLOR_SHARPNESS                                 = 8,  
    RS_OPTION_COLOR_WHITE_BALANCE                             = 9,  /**< Controls white balance of color image. Setting any value will disable auto white balance. */
    RS_OPTION_COLOR_ENABLE_AUTO_EXPOSURE                      = 10, /**< Set to 1 to enable automatic exposure control, or 0 to return to manual control */
    RS_OPTION_COLOR_ENABLE_AUTO_WHITE_BALANCE                 = 11, /**< Set to 1 to enable automatic white balance control, or 0 to return to manual control */
    RS_OPTION_F200_LASER_POWER                                = 12, /**< 0 - 15 */
    RS_OPTION_F200_ACCURACY                                   = 13, /**< 0 - 3 */
    RS_OPTION_F200_MOTION_RANGE                               = 14, /**< 0 - 100 */
    RS_OPTION_F200_FILTER_OPTION                              = 15, /**< 0 - 7 */
    RS_OPTION_F200_CONFIDENCE_THRESHOLD                       = 16, /**< 0 - 15 */
    RS_OPTION_F200_DYNAMIC_FPS                                = 17, /**< {2, 5, 15, 30, 60} */
    RS_OPTION_SR300_AUTO_RANGE_ENABLE_MOTION_VERSUS_RANGE     = 18, 
    RS_OPTION_SR300_AUTO_RANGE_ENABLE_LASER                   = 19, 
    RS_OPTION_SR300_AUTO_RANGE_MIN_MOTION_VERSUS_RANGE        = 20, 
    RS_OPTION_SR300_AUTO_RANGE_MAX_MOTION_VERSUS_RANGE        = 21, 
    RS_OPTION_SR300_AUTO_RANGE_START_MOTION_VERSUS_RANGE      = 22, 
    RS_OPTION_SR300_AUTO_RANGE_MIN_LASER                      = 23, 
    RS_OPTION_SR300_AUTO_RANGE_MAX_LASER                      = 24, 
    RS_OPTION_SR300_AUTO_RANGE_START_LASER                    = 25, 
    RS_OPTION_SR300_AUTO_RANGE_UPPER_THRESHOLD                = 26, 
    RS_OPTION_SR300_AUTO_RANGE_LOWER_THRESHOLD                = 27,
    RS_OPTION_SR300_WAKEUP_DEV_PHASE1_PERIOD                  = 28,
    RS_OPTION_SR300_WAKEUP_DEV_PHASE1_FPS                     = 29, 
    RS_OPTION_SR300_WAKEUP_DEV_PHASE2_PERIOD                  = 30, 
    RS_OPTION_SR300_WAKEUP_DEV_PHASE2_FPS                     = 31, 
    RS_OPTION_SR300_WAKEUP_DEV_RESET                          = 32,
    RS_OPTION_SR300_WAKE_ON_USB_REASON                        = 33,
    RS_OPTION_SR300_WAKE_ON_USB_CONFIDENCE                    = 34,
    RS_OPTION_R200_LR_AUTO_EXPOSURE_ENABLED                   = 35, /**< {0, 1} */
    RS_OPTION_R200_LR_GAIN                                    = 36, /**< 100 - 1600 (Units of 0.01) */
    RS_OPTION_R200_LR_EXPOSURE                                = 37, /**< > 0 (Units of 0.1 ms) */
    RS_OPTION_R200_EMITTER_ENABLED                            = 38, /**< {0, 1} */
    RS_OPTION_R200_DEPTH_UNITS                                = 39, /**< micrometers per increment in integer depth values, 1000 is default (mm scale) */
    RS_OPTION_R200_DEPTH_CLAMP_MIN                            = 40, /**< {0 - USHORT_MAX}. Can only be set before streaming starts. */
    RS_OPTION_R200_DEPTH_CLAMP_MAX                            = 41, /**< {0 - USHORT_MAX}. Can only be set before streaming starts. */
    RS_OPTION_R200_DISPARITY_MULTIPLIER                       = 42, /**< {0 - 1000}. The increments in integer disparity values corresponding to one pixel of disparity. Can only be set before streaming starts. */
    RS_OPTION_R200_DISPARITY_SHIFT                            = 43, /**< {0 - 512}. Can only be set before streaming starts. */
    RS_OPTION_R200_AUTO_EXPOSURE_MEAN_INTENSITY_SET_POINT     = 44, 
    RS_OPTION_R200_AUTO_EXPOSURE_BRIGHT_RATIO_SET_POINT       = 45, 
    RS_OPTION_R200_AUTO_EXPOSURE_KP_GAIN                      = 46, 
    RS_OPTION_R200_AUTO_EXPOSURE_KP_EXPOSURE                  = 47, 
    RS_OPTION_R200_AUTO_EXPOSURE_KP_DARK_THRESHOLD            = 48, 
    RS_OPTION_R200_AUTO_EXPOSURE_TOP_EDGE                     = 49, 
    RS_OPTION_R200_AUTO_EXPOSURE_BOTTOM_EDGE                  = 50, 
    RS_OPTION_R200_AUTO_EXPOSURE_LEFT_EDGE                    = 51, 
    RS_OPTION_R200_AUTO_EXPOSURE_RIGHT_EDGE                   = 52, 
    RS_OPTION_R200_DEPTH_CONTROL_ESTIMATE_MEDIAN_DECREMENT    = 53, 
    RS_OPTION_R200_DEPTH_CONTROL_ESTIMATE_MEDIAN_INCREMENT    = 54, 
    RS_OPTION_R200_DEPTH_CONTROL_MEDIAN_THRESHOLD             = 55, 
    RS_OPTION_R200_DEPTH_CONTROL_SCORE_MINIMUM_THRESHOLD      = 56, 
    RS_OPTION_R200_DEPTH_CONTROL_SCORE_MAXIMUM_THRESHOLD      = 57, 
    RS_OPTION_R200_DEPTH_CONTROL_TEXTURE_COUNT_THRESHOLD      = 58, 
    RS_OPTION_R200_DEPTH_CONTROL_TEXTURE_DIFFERENCE_THRESHOLD = 59, 
    RS_OPTION_R200_DEPTH_CONTROL_SECOND_PEAK_THRESHOLD        = 60, 
    RS_OPTION_R200_DEPTH_CONTROL_NEIGHBOR_THRESHOLD           = 61, 
    RS_OPTION_R200_DEPTH_CONTROL_LR_THRESHOLD                 = 62, 
    RS_OPTION_FISHEYE_COLOR_EXPOSURE                          = 63,
    RS_OPTION_FISHEYE_COLOR_GAIN                              = 64,
    RS_OPTION_FISHEYE_STROBE                                  = 65,
    RS_OPTION_FISHEYE_EXT_TRIG                                = 66,
    RS_OPTION_COUNT                                           = 67,
    RS_OPTION_MAX_ENUM = 0x7FFFFFFF
} rs_option;


typedef struct rs_intrinsics
{
    int           width;     /* width of the image in pixels */
    int           height;    /* height of the image in pixels */
    float         ppx;       /* horizontal coordinate of the principal point of the image, as a pixel offset from the left edge */
    float         ppy;       /* vertical coordinate of the principal point of the image, as a pixel offset from the top edge */
    float         fx;        /* focal length of the image plane, as a multiple of pixel width */
    float         fy;        /* focal length of the image plane, as a multiple of pixel height */
    rs_distortion model;     /* distortion model of the image */
    float         coeffs[5]; /* distortion coefficients */
} rs_intrinsics;

typedef struct rs_extrinsics
{
    float rotation[9];    /* column-major 3x3 rotation matrix */
    float translation[3]; /* 3 element translation vector, in meters */
} rs_extrinsics;

typedef struct rs_context rs_context;
typedef struct rs_device rs_device;
typedef struct rs_error rs_error;
typedef struct rs_frameset rs_frameset;
typedef struct rs_frame_ref rs_frame_ref;

rs_context * rs_create_context(int api_version, rs_error ** error);
void rs_delete_context(rs_context * context, rs_error ** error);

/**
 * determine number of connected devices
 * \param[out] error  if non-null, receives any error that occurs during this call, otherwise, errors are ignored
 * \return            the count of devices
 */
int rs_get_device_count(const rs_context * context, rs_error ** error);

/**
 * retrieve connected device by index
 * \param[in] index   the zero based index of device to retrieve
 * \param[out] error  if non-null, receives any error that occurs during this call, otherwise, errors are ignored
 * \return            the requested device
 */
rs_device * rs_get_device(rs_context * context, int index, rs_error ** error);

/**
 * retrieve a human readable device model string
 * \param[out] error  if non-null, receives any error that occurs during this call, otherwise, errors are ignored
 * \return            the model string, such as "Intel RealSense F200" or "Intel RealSense R200"
 */
const char * rs_get_device_name(const rs_device * device, rs_error ** error);

/**
 * retrieve the unique serial number of the device
 * \param[out] error  if non-null, receives any error that occurs during this call, otherwise, errors are ignored
 * \return            the serial number, in a format specific to the device model
 */
const char * rs_get_device_serial(const rs_device * device, rs_error ** error);

/**
 * retrieve the version of the firmware currently installed on the device
 * \param[out] error  if non-null, receives any error that occurs during this call, otherwise, errors are ignored
 * \return            firmware version string, in a format is specific to device model
 */
const char * rs_get_device_firmware_version(const rs_device * device, rs_error ** error);

/**
 * retrieve extrinsic transformation between the viewpoints of two different streams
 * \param[in] from_stream  stream whose coordinate space we will transform from
 * \param[in] to_stream    stream whose coordinate space we will transform to
 * \param[out] extrin      the transformation between the two streams
 * \param[out] error       if non-null, receives any error that occurs during this call, otherwise, errors are ignored
 */
void rs_get_device_extrinsics(const rs_device * device, rs_stream from_stream, rs_stream to_stream, rs_extrinsics * extrin, rs_error ** error);

/**
 * retrieve mapping between the units of the depth image and meters
 * \param[out] error  if non-null, receives any error that occurs during this call, otherwise, errors are ignored
 * \return            depth in meters corresponding to a depth value of 1
 */
float rs_get_device_depth_scale(const rs_device * device, rs_error ** error);

/**
 * determine if the device allows a specific option to be queried and set
 * \param[in] option  the option to check for support
 * \param[out] error  if non-null, receives any error that occurs during this call, otherwise, errors are ignored
 * \return            true if the option can be queried and set
 */
int rs_device_supports_option(const rs_device * device, rs_option option, rs_error ** error);

/**
 * determine the number of streaming modes available for a given stream
 * \param[in] stream  the stream whose modes will be enumerated
 * \param[out] error  if non-null, receives any error that occurs during this call, otherwise, errors are ignored
 * \return            the count of available modes
 */
int rs_get_stream_mode_count(const rs_device * device, rs_stream stream, rs_error ** error);

/**
 * determine the properties of a specific streaming mode
 * \param[in] stream      the stream whose mode will be queried
 * \param[in] index       the zero based index of the streaming mode
 * \param[out] width      the width of a frame image in pixels
 * \param[out] height     the height of a frame image in pixels
 * \param[out] format     the pixel format of a frame image
 * \param[out] framerate  the number of frames which will be streamed per second
 * \param[out] error      if non-null, receives any error that occurs during this call, otherwise, errors are ignored
 */
void rs_get_stream_mode(const rs_device * device, rs_stream stream, int index, int * width, int * height, rs_format * format, int * framerate, rs_error ** error);

/**
 * enable a specific stream and request specific properties
 * \param[in] stream     the stream to enable
 * \param[in] width      the desired width of a frame image in pixels, or 0 if any width is acceptable
 * \param[in] height     the desired height of a frame image in pixels, or 0 if any height is acceptable
 * \param[in] format     the pixel format of a frame image, or ANY if any format is acceptable
 * \param[in] framerate  the number of frames which will be streamed per second, or 0 if any framerate is acceptable
 * \param[out] error     if non-null, receives any error that occurs during this call, otherwise, errors are ignored
 */
void rs_enable_stream(rs_device * device, rs_stream stream, int width, int height, rs_format format, int framerate, rs_error ** error);

/**
 * enable a specific stream and request properties using a preset
 * \param[in] stream  the stream to enable
 * \param[in] preset  the preset to use to enable the stream
 * \param[out] error  if non-null, receives any error that occurs during this call, otherwise, errors are ignored
 */
void rs_enable_stream_preset(rs_device * device, rs_stream stream, rs_preset preset, rs_error ** error);

/**
 * disable a specific stream
 * \param[in] stream  the stream to disable
 * \param[out] error  if non-null, receives any error that occurs during this call, otherwise, errors are ignored
 */
void rs_disable_stream(rs_device * device, rs_stream stream, rs_error ** error);

/**
 * determine if a specific stream is enabled
 * \param[in] stream  the stream to check
 * \param[out] error  if non-null, receives any error that occurs during this call, otherwise, errors are ignored
 * \return            true if the stream is currently enabled
 */
int rs_is_stream_enabled(const rs_device * device, rs_stream stream, rs_error ** error);

/**
 * retrieve the width in pixels of a specific stream, equivalent to the width field from the stream's intrinsics
 * \param[in] stream  the stream whose width to retrieve
 * \param[out] error  if non-null, receives any error that occurs during this call, otherwise, errors are ignored
 * \return            the width in pixels of images from this stream
 */
int rs_get_stream_width(const rs_device * device, rs_stream stream, rs_error ** error);

/**
 * retrieve the height in pixels of a specific stream, equivalent to the height field from the stream's intrinsics
 * \param[in] stream  the stream whose height to retrieve
 * \param[out] error  if non-null, receives any error that occurs during this call, otherwise, errors are ignored
 * \return            the height in pixels of images from this stream
 */
int rs_get_stream_height(const rs_device * device, rs_stream stream, rs_error ** error);

/**
 * retrieve the pixel format for a specific stream
 * \param[in] stream  the stream whose format to retrieve
 * \param[out] error  if non-null, receives any error that occurs during this call, otherwise, errors are ignored
 * \return            the pixel format of the stream
 */
rs_format rs_get_stream_format(const rs_device * device, rs_stream stream, rs_error ** error);

/**
 * retrieve the framerate for a specific stream
 * \param[in] stream  the stream whose framerate to retrieve
 * \param[out] error  if non-null, receives any error that occurs during this call, otherwise, errors are ignored
 * \return            the framerate of the stream, in frames per second
 */
int rs_get_stream_framerate(const rs_device * device, rs_stream stream, rs_error ** error);

/**
 * retrieve intrinsic camera parameters for a specific stream
 * \param[in] stream   the stream whose parameters to retrieve
 * \param[out] intrin  the intrinsic parameters of the stream
 * \param[out] error   if non-null, receives any error that occurs during this call, otherwise, errors are ignored
 */
void rs_get_stream_intrinsics(const rs_device * device, rs_stream stream, rs_intrinsics * intrin, rs_error ** error);

/**
 * set up a frame callback that will be called immediately when an image is available, with no synchronization logic applied
 * \param[in] stream    the stream for whose images the callback should be registered
 * \param[in] on_frame  the callback which will receive the frame data and timestamp
 * \param[in] user      a user data point to be passed to the callback
 * \param[out] error    if non-null, receives any error that occurs during this call, otherwise, errors are ignored
 */
void rs_set_frame_callback(rs_device * device, rs_stream stream, void (*on_frame)(rs_device * dev, rs_frame_ref * frame, void * user), void * user, rs_error ** error);

/**
 * begin streaming on all enabled streams for this device
 * \param[out] error  if non-null, receives any error that occurs during this call, otherwise, errors are ignored
 */
void rs_start_device(rs_device * device, rs_error ** error);

/**
 * end streaming on all streams for this device
 * \param[out] error  if non-null, receives any error that occurs during this call, otherwise, errors are ignored
 */
void rs_stop_device(rs_device * device, rs_error ** error);

/**
 * determine if the device is currently streaming
 * \param[out] error  if non-null, receives any error that occurs during this call, otherwise, errors are ignored
 * \return            true if the device is currently streaming
 */
int rs_is_device_streaming(const rs_device * device, rs_error ** error);

/**
 * retrieve the available range of values of a supported option
 * \param[in] option  the option whose range should be queried
 * \param[out] min    the minimum value which will be accepted for this option
 * \param[out] max    the maximum value which will be accepted for this option
 * \param[out] step   the granularity of options which accept discrete values, or zero if the option accepts continuous values
 * \param[out] error  if non-null, receives any error that occurs during this call, otherwise, errors are ignored
 */
void rs_get_device_option_range(rs_device * device, rs_option option, double * min, double * max, double * step,double * def, rs_error ** error);

/**
 * efficiently retrieve the value of an arbitrary number of options, using minimal hardware IO
 * \param[in] options  the array of options which should be queried
 * \param[in] count    the length of the options and values arrays
 * \param[out] values  the array which will receive the values of the queried options
 * \param[out] error   if non-null, receives any error that occurs during this call, otherwise, errors are ignored
 */
void rs_get_device_options(rs_device * device, const rs_option * options, int count, double * values, rs_error ** error);

/**
 * efficiently set the value of an arbitrary number of options, using minimal hardware IO
 * \param[in] options  the array of options which should be set
 * \param[in] count    the length of the options and values arrays
 * \param[in] values   the array of values to which the options should be set
 * \param[out] error   if non-null, receives any error that occurs during this call, otherwise, errors are ignored
 */
void rs_set_device_options(rs_device * device, const rs_option * options, int count, const double * values, rs_error ** error);

/**
* efficiently reset the value of an arbitrary number of options to default
* \param[in] options  the array of options which should be set to default
* \param[in] count    the length of the options array
* \param[out] error   if non-null, receives any error that occurs during this call, otherwise, errors are ignored
*/
void rs_reset_device_options_to_default(rs_device * device, const rs_option* options, int count, rs_error ** error);

/**
 * retrieve the current value of a single option
 * \param[in] option  the option whose value should be retrieved
 * \param[out] error  if non-null, receives any error that occurs during this call, otherwise, errors are ignored
 * \return            the value of the option
 */
double rs_get_device_option(rs_device * device, rs_option option, rs_error ** error);

/**
 * set the current value of a single option
 * \param[in] option  the option whose value should be set
 * \param[in] value   the value of the option
 * \param[out] error  if non-null, receives any error that occurs during this call, otherwise, errors are ignored
 */
void rs_set_device_option(rs_device * device, rs_option option, double value, rs_error ** error);

/**
 * block until new frames are available
 * \param[out] error  if non-null, receives any error that occurs during this call, otherwise, errors are ignored
 */
void rs_wait_for_frames(rs_device * device, rs_error ** error);

/**
 * check if new frames are available, without blocking
 * \param[out] error  if non-null, receives any error that occurs during this call, otherwise, errors are ignored
 * \return            1 if new frames are available, 0 if no new frames have arrived
 */
int rs_poll_for_frames(rs_device * device, rs_error ** error);

/**
<<<<<<< HEAD
* block until new frames are available and return a unique handle to the resulting frameset
* \param[out] error  if non-null, receives any error that occurs during this call, otherwise, errors are ignored
*/
rs_frameset* rs_wait_for_frames_safe(rs_device * device, rs_error ** error);

/**
* check if new frames are available, without blocking and return a unique handle to the resulting frameset
* \param[out] frameset  if non-null, receives a unique handle for the resulting frame-set, to be queried later
* \param[out] error  if non-null, receives any error that occurs during this call, otherwise, errors are ignored
* \return            1 if new frames are available, 0 if no new frames have arrived
*/
int rs_poll_for_frames_safe(rs_device * device, rs_frameset** frameset, rs_error ** error);
=======
 * determine device capabilities
 * \param[in] capability  the capability to check for support
 * \return                true if device has this capability
 */
int rs_supports(rs_device * device, rs_capabilities capability, rs_error ** error);
>>>>>>> 17f4d522

/**
 * retrieve the time at which the latest frame on a stream was captured
 * \param[in] stream  the stream whose latest frame we are interested in
 * \param[out] error  if non-null, receives any error that occurs during this call, otherwise, errors are ignored
 * \return            the timestamp of the frame, in milliseconds since the device was started
 */
int rs_get_frame_timestamp(const rs_device * device, rs_stream stream, rs_error ** error);

/**
* retrieve the frame number
* \param[in] stream  the stream whose latest frame we are interested in
* \param[out] error  if non-null, receives any error that occurs during this call, otherwise, errors are ignored
* \return            the frame number
*/
int rs_get_frame_number(const rs_device * device, rs_stream stream, rs_error ** error);

/**
 * retrieve the contents of the latest frame on a stream
 * \param[in] stream  the stream whose latest frame we are interested in
 * \param[out] error  if non-null, receives any error that occurs during this call, otherwise, errors are ignored
 * \return            the pointer to the start of the frame data
 */
const void * rs_get_frame_data(const rs_device * device, rs_stream stream, rs_error ** error);

/**
* retrive timestamp from safe frameset handle, returned by wait_for_frames_safe or rs_poll_for_frames_safe
* \param[in] stream  the stream whose latest frame we are interested in
* \param[out] error  if non-null, receives any error that occurs during this call, otherwise, errors are ignored
* \return            the timestamp of the frame, in milliseconds since the device was started
*/
int rs_get_frame_timestamp_safe(const rs_frameset * frameset, rs_stream stream, rs_error ** error);

/**
* retrive frame data from safe frameset handle, returned by wait_for_frames_safe or rs_poll_for_frames_safe
* \param[in] stream  the stream whose latest frame we are interested in
* \param[out] error  if non-null, receives any error that occurs during this call, otherwise, errors are ignored
* \return            the pointer to the start of the frame data
*/
const void * rs_get_frame_data_safe(const rs_frameset * frameset, rs_stream stream, rs_error ** error);

/**
* retrive frame number from safe frameset handle, returned by wait_for_frames_safe or rs_poll_for_frames_safe
* \param[in] stream  the stream whose latest frame we are interested in
* \param[out] error  if non-null, receives any error that occurs during this call, otherwise, errors are ignored
* \return            frame number of the frame
*/
int rs_get_frame_number_safe(const rs_frameset * frameset, rs_stream stream, rs_error ** error);

/**
* relases the frameset handle
* \param[in] frameset handle returned by wait_for_frames_safe or rs_poll_for_frames_safe
* \param[out] error  if non-null, receives any error that occurs during this call, otherwise, errors are ignored
* \return            the pointer to the start of the frame data
*/
void rs_release_frames(rs_device * device, rs_frameset * frameset, rs_error ** error);

/**
* clone frameset handle, creating new handle that is tracking the same underlying frameset object
* \param[in] frameset handle returned by wait_for_frames_safe or rs_poll_for_frames_safe
* \param[out] error  if non-null, receives any error that occurs during this call, otherwise, errors are ignored
* \return            the pointer to the start of the frame data
*/
rs_frameset * rs_clone_frames_ref(rs_device * device, rs_frameset* frameset, rs_error ** error);

/**
* detach individual frame reference from a frame-set.
* \param[in] frameset handle returned by wait_for_frames_safe or rs_poll_for_frames_safe
* \param[in] stream  the stream whose latest frame we are interested in
* \param[out] error  if non-null, receives any error that occurs during this call, otherwise, errors are ignored
* \return            the pointer to the start of the frame data
*/
rs_frame_ref * rs_detach_frame(rs_device * device, const rs_frameset * frameset, rs_stream stream, rs_error ** error);

/**
* relases the frame handle
* \param[in] frame handle returned either detach, clone_ref or from frame callback
* \param[out] error  if non-null, receives any error that occurs during this call, otherwise, errors are ignored
* \return            the pointer to the start of the frame data
*/
void rs_release_frame(rs_device * device, rs_frame_ref * frame, rs_error ** error);


/**
* retrive timestamp from safe frame handle, returned from detach, clone_ref or from frame callback
* \param[out] error  if non-null, receives any error that occurs during this call, otherwise, errors are ignored
* \return            the timestamp of the frame, in milliseconds since the device was started
*/
int rs_get_detached_frame_timestamp(const rs_frame_ref * frame, rs_error ** error);

/**
* retrive frame number from safe frame handle, returned from detach, clone_ref or from frame callback
* \param[out] error  if non-null, receives any error that occurs during this call, otherwise, errors are ignored
* \return            the frame nubmer of the frame, in milliseconds since the device was started
*/
int rs_get_detached_frame_number(const rs_frame_ref * frame, rs_error ** error);


/**
* retrive data from safe frame handle, returned from detach, clone_ref or from frame callback
* \param[out] error  if non-null, receives any error that occurs during this call, otherwise, errors are ignored
* \return            the pointer to the start of the frame data
*/
const void * rs_get_detached_frame_data(const rs_frame_ref * frame, rs_error ** error);

/**
* clone frame handle, creating new handle that is tracking the same underlying frame object
* \param[in] frame handle returned from detach, clone_ref or from frame callback
* \param[out] error  if non-null, receives any error that occurs during this call, otherwise, errors are ignored
* \return            the pointer to the start of the frame data
*/
rs_frame_ref * rs_clone_frame_ref(rs_device * device, rs_frame_ref* frame, rs_error ** error);
                                     
const char * rs_get_failed_function  (const rs_error * error);
const char * rs_get_failed_args      (const rs_error * error);
const char * rs_get_error_message    (const rs_error * error);
void         rs_free_error           (rs_error * error);
                                     
const char * rs_stream_to_string     (rs_stream stream);
const char * rs_format_to_string     (rs_format format);
const char * rs_preset_to_string     (rs_preset preset);
const char * rs_distortion_to_string (rs_distortion distortion);
const char * rs_option_to_string     (rs_option option);

typedef enum
{
    RS_LOG_SEVERITY_DEBUG = 0, /* Detailed information about ordinary operations */
    RS_LOG_SEVERITY_INFO  = 1, /* Terse information about ordinary operations */
    RS_LOG_SEVERITY_WARN  = 2, /* Indication of possible failure */
    RS_LOG_SEVERITY_ERROR = 3, /* Indication of definite failure */
    RS_LOG_SEVERITY_FATAL = 4, /* Indication of unrecoverable failure */
    RS_LOG_SEVERITY_NONE  = 5, /* No logging will occur */
    RS_LOG_SEVERITY_MAX_ENUM = 0x7FFFFFFF
} rs_log_severity;
void rs_log_to_console(rs_log_severity min_severity, rs_error ** error);
void rs_log_to_file(rs_log_severity min_severity, const char * file_path, rs_error ** error);

#ifdef __cplusplus
}
#endif
#endif<|MERGE_RESOLUTION|>--- conflicted
+++ resolved
@@ -443,26 +443,25 @@
 int rs_poll_for_frames(rs_device * device, rs_error ** error);
 
 /**
-<<<<<<< HEAD
-* block until new frames are available and return a unique handle to the resulting frameset
-* \param[out] error  if non-null, receives any error that occurs during this call, otherwise, errors are ignored
-*/
-rs_frameset* rs_wait_for_frames_safe(rs_device * device, rs_error ** error);
-
-/**
-* check if new frames are available, without blocking and return a unique handle to the resulting frameset
-* \param[out] frameset  if non-null, receives a unique handle for the resulting frame-set, to be queried later
-* \param[out] error  if non-null, receives any error that occurs during this call, otherwise, errors are ignored
-* \return            1 if new frames are available, 0 if no new frames have arrived
-*/
-int rs_poll_for_frames_safe(rs_device * device, rs_frameset** frameset, rs_error ** error);
-=======
  * determine device capabilities
  * \param[in] capability  the capability to check for support
  * \return                true if device has this capability
  */
 int rs_supports(rs_device * device, rs_capabilities capability, rs_error ** error);
->>>>>>> 17f4d522
+
+/**
+* block until new frames are available and return a unique handle to the resulting frameset
+* \param[out] error  if non-null, receives any error that occurs during this call, otherwise, errors are ignored
+*/
+rs_frameset* rs_wait_for_frames_safe(rs_device * device, rs_error ** error);
+
+/**
+* check if new frames are available, without blocking and return a unique handle to the resulting frameset
+* \param[out] frameset  if non-null, receives a unique handle for the resulting frame-set, to be queried later
+* \param[out] error  if non-null, receives any error that occurs during this call, otherwise, errors are ignored
+* \return            1 if new frames are available, 0 if no new frames have arrived
+*/
+int rs_poll_for_frames_safe(rs_device * device, rs_frameset** frameset, rs_error ** error);
 
 /**
  * retrieve the time at which the latest frame on a stream was captured
