--- conflicted
+++ resolved
@@ -31,8 +31,6 @@
 
 using rsutils::json;
 
-<<<<<<< HEAD
-=======
 std::condition_variable cv;
 std::mutex mutex;
 std::string selected_serial_number;
@@ -42,7 +40,6 @@
 
 bool done = false;
 
->>>>>>> 55200d3f
 std::vector<uint8_t> read_fw_file(std::string file_path)
 {
     std::vector<uint8_t> rv;
@@ -171,8 +168,16 @@
             if (serial_number_arg.isSet() && sn != selected_serial_number)
                 continue;
 
-            auto fw = d.supports(RS2_CAMERA_INFO_FIRMWARE_VERSION) ? d.get_info(RS2_CAMERA_INFO_FIRMWARE_VERSION) : "unknown";
-            std::cout << std::endl << "Device " << sn << " successfully updated to FW: " << fw << std::endl;
+            if(smcu_arg.isSet())
+            {
+                auto smcu_fw_version = d.supports(RS2_CAMERA_INFO_SMCU_FW_VERSION) ? d.get_info(RS2_CAMERA_INFO_SMCU_FW_VERSION) : "unknown";
+                std::cout << std::endl << "Device " << sn << " Safety MCU successfully updated to: " << smcu_fw_version << std::endl;
+            }
+            else
+            {
+                auto fw = d.supports(RS2_CAMERA_INFO_FIRMWARE_VERSION) ? d.get_info(RS2_CAMERA_INFO_FIRMWARE_VERSION) : "unknown";
+                std::cout << std::endl << "Device " << sn << " successfully updated to FW: " << fw << std::endl;
+		    }
         }
     }
 
@@ -614,35 +619,8 @@
         return EXIT_FAILURE;
     }
 
-<<<<<<< HEAD
-    std::cout << std::endl << "Waiting for device to reconnect..." << std::endl;
-    std::unique_lock<std::mutex> lk(mutex);
-    cv.wait_for(lk, std::chrono::seconds(WAIT_FOR_DEVICE_TIMEOUT), [&] { return !done || new_device; });
-
-    if (done)
-    {
-        auto devs = ctx.query_devices();
-        for (auto&& d : devs)
-        {
-            auto sn = d.supports(RS2_CAMERA_INFO_SERIAL_NUMBER) ? d.get_info(RS2_CAMERA_INFO_SERIAL_NUMBER) : "unknown";
-            if (serial_number_arg.isSet() && sn != selected_serial_number)
-                continue;
-
-            if(smcu_arg.isSet())
-            {
-                auto smcu_fw_version = d.supports(RS2_CAMERA_INFO_SMCU_FW_VERSION) ? d.get_info(RS2_CAMERA_INFO_SMCU_FW_VERSION) : "unknown";
-                std::cout << std::endl << "Device " << sn << " Safety MCU successfully updated to: " << smcu_fw_version << std::endl;
-            }
-            else
-            {
-                auto fw = d.supports(RS2_CAMERA_INFO_FIRMWARE_VERSION) ? d.get_info(RS2_CAMERA_INFO_FIRMWARE_VERSION) : "unknown";
-                std::cout << std::endl << "Device " << sn << " successfully updated to FW: " << fw << std::endl;
-            }
-        }
-    }
-=======
     waiting_for_device_to_reconnect(ctx, serial_number_arg);
->>>>>>> 55200d3f
+
 
     return EXIT_SUCCESS;
 }
