--- conflicted
+++ resolved
@@ -31,12 +31,6 @@
 private:
 	rs2::device m_device;
 	std::vector<RsSensor> m_sensors;
-<<<<<<< HEAD
-};
 
-#endif
-=======
-	
 	UsageEnvironment* env; 
-};
->>>>>>> afeeeca7
+};