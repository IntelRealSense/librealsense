# License: Apache 2.0. See LICENSE file in root directory.
# Copyright(c) 2019 Intel Corporation. All Rights Reserved.
#  minimum required cmake version: 3.1.0
cmake_minimum_required(VERSION 3.1.0)

project(RealsenseToolsRealSenseViewer)

set(THREADS_PREFER_PTHREAD_FLAG ON)
find_package(Threads REQUIRED)

include_directories(${CMAKE_BINARY_DIR})

set( ELPP_DIR ../../third-party/easyloggingpp/src )
include_directories( ${ELPP_DIR} )
set( ELPP_FILES
    ${ELPP_DIR}/easylogging++.cc
    ${ELPP_DIR}/easylogging++.h
)

include(../../common/CMakeLists.txt)

if(BUILD_GRAPHICAL_EXAMPLES)
set(RS_VIEWER_CPP
    ${COMMON_SRC}
    realsense-viewer.cpp
    ../../third-party/imgui/imgui.cpp
    ../../third-party/imgui/imgui_draw.cpp
    ../../third-party/imgui/imgui_impl_glfw.cpp
    ../../third-party/imgui/imgui-fonts-karla.hpp
    ../../third-party/imgui/imgui-fonts-fontawesome.hpp
    ../../common/realsense-ui-advanced-mode.h
    ../../common/rendering.h
    ../../common/model-views.h
    ../../common/model-views.cpp
    ../../common/ux-window.h
    ../../common/ux-window.cpp
    ../../common/ux-alignment.cpp
    ../../common/ux-alignment.h
    ../../common/processing-block-model.h
    ../../common/post-processing-block-model.h
    ../../common/post-processing-filter.h
    ../../common/post-processing-worker-filter.h
    ../../common/post-processing-filters-list.h
    ../../common/objects-in-frame.h
    ../../third-party/glad/glad.c
    ../../third-party/tinyfiledialogs/tinyfiledialogs.c
    ../../third-party/tinyfiledialogs/tinyfiledialogs.h
    ../../common/opengl3.cpp
    ../../common/opengl3.h
    ../../common/rs-config.h
    ../../common/rs-config.cpp
    ../../common/os.h
    ../../common/os.cpp
)


if(DEFINED OpenCV_DIR  AND  IS_DIRECTORY ${OpenCV_DIR})

    find_package(OpenCV REQUIRED)

    get_property(deps VARIABLE PROPERTY DEPENDENCIES)
    set(DEPENDENCIES ${deps} ${OpenCV_LIBS})
    include_directories( ../../wrappers/opencv )

endif()
if(DEFINED INTEL_OPENVINO_DIR  AND  IS_DIRECTORY ${INTEL_OPENVINO_DIR})

    message( STATUS "Enabling OpenVINO face-detection for realsense-viewer ..." )
    set(IE_ROOT_DIR "${INTEL_OPENVINO_DIR}/inference_engine")
    include(${INTEL_OPENVINO_DIR}/inference_engine/share/InferenceEngineConfig.cmake)

    get_property(deps VARIABLE PROPERTY DEPENDENCIES)
    set(DEPENDENCIES ${deps} ${InferenceEngine_LIBRARIES} ie_cpu_extension)
    include_directories( ../../wrappers/openvino )
    include_directories( ../../wrappers/opencv )
    include_directories( ${InferenceEngine_INCLUDE_DIRS} )
    # We need additional access to ext_list.hpp, for CPU extension support:
    include_directories( ${IE_ROOT_DIR}/src/extension )

    set(OPENVINO_FILES
        ../../wrappers/openvino/rs-vino/base-detection.cpp
        ../../wrappers/openvino/rs-vino/base-detection.h
        ../../wrappers/openvino/rs-vino/object-detection.cpp
        ../../wrappers/openvino/rs-vino/object-detection.h
        ../../wrappers/openvino/rs-vino/age-gender-detection.cpp
        ../../wrappers/openvino/rs-vino/age-gender-detection.h
        ../../wrappers/openvino/rs-vino/detected-object.cpp
        ../../wrappers/openvino/rs-vino/detected-object.h
        ../../wrappers/openvino/rs-vino/openvino-helpers.h
        ${IE_ROOT_DIR}/src/extension/ext_list.hpp
        )

    set(RS_VIEWER_CPP
        ${RS_VIEWER_CPP}
        openvino-face-detection.cpp
        ${OPENVINO_FILES}
        )

    include(../../wrappers/openvino/dl_vino_model.cmake)
    # Download model files -- these will go into build/tools/realsense-viewer, which is also
    # where the sample is run from in Visual Studio
    dl_vino_model( "README.txt"                              "789e144d6cafa379c8437d2a6860829b6d935a8d" )
    dl_vino_model( "face-detection-adas-0001.bin"            "1625f05ada1d8e78e36856def7124f78cd0a6c2a" )
    dl_vino_model( "face-detection-adas-0001.xml"            "11c36f6e4488b2f5437ccff9f330d02545087ab3" )
    dl_vino_model( "age-gender-recognition-retail-0013.bin"  "206f6e97e53cd600fcac7d31e1c56accbbe461b9" )
    dl_vino_model( "age-gender-recognition-retail-0013.xml"  "2654d7f1638d575b8d1886f8128deae2ea79ee55" )

endif()


# config-ui
if(WIN32)
    add_executable(realsense-viewer WIN32
        ${RS_VIEWER_CPP}
        ${ELPP_FILES}
        ${CMAKE_CURRENT_SOURCE_DIR}/res/resource.h
        ${CMAKE_CURRENT_SOURCE_DIR}/res/realsense-viewer.rc
        ../../common/windows-app-bootstrap.cpp)

    source_group("3rd Party" FILES
        ../../third-party/tinyfiledialogs/tinyfiledialogs.c
        ../../third-party/tinyfiledialogs/tinyfiledialogs.h
        ../../third-party/imgui/imgui.cpp
        ../../third-party/imgui/imgui_draw.cpp
        ../../third-party/imgui/imgui_impl_glfw.cpp
        ../../third-party/imgui/imgui-fonts-karla.hpp
        ../../third-party/imgui/imgui-fonts-fontawesome.hpp
        )

    source_group("Resources" FILES
        ${CMAKE_CURRENT_SOURCE_DIR}/res/resource.h
        ${CMAKE_CURRENT_SOURCE_DIR}/res/realsense-viewer.rc)

    source_group("OpenVINO" FILES ${OPENVINO_FILES})

else()
    add_executable(realsense-viewer
        ${RS_VIEWER_CPP}
        ${ELPP_FILES}
    )
endif()

source_group("EasyLogging++" FILES ${ELPP_FILES})

include_directories(
    ../../common
    ../../third-party
    ../../third-party/tinyfiledialogs
    ${GLFW_SOURCE_DIR}/include
    ../../third-party/imgui
    ../../third-party/glad
    )


set_property(TARGET realsense-viewer PROPERTY CXX_STANDARD 11)

<<<<<<< HEAD
target_link_libraries(realsense-viewer ${DEPENDENCIES}
                                        ${GTK3_LIBRARIES}
                                        Threads::Threads
                                        realsense2-gl
                                        )

if (BUILD_LRS1_DEVICE_ADAPTOR)
    target_link_libraries(realsense-viewer legacy-adaptor)
endif()
=======
set(RS_VIEWER_LIBS ${GTK3_LIBRARIES} Threads::Threads realsense2-gl)
>>>>>>> ba84d3f5

if (IMPORT_DEPTH_CAM_FW)
    add_definitions(-DINTERNAL_FW)
    target_link_libraries(realsense-viewer fw)
endif()

if(BUILD_NETWORK_DEVICE)
    add_definitions(-DNETWORK_DEVICE)
    set(RS_VIEWER_LIBS ${RS_VIEWER_LIBS} realsense2-net)
endif()

target_link_libraries(realsense-viewer ${DEPENDENCIES} ${RS_VIEWER_LIBS})

set_target_properties (realsense-viewer PROPERTIES
    FOLDER Tools
)

install(
    TARGETS

    realsense-viewer

    RUNTIME DESTINATION
    ${CMAKE_INSTALL_BINDIR}
)
endif()<|MERGE_RESOLUTION|>--- conflicted
+++ resolved
@@ -154,19 +154,10 @@
 
 set_property(TARGET realsense-viewer PROPERTY CXX_STANDARD 11)
 
-<<<<<<< HEAD
-target_link_libraries(realsense-viewer ${DEPENDENCIES}
-                                        ${GTK3_LIBRARIES}
-                                        Threads::Threads
-                                        realsense2-gl
-                                        )
-
+set(RS_VIEWER_LIBS ${GTK3_LIBRARIES} Threads::Threads realsense2-gl)
 if (BUILD_LRS1_DEVICE_ADAPTOR)
-    target_link_libraries(realsense-viewer legacy-adaptor)
+    list(APPEND RS_VIEWER_LIBS legacy-adaptor)
 endif()
-=======
-set(RS_VIEWER_LIBS ${GTK3_LIBRARIES} Threads::Threads realsense2-gl)
->>>>>>> ba84d3f5
 
 if (IMPORT_DEPTH_CAM_FW)
     add_definitions(-DINTERNAL_FW)
