// License: Apache 2.0. See LICENSE file in root directory.
// Copyright(c) 2017 Intel Corporation. All Rights Reserved.

#include <librealsense2/rs.hpp>
#include "viewer.h"
#include "os.h"
#include "ux-window.h"
#include "fw-update-helper.h"

#include <cstdarg>
#include <thread>
#include <iostream>
#include <algorithm>
#include <iomanip>
#include <map>
#include <sstream>
#include <array>
#include <mutex>
#include <set>

#include <imgui_internal.h>

#ifdef INTERNAL_FW
#include "common/fw/D4XX_FW_Image.h"
#include "common/fw/SR3XX_FW_Image.h"
#else
#define FW_D4XX_FW_IMAGE_VERSION ""
#define FW_SR3XX_FW_IMAGE_VERSION ""
#endif // INTERNAL_FW

<<<<<<< HEAD
#include "../examples/software-device-advanced/legacy_adaptor.hpp"
=======
#include <easylogging++.h>
#ifdef BUILD_SHARED_LIBS
// With static linkage, ELPP is initialized by librealsense, so doing it here will
// create errors. When we're using the shared .so/.dll, the two are separate and we have
// to initialize ours if we want to use the APIs!
INITIALIZE_EASYLOGGINGPP
#endif
>>>>>>> 1b20fb4d

using namespace rs2;
using namespace rs400;

void add_playback_device(context& ctx, device_models_list& device_models, 
    std::string& error_message, viewer_model& viewer_model, const std::string& file)
{
    bool was_loaded = false;
    bool failed = false;
    try
    {
        auto dev = ctx.load_device(file);
        was_loaded = true;
        device_models.emplace_back(new device_model(dev, error_message, viewer_model)); //Will cause the new device to appear in the left panel
        if (auto p = dev.as<playback>())
        {
            auto filename = p.file_name();
            p.set_status_changed_callback([&viewer_model, &device_models, filename](rs2_playback_status status)
            {
                if (status == RS2_PLAYBACK_STATUS_STOPPED)
                {
                    auto it = std::find_if(device_models.begin(), device_models.end(),
                        [&](const std::unique_ptr<device_model>& dm) {
                        if (auto p = dm->dev.as<playback>())
                            return p.file_name() == filename;
                        return false;
                    });
                    if (it != device_models.end())
                    {
                        auto subs = (*it)->subdevices;
                        if ((*it)->_playback_repeat)
                        {
                            //Calling from different since playback callback is from reading thread
                            std::thread{ [subs, &viewer_model, it]()
                            {
                                if(!(*it)->dev_syncer)
                                    (*it)->dev_syncer = viewer_model.syncer->create_syncer();

                                for (auto&& sub : subs)
                                {
                                    if (sub->streaming)
                                    {
                                        auto profiles = sub->get_selected_profiles();

                                        sub->play(profiles, viewer_model, (*it)->dev_syncer);
                                    }
                                }
                            } }.detach();
                        }
                        else
                        {
                            for (auto&& sub : subs)
                            {
                                if (sub->streaming)
                                {
                                    sub->stop(viewer_model);
                                }
                            }
                        }
                    }
                }
            });
        }
    }
    catch (const error& e)
    {
        error_message = to_string() << "Failed to load file " << file << ". Reason: " << error_to_string(e);
        failed = true;
    }
    catch (const std::exception& e)
    {
        error_message = to_string() << "Failed to load file " << file << ". Reason: " << e.what();
        failed = true;
    }
    if (failed && was_loaded)
    {
        try { ctx.unload_device(file); }
        catch (...) {}
    }
}

// This function is called every frame
// If between the frames there was an asyncronous connect/disconnect event
// the function will pick up on this and add the device to the viewer
bool refresh_devices(std::mutex& m,
    context& ctx,
    device_changes& devices_connection_changes,
    std::vector<device>& current_connected_devices,
    std::vector<std::pair<std::string, std::string>>& device_names,
    device_models_list& device_models,
    viewer_model& viewer_model,
    std::string& error_message)
{
    event_information info({}, {});
    if (!devices_connection_changes.try_get_next_changes(info))
        return false;
    try
    {
        auto prev_size = current_connected_devices.size();

        //Remove disconnected
        auto dev_itr = begin(current_connected_devices);
        while (dev_itr != end(current_connected_devices))
        {
            auto dev = *dev_itr;
            if (info.was_removed(dev))
            {
                //Notify change
                viewer_model.not_model.add_notification({ get_device_name(dev).first + " Disconnected\n",
                    RS2_LOG_SEVERITY_INFO, RS2_NOTIFICATION_CATEGORY_UNKNOWN_ERROR });

                //Remove from devices
                auto dev_model_itr = std::find_if(begin(device_models), end(device_models),
                    [&](const std::unique_ptr<device_model>& other) { return get_device_name(other->dev) == get_device_name(dev); });

                if (dev_model_itr != end(device_models))
                {
                    for (auto&& s : (*dev_model_itr)->subdevices)
                        s->streaming = false;

                    dev_model_itr->reset();
                    device_models.erase(dev_model_itr);

                    if (device_models.size() == 0)
                    {
                        viewer_model.ppf.depth_stream_active = false;

                        // Stopping post processing filter rendering thread in case of disconnection
                        viewer_model.ppf.stop();
                    }
                }
                auto dev_name_itr = std::find(begin(device_names), end(device_names), get_device_name(dev));
                if (dev_name_itr != end(device_names))
                    device_names.erase(dev_name_itr);

                dev_itr = current_connected_devices.erase(dev_itr);
                continue;
            }
            ++dev_itr;
        }

        //Add connected
        static bool initial_refresh = true;
        for (auto dev : info.get_new_devices())
        {
            auto dev_descriptor = get_device_name(dev);
            device_names.push_back(dev_descriptor);

            bool added = false;
            if (device_models.size() == 0 &&
                dev.supports(RS2_CAMERA_INFO_NAME) && std::string(dev.get_info(RS2_CAMERA_INFO_NAME)) != "Platform Camera")
            {
                device_models.emplace_back(new device_model(dev, error_message, viewer_model));
                viewer_model.not_model.add_log(to_string() << (*device_models.rbegin())->dev.get_info(RS2_CAMERA_INFO_NAME) << " was selected as a default device");
                added = true;
            }

            if (!initial_refresh)
            {
                if (added || dev.is<playback>())
                viewer_model.not_model.add_notification({ dev_descriptor.first + " Connected\n",
                        RS2_LOG_SEVERITY_INFO, RS2_NOTIFICATION_CATEGORY_UNKNOWN_ERROR });
                else
                    viewer_model.not_model.add_notification({ dev_descriptor.first + " Connected\n",
                        RS2_LOG_SEVERITY_INFO, RS2_NOTIFICATION_CATEGORY_UNKNOWN_ERROR }, 
                        [&device_models, &viewer_model, &error_message, dev]{
                            auto device = dev;
                            device_models.emplace_back(
                                new device_model(device, error_message, viewer_model));
                        });
            }

            current_connected_devices.push_back(dev);
            for (auto&& s : dev.query_sensors())
            {
                s.set_notifications_callback([&, dev_descriptor](const notification& n)
                {
                    if (n.get_category() == RS2_NOTIFICATION_CATEGORY_HARDWARE_EVENT)
                    {
                        auto data = n.get_serialized_data();
                        if (!data.empty())
                        {
                            auto dev_model_itr = std::find_if(begin(device_models), end(device_models),
                                [&](const std::unique_ptr<device_model>& other) 
                                { return get_device_name(other->dev) == dev_descriptor; });

                            if (dev_model_itr == end(device_models))
                                return;

                            (*dev_model_itr)->handle_hardware_events(data);
                        }
                    }
                    viewer_model.not_model.add_notification({ n.get_description(), n.get_severity(), n.get_category() });
                });
            }

            
        }
        initial_refresh = false;
    }
    catch (const error& e)
    {
        error_message = error_to_string(e);
    }
    catch (const std::exception& e)
    {
        error_message = e.what();
    }
    catch (...)
    {
        error_message = "Unknown error";
    }
    return true;
}


int main(int argc, const char** argv) try
{
    rs2::log_to_console(RS2_LOG_SEVERITY_WARN);

    context ctx;
    ux_window window("Intel RealSense Viewer", ctx);

    // Create RealSense Context
    device_changes devices_connection_changes(ctx);
    std::vector<std::pair<std::string, std::string>> device_names;

    std::string error_message{ "" };
    std::string label{ "" };

    std::shared_ptr<device_models_list> device_models = std::make_shared<device_models_list>();
    device_model* device_to_remove = nullptr;

    viewer_model viewer_model(ctx);

    std::vector<device> connected_devs;
    std::mutex m;

#if 1
    // Configure the logger
    el::Configurations conf;
    conf.set( el::Level::Global, el::ConfigurationType::Format, "[%level] %msg" );
    conf.set( el::Level::Info, el::ConfigurationType::Format, "%msg" );
    conf.set( el::Level::Debug, el::ConfigurationType::Enabled, "false" );
    el::Loggers::reconfigureLogger( "default", conf );
    // Create a dispatch sink which will get any messages logged to EasyLogging, which will then
    // post the messages on the viewer's notification window.
    class viewer_model_dispatcher : public el::LogDispatchCallback
    {
    public:
        rs2::viewer_model * vm = nullptr;  // only the default ctor is available to us...!
    protected:
        void handle( const el::LogDispatchData* data ) noexcept override
        {
            vm->not_model.add_log( 
                data->logMessage()->logger()->logBuilder()->build(
                    data->logMessage(),
                    data->dispatchAction() == el::base::DispatchAction::NormalLog
                ));
        }
    };
    el::Helpers::installLogDispatchCallback< viewer_model_dispatcher >( "viewer_model_dispatcher" );
    auto dispatcher = el::Helpers::logDispatchCallback< viewer_model_dispatcher >( "viewer_model_dispatcher" );
    dispatcher->vm = &viewer_model;
    // Remove the default logger (which will log to standard out/err) or it'll still be active
    el::Helpers::uninstallLogDispatchCallback< el::base::DefaultLogDispatchCallback >( "DefaultLogDispatchCallback" );
#endif

    window.on_file_drop = [&](std::string filename)
    {
        std::string error_message{};
        add_playback_device(ctx, *device_models, error_message, viewer_model, filename);
        if (!error_message.empty())
        {
            viewer_model.not_model.add_notification({ error_message,
                RS2_LOG_SEVERITY_ERROR, RS2_NOTIFICATION_CATEGORY_UNKNOWN_ERROR });
        }
    };

    for (int i = 1; i < argc; i++)
    {
        try
        {
            const char* arg = argv[i];
            std::ifstream file(arg);
            if (!file.good())
                continue;

            add_playback_device(ctx, *device_models, error_message, viewer_model, arg);
        }
        catch (const rs2::error& e)
        {
            error_message = error_to_string(e);
        }
        catch (const std::exception& e)
        {
            error_message = e.what();
        }
    }

    window.on_load = [&]()
    {
        refresh_devices(m, ctx, devices_connection_changes, connected_devs,
            device_names, *device_models, viewer_model, error_message);
        return true;
    };


    // Closing the window
    while (window)
    {
        auto device_changed = refresh_devices(m, ctx, devices_connection_changes, connected_devs, 
            device_names, *device_models, viewer_model, error_message);

        auto output_height = viewer_model.get_output_height();

        rect viewer_rect = { viewer_model.panel_width,
                             viewer_model.panel_y, window.width() -
                             viewer_model.panel_width,
                             window.height() - viewer_model.panel_y - output_height };

        // Flags for pop-up window - no window resize, move or collaps
        auto flags = ImGuiWindowFlags_NoResize | ImGuiWindowFlags_NoMove |
            ImGuiWindowFlags_NoCollapse | ImGuiWindowFlags_NoTitleBar |
            ImGuiWindowFlags_NoSavedSettings | ImGuiWindowFlags_NoBringToFrontOnFocus;

        ImGui::SetNextWindowPos({ 0, 0 });
        ImGui::SetNextWindowSize({ viewer_model.panel_width, viewer_model.panel_y });

        ImGui::PushStyleVar(ImGuiStyleVar_WindowPadding, ImVec2(0, 0));
        ImGui::Begin("Add Device Panel", nullptr, flags);

        ImGui::PushFont(window.get_large_font());
        ImGui::PushStyleColor(ImGuiCol_PopupBg, from_rgba(230, 230, 230, 255));
        ImGui::PushStyleColor(ImGuiCol_HeaderHovered, from_rgba(0, 0xae, 0xff, 255));
        ImGui::PushStyleColor(ImGuiCol_TextSelectedBg, from_rgba(255, 255, 255, 255));
        ImGui::PushStyleVar(ImGuiStyleVar_WindowPadding, ImVec2(5, 5));
        ImGui::SetNextWindowPos({ 0, viewer_model.panel_y });

        std::string add_source_button_text = to_string() << " " << textual_icons::plus_circle << "  Add Source\t\t\t\t\t\t\t\t\t\t\t";
        if (ImGui::Button(add_source_button_text.c_str(), { viewer_model.panel_width - 1, viewer_model.panel_y }))
            ImGui::OpenPopup("select");

        auto new_devices_count = device_names.size() + 1;

        for (auto&& dev_model : *device_models)
        {
            auto connected_devs_itr = std::find_if(begin(connected_devs), end(connected_devs),
                [&](const device& d) { return get_device_name(d) == get_device_name(dev_model->dev); });

            if (connected_devs_itr != end(connected_devs) || dev_model->dev.is<playback>())
                new_devices_count--;
        }


        ImGui::PushFont(window.get_font());
#ifdef RS2_USE_LEGACY_ADAPTOR
        ImGui::SetNextWindowSize({ viewer_model.panel_width, 20.f * new_devices_count + 8 + 20 });
#else
        ImGui::SetNextWindowSize({ viewer_model.panel_width, 20.f * new_devices_count + 8 });
#endif
        if (ImGui::BeginPopup("select"))
        {
            ImGui::PushStyleColor(ImGuiCol_Text, dark_grey);
            ImGui::Columns(2, "DevicesList", false);
            for (size_t i = 0; i < device_names.size(); i++)
            {
                bool skip = false;
                for (auto&& dev_model : *device_models)
                    if (get_device_name(dev_model->dev) == device_names[i]) skip = true;
                if (skip) continue;

                if (ImGui::Selectable(device_names[i].first.c_str(), false, ImGuiSelectableFlags_SpanAllColumns)/* || switch_to_newly_loaded_device*/)
                {
                    try
                    {
                        auto dev = connected_devs[i];
                        device_models->emplace_back(new device_model(dev, error_message, viewer_model));
                    }
                    catch (const error& e)
                    {
                        error_message = error_to_string(e);
                    }
                    catch (const std::exception& e)
                    {
                        error_message = e.what();
                    }
                }

                if (ImGui::IsItemHovered())
                {
                    ImGui::PushStyleColor(ImGuiCol_Text, from_rgba(255, 255, 255, 255));
                    ImGui::NextColumn();
                    ImGui::Text("S/N: %s", device_names[i].second.c_str());
                    ImGui::NextColumn();
                    ImGui::PopStyleColor();
                }
                else
                {
                    ImGui::NextColumn();
                    ImGui::Text("S/N: %s", device_names[i].second.c_str());
                    ImGui::NextColumn();
                }

            }

            if (new_devices_count > 1) ImGui::Separator();

            if (ImGui::Selectable("Load Recorded Sequence", false, ImGuiSelectableFlags_SpanAllColumns))
            {
                if (auto ret = file_dialog_open(open_file, "ROS-bag\0*.bag\0", NULL, NULL))
                {
                    add_playback_device(ctx, *device_models, error_message, viewer_model, ret);
                }
            }
#ifdef RS2_USE_LEGACY_ADAPTOR
            if (ImGui::Selectable("Load Legacy Device", false, ImGuiSelectableFlags_SpanAllColumns))
            {
                rs2::legacy::legacy_device dev(0);
                dev.add_to(ctx);
            }
#endif
            ImGui::NextColumn();
            ImGui::Text("%s", "");
            ImGui::NextColumn();

            ImGui::PopStyleColor();
            ImGui::EndPopup();
        }
        ImGui::PopFont();
        ImGui::PopStyleVar();
        ImGui::PopStyleColor();
        ImGui::PopStyleColor();
        ImGui::PopStyleColor();
        ImGui::PopFont();

        ImGui::End();
        ImGui::PopStyleVar();


        viewer_model.show_top_bar(window, viewer_rect, *device_models);

        viewer_model.show_event_log(window.get_font(), viewer_model.panel_width,
            window.height() - (viewer_model.is_output_collapsed ? viewer_model.default_log_h : 20),
            window.width() - viewer_model.panel_width, viewer_model.default_log_h);

        // Set window position and size
        ImGui::SetNextWindowPos({ 0, viewer_model.panel_y });
        ImGui::SetNextWindowSize({ viewer_model.panel_width, window.height() - viewer_model.panel_y });
        ImGui::PushStyleVar(ImGuiStyleVar_WindowPadding, ImVec2(0, 0));
        ImGui::PushStyleColor(ImGuiCol_WindowBg, sensor_bg);

        // *********************
        // Creating window menus
        // *********************
        ImGui::Begin("Control Panel", nullptr, flags | ImGuiWindowFlags_AlwaysVerticalScrollbar);

        if (device_models->size() > 0)
        {
            std::vector<std::function<void()>> draw_later;
            auto windows_width = ImGui::GetContentRegionMax().x;

            for (auto&& dev_model : *device_models)
            {
                dev_model->draw_controls(viewer_model.panel_width, viewer_model.panel_y,
                    window, error_message, device_to_remove, viewer_model, windows_width, draw_later);
            }
            if (viewer_model.ppf.is_rendering())
            {
                if (!std::any_of(device_models->begin(), device_models->end(),
                    [](const std::unique_ptr<device_model>& dm)
                {
                    return dm->is_streaming();
                }))
                {
                    // Stopping post processing filter rendering thread
                    viewer_model.ppf.stop();
                }
            }

            ImGui::SetContentRegionWidth(windows_width);

            auto pos = ImGui::GetCursorScreenPos();
            auto h = ImGui::GetWindowHeight();
            if (h > pos.y - viewer_model.panel_y)
            {
                ImGui::GetWindowDrawList()->AddLine({ pos.x,pos.y }, { pos.x + viewer_model.panel_width,pos.y }, ImColor(from_rgba(0, 0, 0, 0xff)));
                ImRect bb(pos, ImVec2(pos.x + ImGui::GetContentRegionAvail().x, pos.y + ImGui::GetContentRegionAvail().y));
                ImGui::GetWindowDrawList()->AddRectFilled(bb.GetTL(), bb.GetBR(), ImColor(dark_window_background));
            }

            for (auto&& lambda : draw_later)
            {
                try
                {
                    lambda();
                }
                catch (const error& e)
                {
                    error_message = error_to_string(e);
                }
                catch (const std::exception& e)
                {
                    error_message = e.what();
                }
            }

            if (device_to_remove)
            {
                if (auto p = device_to_remove->dev.as<playback>())
                {
                    ctx.unload_device(p.file_name());
                }
                viewer_model.syncer->remove_syncer(device_to_remove->dev_syncer);
                auto it = std::find_if(begin(*device_models), end(*device_models),
                    [&](const std::unique_ptr<device_model>& other)
                { return get_device_name(other->dev) == get_device_name(device_to_remove->dev); });

                if (it != device_models->end())
                {
                    it->reset();
                    device_models->erase(it);
                }

                device_to_remove = nullptr;
            }
        }
        else
        {
            const ImVec2 pos = ImGui::GetCursorScreenPos();
            ImRect bb(pos, ImVec2(pos.x + ImGui::GetContentRegionAvail().x, pos.y + ImGui::GetContentRegionAvail().y));
            ImGui::GetWindowDrawList()->AddRectFilled(bb.GetTL(), bb.GetBR(), ImColor(dark_window_background));

            viewer_model.show_no_device_overlay(window.get_large_font(), 50, static_cast<int>(viewer_model.panel_y + 50));
        }

        ImGui::End();
        ImGui::PopStyleVar();
        ImGui::PopStyleColor();

        // Fetch and process frames from queue
        viewer_model.handle_ready_frames(viewer_rect, window, static_cast<int>(device_models->size()), error_message);
    }

    // Stopping post processing filter rendering thread
    viewer_model.ppf.stop();

    // Stop all subdevices
    for (auto&& device_model : *device_models)
        for (auto&& sub : device_model->subdevices)
        {
            if (sub->streaming)
                sub->stop(viewer_model);
        }

    return EXIT_SUCCESS;
}
catch (const error & e)
{
    std::cerr << "RealSense error calling " << e.get_failed_function() << "(" << e.get_failed_args() << "):\n    " << e.what() << std::endl;
    return EXIT_FAILURE;
}
catch (const std::exception& e)
{
    std::cerr << e.what() << std::endl;
    return EXIT_FAILURE;
}<|MERGE_RESOLUTION|>--- conflicted
+++ resolved
@@ -28,9 +28,8 @@
 #define FW_SR3XX_FW_IMAGE_VERSION ""
 #endif // INTERNAL_FW
 
-<<<<<<< HEAD
 #include "../examples/software-device-advanced/legacy_adaptor.hpp"
-=======
+
 #include <easylogging++.h>
 #ifdef BUILD_SHARED_LIBS
 // With static linkage, ELPP is initialized by librealsense, so doing it here will
@@ -38,7 +37,6 @@
 // to initialize ours if we want to use the APIs!
 INITIALIZE_EASYLOGGINGPP
 #endif
->>>>>>> 1b20fb4d
 
 using namespace rs2;
 using namespace rs400;
