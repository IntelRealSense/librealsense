// License: Apache 2.0. See LICENSE file in root directory.
// Copyright(c) 2015 Intel Corporation. All Rights Reserved.

<<<<<<< HEAD
#include <librealsense2/rs.hpp>
#include <librealsense2/hpp/rs_internal.hpp>
=======
#include "librealsense2/rs.hpp"
#include "librealsense2/hpp/rs_internal.hpp"
>>>>>>> b70d0871
#include <fstream>
#include <thread>
#include "tclap/CmdLine.h"


using namespace std;
using namespace TCLAP;
using namespace rs2;

string char2hex(unsigned char n)
{
    string res;

    do
    {
        res += "0123456789ABCDEF"[n % 16];
        n >>= 4;
    } while (n);

    reverse(res.begin(), res.end());

    if (res.size() == 1)
    {
        res.insert(0, "0");
    }

    return res;
}

string datetime_string()
{
    auto t = time(nullptr);
    char buffer[20] = {};
    const tm* time = localtime(&t);
    if (nullptr != time)
        strftime(buffer, sizeof(buffer), "%Y-%m-%d %H:%M:%S", time);

    return string(buffer);
}

int main(int argc, char* argv[])
{
    CmdLine cmd("librealsense rs-fw-logger example tool", ' ', RS2_API_VERSION_STR);
    ValueArg<string> xml_arg("l", "load", "Full file path of HW Logger Events XML file", false, "", "Load HW Logger Events XML file");
    SwitchArg flash_logs_arg("f", "flash", "Flash Logs Request", false);
    cmd.add(xml_arg); 
    cmd.add(flash_logs_arg);
    cmd.parse(argc, argv);

    log_to_file(RS2_LOG_SEVERITY_WARN, "librealsense.log");

    auto use_xml_file = false;
    auto xml_full_file_path = xml_arg.getValue();

    bool are_flash_logs_requested = flash_logs_arg.isSet();

    context ctx;
    device_hub hub(ctx);

    bool should_loop_end = false;

    while (!should_loop_end)
    {
        try
        {
            cout << "\nWaiting for RealSense device to connect...\n";
            auto dev = hub.wait_for_device();
            cout << "RealSense device was connected...\n";

            setvbuf(stdout, NULL, _IONBF, 0); // unbuffering stdout

            auto fw_log_device = dev.as<rs2::firmware_logger>();

            bool using_parser = false;
            if (!xml_full_file_path.empty())
            {
                ifstream f(xml_full_file_path);
                if (f.good())
                {
                    std::string xml_content((std::istreambuf_iterator<char>(f)), std::istreambuf_iterator<char>());
                    bool parser_initialized = fw_log_device.init_parser(xml_content);
                    if (parser_initialized)
                        using_parser = true;
                }
            }

            bool are_there_remaining_flash_logs_to_pull = true;

            while (hub.is_connected(dev))
            {
                if (are_flash_logs_requested && !are_there_remaining_flash_logs_to_pull)
                {
                    should_loop_end = true;
                    break;
                }
                auto log_message = fw_log_device.create_message();
                bool result = false;
                if (are_flash_logs_requested)
                {
                    result = fw_log_device.get_flash_log(log_message);
                }
                else
                {
                    result = fw_log_device.get_firmware_log(log_message);
                }
                if (result)
                {
                    std::vector<string> fw_log_lines;
                    if (using_parser)
                    {
                        auto parsed_log = fw_log_device.create_parsed_message();
                        bool parsing_result = fw_log_device.parse_log(log_message, parsed_log);
                        
                        stringstream sstr;
                        sstr << parsed_log.timestamp() << " " << parsed_log.severity() << " " << parsed_log.message()
                            << " " << parsed_log.thread_name() << " " << parsed_log.file_name()
                            << " " << parsed_log.line();

                        fw_log_lines.push_back(sstr.str());
                    }
                    else
                    {
                        stringstream sstr;
                        sstr << log_message.get_timestamp();
                        sstr << " " << log_message.get_severity_str();
                        sstr << "  FW_Log_Data:";
                        std::vector<uint8_t> msg_data = log_message.data();
                        for (int i = 0; i < msg_data.size(); ++i)
                        {
                            sstr << char2hex(msg_data[i]) << " ";
                        }
                        fw_log_lines.push_back(sstr.str());
                    }
                    for (auto& line : fw_log_lines)
                        cout << line << endl;
                }
                else
                {
                    if (are_flash_logs_requested)
                    {
                        are_there_remaining_flash_logs_to_pull = false;
                    }
                }
            }
        }
        catch (const error & e)
        {
            cerr << "RealSense error calling " << e.get_failed_function() << "(" << e.get_failed_args() << "):\n    " << e.what() << endl;
        }
    }

    return EXIT_SUCCESS;
}<|MERGE_RESOLUTION|>--- conflicted
+++ resolved
@@ -1,13 +1,9 @@
 // License: Apache 2.0. See LICENSE file in root directory.
 // Copyright(c) 2015 Intel Corporation. All Rights Reserved.
 
-<<<<<<< HEAD
+
 #include <librealsense2/rs.hpp>
 #include <librealsense2/hpp/rs_internal.hpp>
-=======
-#include "librealsense2/rs.hpp"
-#include "librealsense2/hpp/rs_internal.hpp"
->>>>>>> b70d0871
 #include <fstream>
 #include <thread>
 #include "tclap/CmdLine.h"
