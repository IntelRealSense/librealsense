--- conflicted
+++ resolved
@@ -69,14 +69,13 @@
         include(libusb_config)
     endif()
 
-<<<<<<< HEAD
     if(BUILD_LRS1_DEVICE_ADAPTOR)
         add_definitions(-DRS2_USE_LEGACY_ADAPTOR)
-=======
+    endif()
+
     if(BUILD_NETWORK_DEVICE)
         add_definitions(-DNET_DEVICE)
         set(LRS_NET_TARGET realsense2-net)
->>>>>>> ba84d3f5
     endif()
 
     add_definitions(-D${BACKEND} -DUNICODE)
