/* License: Apache 2.0. See LICENSE file in root directory.
Copyright(c) 2017 Intel Corporation. All Rights Reserved. */

#include "pyrealsense2.h"
#include <librealsense2/rs.h>
#include <iomanip>
<<<<<<< HEAD
#include <src/types.h>
#include "../include/librealsense2/hpp/rs_safety_types.hpp"
=======
>>>>>>> 2ee0ff55

std::string make_pythonic_str(std::string str)
{
    std::transform(begin(str), end(str), begin(str), ::tolower); //Make lower case
    std::replace(begin(str), end(str), ' ', '_'); //replace spaces with underscore
    if (str == "6dof") //Currently this is the only enum that starts with a digit
    {
        return "six_dof";
    }
    return str;
}


void init_c_files(py::module &m) {
       /** Binding of rs2_* enums */
    BIND_ENUM(m, rs2_notification_category, RS2_NOTIFICATION_CATEGORY_COUNT, "Category of the librealsense notification.")
    // rs2_exception_type
    BIND_ENUM(m, rs2_distortion, RS2_DISTORTION_COUNT, "Distortion model: defines how pixel coordinates should be mapped to sensor coordinates.")
    BIND_ENUM(m, rs2_log_severity, RS2_LOG_SEVERITY_COUNT, "Severity of the librealsense logger.")
    BIND_ENUM(m, rs2_extension, RS2_EXTENSION_COUNT, "Specifies advanced interfaces (capabilities) objects may implement.")
    BIND_ENUM(m, rs2_matchers, RS2_MATCHER_COUNT, "Specifies types of different matchers.")
    BIND_ENUM(m, rs2_camera_info, RS2_CAMERA_INFO_COUNT, "This information is mainly available for camera debug and troubleshooting and should not be used in applications.")
    BIND_ENUM(m, rs2_stream, RS2_STREAM_COUNT, "Streams are different types of data provided by RealSense devices.")
    BIND_ENUM(m, rs2_format, RS2_FORMAT_COUNT, "A stream's format identifies how binary data is encoded within a frame.")
    BIND_ENUM(m, rs2_timestamp_domain, RS2_TIMESTAMP_DOMAIN_COUNT, "Specifies the clock in relation to which the frame timestamp was measured.")
    BIND_ENUM(m, rs2_frame_metadata_value, RS2_FRAME_METADATA_COUNT, "Per-Frame-Metadata is the set of read-only properties that might be exposed for each individual frame.")
    BIND_ENUM(m, rs2_calib_target_type, RS2_CALIB_TARGET_COUNT, "Calibration target type.")

    BIND_ENUM(m, rs2_option, RS2_OPTION_COUNT+1, "Defines general configuration controls. These can generally be mapped to camera UVC controls, and can be set / queried at any time unless stated otherwise.")
    // Without __repr__ and __str__, we get the default 'enum_base' showing '???'
    py_rs2_option.attr( "__repr__" ) = py::cpp_function(
        []( const py::object & arg ) -> py::str
        {
            auto type = py::type::handle_of( arg );
            py::object type_name = type.attr( "__name__" );
            py::int_ arg_int( arg );
            py::str enum_name( rs2_option_to_string( rs2_option( (int) arg_int ) ) );
            return py::str( "<{} {} '{}'>" ).format( std::move( type_name ), arg_int, enum_name );
        },
        py::name( "__repr__" ),
        py::is_method( py_rs2_option ) );
    py_rs2_option.attr( "__str__" ) = py::cpp_function(
        []( const py::object & arg ) -> py::str {
            py::int_ arg_int( arg );
            return rs2_option_to_string( rs2_option( (int) arg_int ) );
        },
        py::name( "name" ),
        py::is_method( py_rs2_option ) );
    // Force binding of deprecated (renamed) options that we still want to expose for backwards compatibility
    py_rs2_option.value("ambient_light", RS2_OPTION_AMBIENT_LIGHT);
    py_rs2_option.value( "lld_temperature", RS2_OPTION_LLD_TEMPERATURE );

    m.def( "option_from_string", &rs2_option_from_string );

    BIND_ENUM(m, rs2_l500_visual_preset, RS2_L500_VISUAL_PRESET_COUNT, "For L500 devices: provides optimized settings (presets) for specific types of usage.")
    BIND_ENUM(m, rs2_rs400_visual_preset, RS2_RS400_VISUAL_PRESET_COUNT, "For D400 devices: provides optimized settings (presets) for specific types of usage.")
    BIND_ENUM(m, rs2_playback_status, RS2_PLAYBACK_STATUS_COUNT, "") // No docsDtring in C++
    BIND_ENUM(m, rs2_calibration_type, RS2_CALIBRATION_TYPE_COUNT, "Calibration type for use in device_calibration")
    BIND_ENUM_CUSTOM(m, rs2_calibration_status, RS2_CALIBRATION_STATUS_FIRST, RS2_CALIBRATION_STATUS_LAST, "Calibration callback status for use in device_calibration.trigger_device_calibration")

    /** rs_types.h **/
    py::class_<rs2_intrinsics> intrinsics(m, "intrinsics", "Video stream intrinsics.");
    intrinsics.def(py::init<>())
        .def_readwrite("width", &rs2_intrinsics::width, "Width of the image in pixels")
        .def_readwrite("height", &rs2_intrinsics::height, "Height of the image in pixels")
        .def_readwrite("ppx", &rs2_intrinsics::ppx, "Horizontal coordinate of the principal point of the image, as a pixel offset from the left edge")
        .def_readwrite("ppy", &rs2_intrinsics::ppy, "Vertical coordinate of the principal point of the image, as a pixel offset from the top edge")
        .def_readwrite("fx", &rs2_intrinsics::fx, "Focal length of the image plane, as a multiple of pixel width")
        .def_readwrite("fy", &rs2_intrinsics::fy, "Focal length of the image plane, as a multiple of pixel height")
        .def_readwrite("model", &rs2_intrinsics::model, "Distortion model of the image")
        .def_property(BIND_RAW_ARRAY_PROPERTY(rs2_intrinsics, coeffs, float, 5), "Distortion coefficients")
        .def( "__repr__",
              []( const rs2_intrinsics & i )
              {
                  std::ostringstream ss;
                  ss << "[ " << i.width << "x" << i.height
                     << "  p[" << i.ppx << " " << i.ppy << "]"
                     << "  f[" << i.fx << " " << i.fy << "]"
                     << "  " << rs2_distortion_to_string( i.model ) << " [" << i.coeffs[0] << " " << i.coeffs[1] << " "
                     << i.coeffs[2] << " " << i.coeffs[3] << " " << i.coeffs[4] << "] ]";
                  return ss.str();
              } );

    py::class_<rs2_motion_device_intrinsic> motion_device_intrinsic(m, "motion_device_intrinsic", "Motion device intrinsics: scale, bias, and variances.");
    motion_device_intrinsic.def(py::init<>())
        .def_property(BIND_RAW_2D_ARRAY_PROPERTY(rs2_motion_device_intrinsic, data, float, 3, 4), "3x4 matrix with 3x3 scale and cross axis and 3x1 biases")
        .def_property(BIND_RAW_ARRAY_PROPERTY(rs2_motion_device_intrinsic, noise_variances, float, 3), "Variance of noise for X, Y, and Z axis")
        .def_property(BIND_RAW_ARRAY_PROPERTY(rs2_motion_device_intrinsic, bias_variances, float, 3), "Variance of bias for X, Y, and Z axis")
        .def("__repr__", [](const rs2_motion_device_intrinsic& self) {
            std::stringstream ss;
            ss << "data: " << matrix_to_string(self.data) << ", ";
            ss << "noise_variances: " << array_to_string(self.noise_variances) << ", ";
            ss << "bias_variances: " << array_to_string(self.bias_variances);
            return ss.str();
        });

    // rs2_vertex
    // rs2_pixel
    
    py::class_<rs2_vector> vector(m, "vector", "3D vector in Euclidean coordinate space.");
    vector.def(py::init<>())
        .def_readwrite("x", &rs2_vector::x)
        .def_readwrite("y", &rs2_vector::y)
        .def_readwrite("z", &rs2_vector::z)
        .def("__repr__", [](const rs2_vector& self) {
            std::stringstream ss;
            ss << "x: " << self.x << ", ";
            ss << "y: " << self.y << ", ";
            ss << "z: " << self.z;
            return ss.str();
        });

    py::class_<rs2_quaternion> quaternion(m, "quaternion", "Quaternion used to represent rotation.");
    quaternion.def(py::init<>())
        .def_readwrite("x", &rs2_quaternion::x)
        .def_readwrite("y", &rs2_quaternion::y)
        .def_readwrite("z", &rs2_quaternion::z)
        .def_readwrite("w", &rs2_quaternion::w)
        .def("__repr__", [](const rs2_quaternion& self) {
            std::stringstream ss;
            ss << "x: " << self.x << ", ";
            ss << "y: " << self.y << ", ";
            ss << "z: " << self.z << ", ";
            ss << "w: " << self.w;
            return ss.str();
        });

    py::class_<rs2_pose> pose(m, "pose"); // No docstring in C++
    pose.def(py::init<>())
        .def_readwrite("translation", &rs2_pose::translation, "X, Y, Z values of translation, in meters (relative to initial position)")
        .def_readwrite("velocity", &rs2_pose::velocity, "X, Y, Z values of velocity, in meters/sec")
        .def_readwrite("acceleration", &rs2_pose::acceleration, "X, Y, Z values of acceleration, in meters/sec^2")
        .def_readwrite("rotation", &rs2_pose::rotation, "Qi, Qj, Qk, Qr components of rotation as represented in quaternion rotation (relative to initial position)")
        .def_readwrite("angular_velocity", &rs2_pose::angular_velocity, "X, Y, Z values of angular velocity, in radians/sec")
        .def_readwrite("angular_acceleration", &rs2_pose::angular_acceleration, "X, Y, Z values of angular acceleration, in radians/sec^2")
        .def_readwrite("tracker_confidence", &rs2_pose::tracker_confidence, "Pose confidence 0x0 - Failed, 0x1 - Low, 0x2 - Medium, 0x3 - High")
        .def_readwrite("mapper_confidence", &rs2_pose::mapper_confidence, "Pose map confidence 0x0 - Failed, 0x1 - Low, 0x2 - Medium, 0x3 - High");
    /** end rs_types.h **/

    /** rs_sensor.h **/
    py::class_<rs2_extrinsics> extrinsics(m, "extrinsics", "Cross-stream extrinsics: encodes the topology describing how the different devices are oriented.");
    extrinsics.def(py::init<>())
        .def_property(BIND_RAW_ARRAY_PROPERTY(rs2_extrinsics, rotation, float, 9), "Column - major 3x3 rotation matrix")
        .def_property(BIND_RAW_ARRAY_PROPERTY(rs2_extrinsics, translation, float, 3), "Three-element translation vector, in meters")
        .def("__repr__", [](const rs2_extrinsics &e) {
            std::stringstream ss;
            ss << "rotation: " << array_to_string(e.rotation);
            ss << "\ntranslation: " << array_to_string(e.translation);
            return ss.str();
        });
    /** end rs_sensor.h **/

}<|MERGE_RESOLUTION|>--- conflicted
+++ resolved
@@ -4,11 +4,7 @@
 #include "pyrealsense2.h"
 #include <librealsense2/rs.h>
 #include <iomanip>
-<<<<<<< HEAD
-#include <src/types.h>
 #include "../include/librealsense2/hpp/rs_safety_types.hpp"
-=======
->>>>>>> 2ee0ff55
 
 std::string make_pythonic_str(std::string str)
 {
@@ -160,5 +156,4 @@
             return ss.str();
         });
     /** end rs_sensor.h **/
-
 }