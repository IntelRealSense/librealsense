## License: Apache 2.0. See LICENSE file in root directory.
## Copyright(c) 2021 Intel Corporation. All Rights Reserved.

#####################################################
##                   auto calibration              ##
#####################################################

<<<<<<< HEAD
import argparse
import json
import sys
import time

import pyrealsense2 as rs

__desc__ = """
This script demonstrates usage of Self-Calibration (UCAL) APIs
"""

# mappings
occ_speed_map = {
    'very_fast': 0,
    'fast': 1,
    'medium': 2,
    'slow': 3,
    'wall': 4,
}
tare_accuracy_map = {
    'very_high': 0,
    'high': 1,
    'medium': 2,
    'low': 3,
}
scan_map = {
    'intrinsic': 0,
    'extrinsic': 1,
}
fl_adjust_map = {
    'right_only': 0,
    'both_sides': 1
}

ctx = rs.context()


def main(arguments=None):
    args = parse_arguments(arguments)

    try:
        device = ctx.query_devices()[0]
    except IndexError:
        print('Device is not connected')
        sys.exit(1)

    # Verify Preconditions:
    # 1. The script is applicable for D400-series devices only
    cam_name = device.get_info(rs.camera_info.name) if device.supports(rs.camera_info.name) else "Unrecognized camera"
    if device.supports(rs.camera_info.product_line):
        device_product_line = str(device.get_info(rs.camera_info.product_line))
        if device_product_line != 'D400':
            print(f'The example is intended for RealSense D400 Depth cameras, and is not', end =" ")
            print(f'applicable with {cam_name}')
            sys.exit(1)
    # 2. The routine assumes USB3 connection type
    #    In case of USB2 connection, the streaming profiles should be readjusted
    if device.supports(rs.camera_info.usb_type_descriptor):
        usb_type = device.get_info(rs.camera_info.usb_type_descriptor)
        if not usb_type.startswith('3.'):
            print('The script is designed to run with USB3 connection type.')
            print('In order to enable it with USB2.1 mode the fps rates for the Focal Length and Ground Truth calculation stages should be re-adjusted')
            sys.exit(1)


    # prepare device
    depth_sensor = device.first_depth_sensor()
    depth_sensor.set_option(rs.option.emitter_enabled, 0)
    if depth_sensor.supports(rs.option.thermal_compensation):
        depth_sensor.set_option(rs.option.thermal_compensation, 0)
    if args.exposure == 'auto':
        depth_sensor.set_option(rs.option.enable_auto_exposure, 1)
    else:
        depth_sensor.set_option(rs.option.enable_auto_exposure, 0)
        depth_sensor.set_option(rs.option.exposure, int(args.exposure))

    print("Starting UCAL...")
    try:
        # The recomended sequence of procedures: On-Chip -> Focal Length -> Tare Calibration
        run_on_chip_calibration(args.onchip_speed, args.onchip_scan)
        run_focal_length_calibration((args.target_width, args.target_height), args.focal_adjustment)
        run_tare_calibration(args.tare_accuracy, args.tare_scan, args.tare_gt, (args.target_width, args.target_height))
    finally:
        if depth_sensor.supports(rs.option.thermal_compensation):
            depth_sensor.set_option(rs.option.thermal_compensation, 1)
    print("UCAL finished successfully")


def progress_callback(progress):
    print(f'\rProgress  {progress}% ... ', end ="\r")

def run_on_chip_calibration(speed, scan):
    data = {
        'calib type': 0,
        'speed': occ_speed_map[speed],
        'scan parameter': scan_map[scan],
        'white_wall_mode': 1 if speed == 'wall' else 0,
    }

    args = json.dumps(data)

    cfg = rs.config()
    cfg.enable_stream(rs.stream.depth, 256, 144, rs.format.z16, 90)
    pipe = rs.pipeline(ctx)
    pp = pipe.start(cfg)
    dev = pp.get_device()

    try:

        print('Starting On-Chip calibration...')
        print(f'\tSpeed:\t{speed}')
        print(f'\tScan:\t{scan}')
        adev = dev.as_auto_calibrated_device()
        table, health = adev.run_on_chip_calibration(args, progress_callback, 30000)
        print('On-Chip calibration finished')
        print(f'\tHealth: {health}')
        adev.set_calibration_table(table)
        adev.write_calibration()
    finally:
        pipe.stop()


def run_focal_length_calibration(target_size, adjust_side):
    number_of_images = 25
    timeout_s = 30

    cfg = rs.config()
    cfg.enable_stream(rs.stream.infrared, 1, 1280, 720, rs.format.y8, 30)
    cfg.enable_stream(rs.stream.infrared, 2, 1280, 720, rs.format.y8, 30)

    lq = rs.frame_queue(capacity=number_of_images, keep_frames=True)
    rq = rs.frame_queue(capacity=number_of_images, keep_frames=True)

    counter = 0
    flags = [False, False]

    def cb(frame):
        nonlocal counter, flags
        if counter > number_of_images:
            return
        for f in frame.as_frameset():
            p = f.get_profile()
            if p.stream_index() == 1:
                lq.enqueue(f)
                flags[0] = True
            if p.stream_index() == 2:
                rq.enqueue(f)
                flags[1] = True
            if all(flags):
                counter += 1
        flags = [False, False]

    pipe = rs.pipeline(ctx)
    pp = pipe.start(cfg, cb)
    dev = pp.get_device()

    try:
        print('Starting Focal-Length calibration...')
        print(f'\tTarget Size:\t{target_size}')
        print(f'\tSide Adjustment:\t{adjust_side}')
        stime = time.time()
        while counter < number_of_images:
            time.sleep(0.5)
            if timeout_s < (time.time() - stime):
                raise RuntimeError(f"Failed to capture {number_of_images} frames in {timeout_s} seconds, got only {counter} frames")

        adev = dev.as_auto_calibrated_device()
        table, ratio, angle = adev.run_focal_length_calibration(lq, rq, target_size[0], target_size[1],
                                                                fl_adjust_map[adjust_side],progress_callback)
        print('Focal-Length calibration finished')
        print(f'\tRatio:\t{ratio}')
        print(f'\tAngle:\t{angle}')
        adev.set_calibration_table(table)
        adev.write_calibration()
    finally:
        pipe.stop()


def run_tare_calibration(accuracy, scan, gt, target_size):
    data = {'scan parameter': scan_map[scan],
            'accuracy': tare_accuracy_map[accuracy],
            }
    args = json.dumps(data)

    print('Starting Tare calibration...')
    if gt == 'auto':
        target_z = calculate_target_z(target_size)
    else:
        target_z = float(gt)

    cfg = rs.config()
    cfg.enable_stream(rs.stream.depth, 256, 144, rs.format.z16, 90)
    pipe = rs.pipeline(ctx)
    pp = pipe.start(cfg)
    dev = pp.get_device()

    try:
        print(f'\tGround Truth:\t{target_z}')
        print(f'\tAccuracy:\t{accuracy}')
        print(f'\tScan:\t{scan}')
        adev = dev.as_auto_calibrated_device()
        table = adev.run_tare_calibration(target_z, args, progress_callback, 30000)
        print('Tare calibration finished')
        adev.set_calibration_table(table)
        adev.write_calibration()

    finally:
        pipe.stop()

=======
# First import the library
import sys
import os
if os.name == 'posix':
    from pyrealsense2 import pyrealsense2 as rs
else:
    sys.path.insert(0, "C:\\projects\\librealsense_calib3\\build\\Release")
    import pyrealsense2 as rs

rs.log_to_console(rs.log_severity.info)

def on_chip_calibration_json(occ_json_file, host_assistance):
    try:
        occ_json = open(occ_json_file).read()
    except:
        if occ_json_file:
            print('Error reading occ_json_file: ', occ_json_file)
        print ('Using default parameters for on-chip calibration.')
        occ_json = '{\n  '+\
                    '"calib type": 0,\n'+\
                    '"host assistance": ' + str(int(host_assistance)) + ',\n'+\
                    '"keep new value after sucessful scan": 1,\n'+\
                    '"fl data sampling": 1,\n'+\
                    '"adjust both sides": 0,\n'+\
                    '"fl scan location": 0,\n'+\
                    '"fy scan direction": 0,\n'+\
                    '"white wall mode": 0,\n'+\
                    '"speed": 3,\n'+\
                    '"scan parameter": 0,\n'+\
                    '"apply preset": 1,\n'+\
                    '"scan only": ' + str(int(host_assistance)) + ',\n'+\
                    '"interactive scan": 0' + ',\n'+\
                    '"resize factor": 1\n'+\
                    '}'
    return occ_json


def tare_calibration_json(tare_json_file, host_assistance):
    try:
        tare_json = open(tare_json_file).read()
    except:
        if tare_json_file:
            print('Error reading tare_json_file: ', tare_json_file)
        print ('Using default parameters for Tare calibration.')
        tare_json = '{\n  '+\
                    '"host assistance": ' + str(int(host_assistance)) + ',\n'+\
                    '"speed": 3,\n'+\
                    '"scan parameter": 0,\n'+\
                    '"step count": 20,\n'+\
                    '"apply preset": 1,\n'+\
                    '"accuracy": 2,\n'+\
                    '"depth": 0,\n'+\
                    '"resize factor": 1\n'+\
                    '}'
    return tare_json

def on_chip_calib_cb(progress):
    pp = int(progress)
    sys.stdout.write('\r' + '*'*pp + ' '*(99-pp) + '*')
    if (pp == 100):
        print()

def main(argv):
    if '--help' in sys.argv or '-h' in sys.argv:
        print('USAGE:')
        print('depth_auto_calibration_example.py [--occ <json_file_name>] [--tare <json_file_name>]')
        print
        print('Occ and Tare calibration uses parameters given with --occ and --tare arguments respectfully.')
        print('If these are argument are not given, using default values, defined in this example program.')
        sys.exit(-1)

    params = dict(zip(sys.argv[1::2], sys.argv[2::2]))
    occ_json_file = params.get('--occ', None)
    tare_json_file = params.get('--tare', None)
>>>>>>> ecccada5

def calculate_target_z(target_size):
    number_of_images = 50 # The required number of frames is 10+
    timeout_s = 30

    cfg = rs.config()
    cfg.enable_stream(rs.stream.infrared, 1, 1280, 720, rs.format.y8, 30)

    q = rs.frame_queue(capacity=number_of_images, keep_frames=True)
    # Frame queues q2, q3 should be left empty. Provision for future enhancements.
    q2 = rs.frame_queue(capacity=number_of_images, keep_frames=True)
    q3 = rs.frame_queue(capacity=number_of_images, keep_frames=True)

    counter = 0

<<<<<<< HEAD
    def cb(frame):
        nonlocal counter
        if counter > number_of_images:
            return
        for f in frame.as_frameset():
            q.enqueue(f)
            counter += 1

    pipe = rs.pipeline(ctx)
    pp = pipe.start(cfg, cb)
    dev = pp.get_device()

    try:
        stime = time.time()
        while counter < number_of_images:
            time.sleep(0.5)
            if timeout_s < (time.time() - stime):
                raise RuntimeError(f"Failed to capture {number_of_images} frames in {timeout_s} seconds, got only {counter} frames")

        adev = dev.as_auto_calibrated_device()
        print('Calculating distance to target...')
        print(f'\tTarget Size:\t{target_size}')
        target_z = adev.calculate_target_z(q, q2, q3, target_size[0], target_size[1])
        print(f'Calculated distance to target is {target_z}')
    finally:
        pipe.stop()

    return target_z

=======
    config.enable_stream(rs.stream.depth, 256, 144, rs.format.z16, 90)
    # config.enable_stream(rs.stream.depth, 848, 480, rs.format.z16, 30)
    conf = pipeline.start(config)
    calib_dev = rs.auto_calibrated_device(conf.get_device())

    while True:
        try:
            operation_str = "Please select what the operation you want to do\n" + \
                            "c - on chip calibration\n" + \
                            "C - on chip calibration - host assist\n" + \
                            "t - tare calibration\n" + \
                            "T - tare calibration - host assist\n" + \
                            "g - get the active calibration\n" + \
                            "w - write new calibration\n" + \
                            "e - exit\n"
            operation = input(operation_str)

            if operation.lower() == 'c':
                print("Starting on chip calibration")
                occ_json = on_chip_calibration_json(occ_json_file, operation == 'C')
                new_calib, health = calib_dev.run_on_chip_calibration(occ_json, on_chip_calib_cb, 5000)
                calib_done = len(new_calib) > 0
                while (not calib_done):
                    frame_set = pipeline.wait_for_frames()
                    depth_frame = frame_set.get_depth_frame()
                    new_calib, health = calib_dev.add_calibration_frame(depth_frame, on_chip_calib_cb, 5000)
                    calib_done = len(new_calib) > 0
                print("Calibration completed")
                print("health factor = ", health)

            if operation.lower() == 't':
                print("Starting tare calibration" + (" - host assistance" if operation == 'T' else ""))
                ground_truth = float(input("Please enter ground truth in mm\n"))
                tare_json = tare_calibration_json(tare_json_file, operation == 'T')
                new_calib, health = calib_dev.run_tare_calibration(ground_truth, tare_json, on_chip_calib_cb, 5000)
                calib_done = len(new_calib) > 0
                while (not calib_done):
                    frame_set = pipeline.wait_for_frames()
                    depth_frame = frame_set.get_depth_frame()
                    new_calib, health = calib_dev.add_calibration_frame(depth_frame, on_chip_calib_cb, 5000)
                    calib_done = len(new_calib) > 0
                print("Calibration completed")
                print("health factor = ", health)
>>>>>>> ecccada5

def parse_arguments(args):
    parser = argparse.ArgumentParser(description=__desc__)

    parser.add_argument('--exposure', default='auto', help="Exposure value or 'auto' to use auto exposure")
    parser.add_argument('--target-width', default=175, type=int, help='The target width')
    parser.add_argument('--target-height', default=100, type=int, help='The target height')

    parser.add_argument('--onchip-speed', default='medium', choices=occ_speed_map.keys(), help='On-Chip speed')
    parser.add_argument('--onchip-scan', choices=scan_map.keys(), default='intrinsic', help='On-Chip scan')

    parser.add_argument('--focal-adjustment', choices=fl_adjust_map.keys(), default='right_only',
                        help='Focal-Length adjustment')

    parser.add_argument('--tare-gt', default='auto',
                        help="Target ground truth, set 'auto' to calculate using target size"
                             "or the distance to target in mm to use a custom value")
    parser.add_argument('--tare-accuracy', choices=tare_accuracy_map.keys(), default='medium', help='Tare accuracy')
    parser.add_argument('--tare-scan', choices=scan_map.keys(), default='intrinsic', help='Tare scan')

    return parser.parse_args(args)


if __name__ == '__main__':
    main()<|MERGE_RESOLUTION|>--- conflicted
+++ resolved
@@ -1,221 +1,10 @@
 ## License: Apache 2.0. See LICENSE file in root directory.
-## Copyright(c) 2021 Intel Corporation. All Rights Reserved.
+## Copyright(c) 2019 Intel Corporation. All Rights Reserved.
 
 #####################################################
 ##                   auto calibration              ##
 #####################################################
 
-<<<<<<< HEAD
-import argparse
-import json
-import sys
-import time
-
-import pyrealsense2 as rs
-
-__desc__ = """
-This script demonstrates usage of Self-Calibration (UCAL) APIs
-"""
-
-# mappings
-occ_speed_map = {
-    'very_fast': 0,
-    'fast': 1,
-    'medium': 2,
-    'slow': 3,
-    'wall': 4,
-}
-tare_accuracy_map = {
-    'very_high': 0,
-    'high': 1,
-    'medium': 2,
-    'low': 3,
-}
-scan_map = {
-    'intrinsic': 0,
-    'extrinsic': 1,
-}
-fl_adjust_map = {
-    'right_only': 0,
-    'both_sides': 1
-}
-
-ctx = rs.context()
-
-
-def main(arguments=None):
-    args = parse_arguments(arguments)
-
-    try:
-        device = ctx.query_devices()[0]
-    except IndexError:
-        print('Device is not connected')
-        sys.exit(1)
-
-    # Verify Preconditions:
-    # 1. The script is applicable for D400-series devices only
-    cam_name = device.get_info(rs.camera_info.name) if device.supports(rs.camera_info.name) else "Unrecognized camera"
-    if device.supports(rs.camera_info.product_line):
-        device_product_line = str(device.get_info(rs.camera_info.product_line))
-        if device_product_line != 'D400':
-            print(f'The example is intended for RealSense D400 Depth cameras, and is not', end =" ")
-            print(f'applicable with {cam_name}')
-            sys.exit(1)
-    # 2. The routine assumes USB3 connection type
-    #    In case of USB2 connection, the streaming profiles should be readjusted
-    if device.supports(rs.camera_info.usb_type_descriptor):
-        usb_type = device.get_info(rs.camera_info.usb_type_descriptor)
-        if not usb_type.startswith('3.'):
-            print('The script is designed to run with USB3 connection type.')
-            print('In order to enable it with USB2.1 mode the fps rates for the Focal Length and Ground Truth calculation stages should be re-adjusted')
-            sys.exit(1)
-
-
-    # prepare device
-    depth_sensor = device.first_depth_sensor()
-    depth_sensor.set_option(rs.option.emitter_enabled, 0)
-    if depth_sensor.supports(rs.option.thermal_compensation):
-        depth_sensor.set_option(rs.option.thermal_compensation, 0)
-    if args.exposure == 'auto':
-        depth_sensor.set_option(rs.option.enable_auto_exposure, 1)
-    else:
-        depth_sensor.set_option(rs.option.enable_auto_exposure, 0)
-        depth_sensor.set_option(rs.option.exposure, int(args.exposure))
-
-    print("Starting UCAL...")
-    try:
-        # The recomended sequence of procedures: On-Chip -> Focal Length -> Tare Calibration
-        run_on_chip_calibration(args.onchip_speed, args.onchip_scan)
-        run_focal_length_calibration((args.target_width, args.target_height), args.focal_adjustment)
-        run_tare_calibration(args.tare_accuracy, args.tare_scan, args.tare_gt, (args.target_width, args.target_height))
-    finally:
-        if depth_sensor.supports(rs.option.thermal_compensation):
-            depth_sensor.set_option(rs.option.thermal_compensation, 1)
-    print("UCAL finished successfully")
-
-
-def progress_callback(progress):
-    print(f'\rProgress  {progress}% ... ', end ="\r")
-
-def run_on_chip_calibration(speed, scan):
-    data = {
-        'calib type': 0,
-        'speed': occ_speed_map[speed],
-        'scan parameter': scan_map[scan],
-        'white_wall_mode': 1 if speed == 'wall' else 0,
-    }
-
-    args = json.dumps(data)
-
-    cfg = rs.config()
-    cfg.enable_stream(rs.stream.depth, 256, 144, rs.format.z16, 90)
-    pipe = rs.pipeline(ctx)
-    pp = pipe.start(cfg)
-    dev = pp.get_device()
-
-    try:
-
-        print('Starting On-Chip calibration...')
-        print(f'\tSpeed:\t{speed}')
-        print(f'\tScan:\t{scan}')
-        adev = dev.as_auto_calibrated_device()
-        table, health = adev.run_on_chip_calibration(args, progress_callback, 30000)
-        print('On-Chip calibration finished')
-        print(f'\tHealth: {health}')
-        adev.set_calibration_table(table)
-        adev.write_calibration()
-    finally:
-        pipe.stop()
-
-
-def run_focal_length_calibration(target_size, adjust_side):
-    number_of_images = 25
-    timeout_s = 30
-
-    cfg = rs.config()
-    cfg.enable_stream(rs.stream.infrared, 1, 1280, 720, rs.format.y8, 30)
-    cfg.enable_stream(rs.stream.infrared, 2, 1280, 720, rs.format.y8, 30)
-
-    lq = rs.frame_queue(capacity=number_of_images, keep_frames=True)
-    rq = rs.frame_queue(capacity=number_of_images, keep_frames=True)
-
-    counter = 0
-    flags = [False, False]
-
-    def cb(frame):
-        nonlocal counter, flags
-        if counter > number_of_images:
-            return
-        for f in frame.as_frameset():
-            p = f.get_profile()
-            if p.stream_index() == 1:
-                lq.enqueue(f)
-                flags[0] = True
-            if p.stream_index() == 2:
-                rq.enqueue(f)
-                flags[1] = True
-            if all(flags):
-                counter += 1
-        flags = [False, False]
-
-    pipe = rs.pipeline(ctx)
-    pp = pipe.start(cfg, cb)
-    dev = pp.get_device()
-
-    try:
-        print('Starting Focal-Length calibration...')
-        print(f'\tTarget Size:\t{target_size}')
-        print(f'\tSide Adjustment:\t{adjust_side}')
-        stime = time.time()
-        while counter < number_of_images:
-            time.sleep(0.5)
-            if timeout_s < (time.time() - stime):
-                raise RuntimeError(f"Failed to capture {number_of_images} frames in {timeout_s} seconds, got only {counter} frames")
-
-        adev = dev.as_auto_calibrated_device()
-        table, ratio, angle = adev.run_focal_length_calibration(lq, rq, target_size[0], target_size[1],
-                                                                fl_adjust_map[adjust_side],progress_callback)
-        print('Focal-Length calibration finished')
-        print(f'\tRatio:\t{ratio}')
-        print(f'\tAngle:\t{angle}')
-        adev.set_calibration_table(table)
-        adev.write_calibration()
-    finally:
-        pipe.stop()
-
-
-def run_tare_calibration(accuracy, scan, gt, target_size):
-    data = {'scan parameter': scan_map[scan],
-            'accuracy': tare_accuracy_map[accuracy],
-            }
-    args = json.dumps(data)
-
-    print('Starting Tare calibration...')
-    if gt == 'auto':
-        target_z = calculate_target_z(target_size)
-    else:
-        target_z = float(gt)
-
-    cfg = rs.config()
-    cfg.enable_stream(rs.stream.depth, 256, 144, rs.format.z16, 90)
-    pipe = rs.pipeline(ctx)
-    pp = pipe.start(cfg)
-    dev = pp.get_device()
-
-    try:
-        print(f'\tGround Truth:\t{target_z}')
-        print(f'\tAccuracy:\t{accuracy}')
-        print(f'\tScan:\t{scan}')
-        adev = dev.as_auto_calibrated_device()
-        table = adev.run_tare_calibration(target_z, args, progress_callback, 30000)
-        print('Tare calibration finished')
-        adev.set_calibration_table(table)
-        adev.write_calibration()
-
-    finally:
-        pipe.stop()
-
-=======
 # First import the library
 import sys
 import os
@@ -290,53 +79,21 @@
     params = dict(zip(sys.argv[1::2], sys.argv[2::2]))
     occ_json_file = params.get('--occ', None)
     tare_json_file = params.get('--tare', None)
->>>>>>> ecccada5
 
-def calculate_target_z(target_size):
-    number_of_images = 50 # The required number of frames is 10+
-    timeout_s = 30
+    pipeline = rs.pipeline()
+    config = rs.config()
 
-    cfg = rs.config()
-    cfg.enable_stream(rs.stream.infrared, 1, 1280, 720, rs.format.y8, 30)
+    # Get device product line for setting a supporting resolution
+    pipeline_wrapper = rs.pipeline_wrapper(pipeline)
+    pipeline_profile = config.resolve(pipeline_wrapper)
+    device = pipeline_profile.get_device()
 
-    q = rs.frame_queue(capacity=number_of_images, keep_frames=True)
-    # Frame queues q2, q3 should be left empty. Provision for future enhancements.
-    q2 = rs.frame_queue(capacity=number_of_images, keep_frames=True)
-    q3 = rs.frame_queue(capacity=number_of_images, keep_frames=True)
+    auto_calibrated_device = rs.auto_calibrated_device(device)
 
-    counter = 0
+    if not auto_calibrated_device:
+        print("The connected device does not support auto calibration")
+        return
 
-<<<<<<< HEAD
-    def cb(frame):
-        nonlocal counter
-        if counter > number_of_images:
-            return
-        for f in frame.as_frameset():
-            q.enqueue(f)
-            counter += 1
-
-    pipe = rs.pipeline(ctx)
-    pp = pipe.start(cfg, cb)
-    dev = pp.get_device()
-
-    try:
-        stime = time.time()
-        while counter < number_of_images:
-            time.sleep(0.5)
-            if timeout_s < (time.time() - stime):
-                raise RuntimeError(f"Failed to capture {number_of_images} frames in {timeout_s} seconds, got only {counter} frames")
-
-        adev = dev.as_auto_calibrated_device()
-        print('Calculating distance to target...')
-        print(f'\tTarget Size:\t{target_size}')
-        target_z = adev.calculate_target_z(q, q2, q3, target_size[0], target_size[1])
-        print(f'Calculated distance to target is {target_z}')
-    finally:
-        pipe.stop()
-
-    return target_z
-
-=======
     config.enable_stream(rs.stream.depth, 256, 144, rs.format.z16, 90)
     # config.enable_stream(rs.stream.depth, 848, 480, rs.format.z16, 30)
     conf = pipeline.start(config)
@@ -380,29 +137,28 @@
                     calib_done = len(new_calib) > 0
                 print("Calibration completed")
                 print("health factor = ", health)
->>>>>>> ecccada5
 
-def parse_arguments(args):
-    parser = argparse.ArgumentParser(description=__desc__)
+            if operation == 'g':
+                calib = calib_dev.get_calibration_table()
+                print("Calibration", calib)
 
-    parser.add_argument('--exposure', default='auto', help="Exposure value or 'auto' to use auto exposure")
-    parser.add_argument('--target-width', default=175, type=int, help='The target width')
-    parser.add_argument('--target-height', default=100, type=int, help='The target height')
+            if operation == 'w':
+                print("Writing the new calibration")
+                calib_dev.set_calibration_table(new_calib)
+                calib_dev.write_calibration()
 
-    parser.add_argument('--onchip-speed', default='medium', choices=occ_speed_map.keys(), help='On-Chip speed')
-    parser.add_argument('--onchip-scan', choices=scan_map.keys(), default='intrinsic', help='On-Chip scan')
+            if operation == 'e':
+                pipeline.stop()
+                return
 
-    parser.add_argument('--focal-adjustment', choices=fl_adjust_map.keys(), default='right_only',
-                        help='Focal-Length adjustment')
-
-    parser.add_argument('--tare-gt', default='auto',
-                        help="Target ground truth, set 'auto' to calculate using target size"
-                             "or the distance to target in mm to use a custom value")
-    parser.add_argument('--tare-accuracy', choices=tare_accuracy_map.keys(), default='medium', help='Tare accuracy')
-    parser.add_argument('--tare-scan', choices=scan_map.keys(), default='intrinsic', help='Tare scan')
-
-    return parser.parse_args(args)
+            print("Done\n")
+        except Exception as e:
+            print(e)
+        except:
+            print("A different Error")
 
 
-if __name__ == '__main__':
-    main()+
+
+if __name__ == "__main__":
+    main(sys.argv[1:])