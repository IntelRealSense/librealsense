## License: Apache 2.0. See LICENSE file in root directory.
## Copyright(c) 2021 Intel Corporation. All Rights Reserved.

#####################################################
##                   auto calibration              ##
#####################################################

import argparse
import json
import sys
import time

import pyrealsense2 as rs

__desc__ = """
This script demonstrates usage of Self-Calibration (UCAL) APIs
"""

# mappings
occ_speed_map = {
    'very_fast': 0,
    'fast': 1,
    'medium': 2,
    'slow': 3,
    'wall': 4,
}
tare_accuracy_map = {
    'very_high': 0,
    'high': 1,
    'medium': 2,
    'low': 3,
}
scan_map = {
    'intrinsic': 0,
    'extrinsic': 1,
}
fl_adjust_map = {
    'right_only': 0,
    'both_sides': 1
}

ctx = rs.context()


def main(arguments=None):
    args = parse_arguments(arguments)

    try:
        device = ctx.query_devices()[0]
    except IndexError:
        print('Device is not connected')
        sys.exit(1)

    # Verify Preconditions:
    # 1. The script is applicable for D400-series devices only
    cam_name = device.get_info(rs.camera_info.name) if device.supports(rs.camera_info.name) else "Unrecognized camera"
    if device.supports(rs.camera_info.product_line):
        device_product_line = str(device.get_info(rs.camera_info.product_line))
        if device_product_line != 'D400':
            print(f'The example is intended for RealSense D400 Depth cameras, and is not', end =" ")
            print(f'applicable with {cam_name}')
            sys.exit(1)
    # 2. The routine assumes USB3 connection type
    #    In case of USB2 connection, the streaming profiles should be readjusted
    if device.supports(rs.camera_info.usb_type_descriptor):
        usb_type = device.get_info(rs.camera_info.usb_type_descriptor)
        if not usb_type.startswith('3.'):
            print('The script is designed to run with USB3 connection type.')
            print('In order to enable it with USB2.1 mode the fps rates for the Focal Length and Ground Truth calculation stages should be re-adjusted')
            sys.exit(1)


    # prepare device
    depth_sensor = device.first_depth_sensor()
    depth_sensor.set_option(rs.option.emitter_enabled, 0)
    if depth_sensor.supports(rs.option.thermal_compensation):
        depth_sensor.set_option(rs.option.thermal_compensation, 0)
    if args.exposure == 'auto':
        depth_sensor.set_option(rs.option.enable_auto_exposure, 1)
    else:
        depth_sensor.set_option(rs.option.enable_auto_exposure, 0)
        depth_sensor.set_option(rs.option.exposure, int(args.exposure))

    print("Starting UCAL...")
    try:
        # The recomended sequence of procedures: On-Chip -> Focal Length -> Tare Calibration
        run_on_chip_calibration(args.onchip_speed, args.onchip_scan)
        run_focal_length_calibration((args.target_width, args.target_height), args.focal_adjustment)
        run_tare_calibration(args.tare_accuracy, args.tare_scan, args.tare_gt, (args.target_width, args.target_height))
    finally:
        if depth_sensor.supports(rs.option.thermal_compensation):
            depth_sensor.set_option(rs.option.thermal_compensation, 1)
    print("UCAL finished successfully")

<<<<<<< HEAD
def on_chip_calib_cb(progress):
    pp = int(progress)
    sys.stdout.write('\r' + '*'*pp + ' '*(99-pp) + '*')
    if (pp == 100):
        print()

=======
>>>>>>> 721f91fd

def progress_callback(progress):
    print(f'\rProgress  {progress}% ... ', end ="\r")

def run_on_chip_calibration(speed, scan):
    data = {
        'calib type': 0,
        'speed': occ_speed_map[speed],
        'scan parameter': scan_map[scan],
        'white_wall_mode': 1 if speed == 'wall' else 0,
    }

    args = json.dumps(data)

    cfg = rs.config()
    cfg.enable_stream(rs.stream.depth, 256, 144, rs.format.z16, 90)
    pipe = rs.pipeline(ctx)
    pp = pipe.start(cfg)
    dev = pp.get_device()

    try:

        print('Starting On-Chip calibration...')
        print(f'\tSpeed:\t{speed}')
        print(f'\tScan:\t{scan}')
        adev = dev.as_auto_calibrated_device()
        table, health = adev.run_on_chip_calibration(args, progress_callback, 30000)
        print('On-Chip calibration finished')
        print(f'\tHealth: {health}')
        adev.set_calibration_table(table)
        adev.write_calibration()
    finally:
        pipe.stop()


def run_focal_length_calibration(target_size, adjust_side):
    number_of_images = 25
    timeout_s = 30

    cfg = rs.config()
    cfg.enable_stream(rs.stream.infrared, 1, 1280, 720, rs.format.y8, 30)
    cfg.enable_stream(rs.stream.infrared, 2, 1280, 720, rs.format.y8, 30)

    lq = rs.frame_queue(capacity=number_of_images, keep_frames=True)
    rq = rs.frame_queue(capacity=number_of_images, keep_frames=True)

    counter = 0
    flags = [False, False]

    def cb(frame):
        nonlocal counter, flags
        if counter > number_of_images:
            return
        for f in frame.as_frameset():
            p = f.get_profile()
            if p.stream_index() == 1:
                lq.enqueue(f)
                flags[0] = True
            if p.stream_index() == 2:
                rq.enqueue(f)
                flags[1] = True
            if all(flags):
                counter += 1
        flags = [False, False]

    pipe = rs.pipeline(ctx)
    pp = pipe.start(cfg, cb)
    dev = pp.get_device()

    try:
        print('Starting Focal-Length calibration...')
        print(f'\tTarget Size:\t{target_size}')
        print(f'\tSide Adjustment:\t{adjust_side}')
        stime = time.time()
        while counter < number_of_images:
            time.sleep(0.5)
            if timeout_s < (time.time() - stime):
                raise RuntimeError(f"Failed to capture {number_of_images} frames in {timeout_s} seconds, got only {counter} frames")

        adev = dev.as_auto_calibrated_device()
        table, ratio, angle = adev.run_focal_length_calibration(lq, rq, target_size[0], target_size[1],
                                                                fl_adjust_map[adjust_side],progress_callback)
        print('Focal-Length calibration finished')
        print(f'\tRatio:\t{ratio}')
        print(f'\tAngle:\t{angle}')
        adev.set_calibration_table(table)
        adev.write_calibration()
    finally:
        pipe.stop()


def run_tare_calibration(accuracy, scan, gt, target_size):
    data = {'scan parameter': scan_map[scan],
            'accuracy': tare_accuracy_map[accuracy],
            }
    args = json.dumps(data)

    print('Starting Tare calibration...')
    if gt == 'auto':
        target_z = calculate_target_z(target_size)
    else:
        target_z = float(gt)
<<<<<<< HEAD

    cfg = rs.config()
    cfg.enable_stream(rs.stream.depth, 256, 144, rs.format.z16, 90)
    pipe = rs.pipeline(ctx)
    pp = pipe.start(cfg)
    dev = pp.get_device()
=======

    cfg = rs.config()
    cfg.enable_stream(rs.stream.depth, 256, 144, rs.format.z16, 90)
    pipe = rs.pipeline(ctx)
    pp = pipe.start(cfg)
    dev = pp.get_device()

>>>>>>> 721f91fd
    try:
        print(f'\tGround Truth:\t{target_z}')
        print(f'\tAccuracy:\t{accuracy}')
        print(f'\tScan:\t{scan}')
        adev = dev.as_auto_calibrated_device()
        table = adev.run_tare_calibration(target_z, args, progress_callback, 30000)
        print('Tare calibration finished')
        adev.set_calibration_table(table)
        adev.write_calibration()

    finally:
        pipe.stop()


def calculate_target_z(target_size):
    number_of_images = 50 # The required number of frames is 10+
    timeout_s = 30

    cfg = rs.config()
    cfg.enable_stream(rs.stream.infrared, 1, 1280, 720, rs.format.y8, 30)

    q = rs.frame_queue(capacity=number_of_images, keep_frames=True)
    # Frame queues q2, q3 should be left empty. Provision for future enhancements.
    q2 = rs.frame_queue(capacity=number_of_images, keep_frames=True)
    q3 = rs.frame_queue(capacity=number_of_images, keep_frames=True)

    counter = 0

    def cb(frame):
        nonlocal counter
        if counter > number_of_images:
            return
        for f in frame.as_frameset():
            q.enqueue(f)
            counter += 1

    pipe = rs.pipeline(ctx)
    pp = pipe.start(cfg, cb)
    dev = pp.get_device()

    try:
        stime = time.time()
        while counter < number_of_images:
            time.sleep(0.5)
            if timeout_s < (time.time() - stime):
                raise RuntimeError(f"Failed to capture {number_of_images} frames in {timeout_s} seconds, got only {counter} frames")

        adev = dev.as_auto_calibrated_device()
        print('Calculating distance to target...')
        print(f'\tTarget Size:\t{target_size}')
        target_z = adev.calculate_target_z(q, q2, q3, target_size[0], target_size[1])
        print(f'Calculated distance to target is {target_z}')
    finally:
        pipe.stop()

    return target_z


def parse_arguments(args):
    parser = argparse.ArgumentParser(description=__desc__)

    parser.add_argument('--exposure', default='auto', help="Exposure value or 'auto' to use auto exposure")
    parser.add_argument('--target-width', default=175, type=int, help='The target width')
    parser.add_argument('--target-height', default=100, type=int, help='The target height')

    parser.add_argument('--onchip-speed', default='medium', choices=occ_speed_map.keys(), help='On-Chip speed')
    parser.add_argument('--onchip-scan', choices=scan_map.keys(), default='intrinsic', help='On-Chip scan')

    parser.add_argument('--focal-adjustment', choices=fl_adjust_map.keys(), default='right_only',
                        help='Focal-Length adjustment')

    parser.add_argument('--tare-gt', default='auto',
                        help="Target ground truth, set 'auto' to calculate using target size"
                             "or the distance to target in mm to use a custom value")
    parser.add_argument('--tare-accuracy', choices=tare_accuracy_map.keys(), default='medium', help='Tare accuracy')
    parser.add_argument('--tare-scan', choices=scan_map.keys(), default='intrinsic', help='Tare scan')

    return parser.parse_args(args)


if __name__ == '__main__':
    main()<|MERGE_RESOLUTION|>--- conflicted
+++ resolved
@@ -92,15 +92,6 @@
             depth_sensor.set_option(rs.option.thermal_compensation, 1)
     print("UCAL finished successfully")
 
-<<<<<<< HEAD
-def on_chip_calib_cb(progress):
-    pp = int(progress)
-    sys.stdout.write('\r' + '*'*pp + ' '*(99-pp) + '*')
-    if (pp == 100):
-        print()
-
-=======
->>>>>>> 721f91fd
 
 def progress_callback(progress):
     print(f'\rProgress  {progress}% ... ', end ="\r")
@@ -203,22 +194,13 @@
         target_z = calculate_target_z(target_size)
     else:
         target_z = float(gt)
-<<<<<<< HEAD
 
     cfg = rs.config()
     cfg.enable_stream(rs.stream.depth, 256, 144, rs.format.z16, 90)
     pipe = rs.pipeline(ctx)
     pp = pipe.start(cfg)
     dev = pp.get_device()
-=======
-
-    cfg = rs.config()
-    cfg.enable_stream(rs.stream.depth, 256, 144, rs.format.z16, 90)
-    pipe = rs.pipeline(ctx)
-    pp = pipe.start(cfg)
-    dev = pp.get_device()
-
->>>>>>> 721f91fd
+
     try:
         print(f'\tGround Truth:\t{target_z}')
         print(f'\tAccuracy:\t{accuracy}')
