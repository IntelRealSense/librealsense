#pragma once

#include "RealSenseTypes.generated.h"

namespace rs2 {
    class config;
    class device;
    class pipeline;
    class frameset;
    class frame;
    class align;
    class pointcloud;
    class points;
}

// typedef enum rs2_stream
UENUM(Blueprintable)
enum class ERealSenseStreamType : uint8
{
    STREAM_ANY,
    STREAM_DEPTH                            , /**< Native stream of depth data produced by RealSense device */
    STREAM_COLOR                            , /**< Native stream of color data captured by RealSense device */
    STREAM_INFRARED                         , /**< Native stream of infrared data captured by RealSense device */
};

// typedef enum rs2_format
UENUM(Blueprintable)
enum class ERealSenseFormatType : uint8
{
    FORMAT_ANY             , /**< When passed to enable stream, librealsense will try to provide best suited format */
    FORMAT_Z16             , /**< 16-bit linear depth values. The depth is meters is equal to depth scale * pixel value. */
    FORMAT_DISPARITY16     , /**< 16-bit linear disparity values. The depth in meters is equal to depth scale / pixel value. */
    FORMAT_XYZ32F          , /**< 32-bit floating point 3D coordinates. */
    FORMAT_YUYV            , /**< Standard YUV pixel format as described in https://en.wikipedia.org/wiki/YUV */
    FORMAT_RGB8            , /**< 8-bit red, green and blue channels */
    FORMAT_BGR8            , /**< 8-bit blue, green, and red channels -- suitable for OpenCV */
    FORMAT_RGBA8           , /**< 8-bit red, green and blue channels + constant alpha channel equal to FF */
    FORMAT_BGRA8           , /**< 8-bit blue, green, and red channels + constant alpha channel equal to FF */
    FORMAT_Y8              , /**< 8-bit per-pixel grayscale image */
    FORMAT_Y16             , /**< 16-bit per-pixel grayscale image */
    FORMAT_RAW10           , /**< Four 10-bit luminance values encoded into a 5-byte macropixel */
    FORMAT_RAW16           , /**< 16-bit raw image */
    FORMAT_RAW8            , /**< 8-bit raw image */
    FORMAT_UYVY            , /**< Similar to the standard YUYV pixel format, but packed in a different order */
    FORMAT_MOTION_RAW      , /**< Raw data from the motion sensor */
    FORMAT_MOTION_XYZ32F   , /**< Motion data packed as 3 32-bit float values, for X, Y, and Z axis */
    FORMAT_GPIO_RAW        , /**< Raw data from the external sensors hooked to one of the GPIO's */
    FORMAT_6DOF            , /**< Pose data packed as floats array, containing translation vector, rotation quaternion and prediction velocities and accelerations vectors */
    FORMAT_DISPARITY32     , /**< 32-bit float-point disparity values. Depth->Disparity conversion : Disparity = Baseline*FocalLength/Depth */
};

// typedef enum rs2_option
UENUM(Blueprintable)
enum class ERealSenseOptionType : uint8
{
    BACKLIGHT_COMPENSATION                     , /**< Enable / disable color backlight compensation*/
    BRIGHTNESS                                 , /**< Color image brightness*/
    CONTRAST                                   , /**< Color image contrast*/
    EXPOSURE                                   , /**< Controls exposure time of color camera. Setting any value will disable auto exposure*/
    GAIN                                       , /**< Color image gain*/
    GAMMA                                      , /**< Color image gamma setting*/
    HUE                                        , /**< Color image hue*/
    SATURATION                                 , /**< Color image saturation setting*/
    SHARPNESS                                  , /**< Color image sharpness setting*/
    WHITE_BALANCE                              , /**< Controls white balance of color image. Setting any value will disable auto white balance*/
    ENABLE_AUTO_EXPOSURE                       , /**< Enable / disable color image auto-exposure*/
    ENABLE_AUTO_WHITE_BALANCE                  , /**< Enable / disable color image auto-white-balance*/
    VISUAL_PRESET                              , /**< Provide access to several recommend sets of option presets for the depth camera */
    LASER_POWER                                , /**< Power of the F200 / SR300 projector, with 0 meaning projector off*/
    ACCURACY                                   , /**< Set the number of patterns projected per frame. The higher the accuracy value the more patterns projected. Increasing the number of patterns help to achieve better accuracy. Note that this control is affecting the Depth FPS */
    MOTION_RANGE                               , /**< Motion vs. Range trade-off, with lower values allowing for better motion sensitivity and higher values allowing for better depth range*/
    FILTER_OPTION                              , /**< Set the filter to apply to each depth frame. Each one of the filter is optimized per the application requirements*/
    CONFIDENCE_THRESHOLD                       , /**< The confidence level threshold used by the Depth algorithm pipe to set whether a pixel will get a valid range or will be marked with invalid range*/
    EMITTER_ENABLED                            , /**< Laser Emitter enabled */
    FRAMES_QUEUE_SIZE                          , /**< Number of frames the user is allowed to keep per stream. Trying to hold-on to more frames will cause frame-drops.*/
    TOTAL_FRAME_DROPS                          , /**< Total number of detected frame drops from all streams */
    AUTO_EXPOSURE_MODE                         , /**< Auto-Exposure modes: Static, Anti-Flicker and Hybrid */
    POWER_LINE_FREQUENCY                       , /**< Power Line Frequency control for anti-flickering Off/50Hz/60Hz/Auto */
    ASIC_TEMPERATURE                           , /**< Current Asic Temperature */
    ERROR_POLLING_ENABLED                      , /**< disable error handling */
    PROJECTOR_TEMPERATURE                      , /**< Current Projector Temperature */
    OUTPUT_TRIGGER_ENABLED                     , /**< Enable / disable trigger to be outputed from the camera to any external device on every depth frame */
    MOTION_MODULE_TEMPERATURE                  , /**< Current Motion-Module Temperature */
    DEPTH_UNITS                                , /**< Number of meters represented by a single depth unit */
    ENABLE_MOTION_CORRECTION                   , /**< Enable/Disable automatic correction of the motion data */
    AUTO_EXPOSURE_PRIORITY                     , /**< Allows sensor to dynamically ajust the frame rate depending on lighting conditions */
    COLOR_SCHEME                               , /**< Color scheme for data visualization */
    HISTOGRAM_EQUALIZATION_ENABLED             , /**< Perform histogram equalization post-processing on the depth data */
    MIN_DISTANCE                               , /**< Minimal distance to the target */
    MAX_DISTANCE                               , /**< Maximum distance to the target */
    TEXTURE_SOURCE                             , /**< Texture mapping stream unique ID */
    FILTER_MAGNITUDE                           , /**< The 2D-filter effect. The specific interpretation is given within the context of the filter */
    FILTER_SMOOTH_ALPHA                        , /**< 2D-filter parameter controls the weight/radius for smoothing.*/
    FILTER_SMOOTH_DELTA                        , /**< 2D-filter range/validity threshold*/
    HOLES_FILL                                 , /**< Enhance depth data post-processing with holes filling where appropriate*/
    STEREO_BASELINE                            , /**< The distance in mm between the first and the second imagers in stereo-based depth cameras*/
    AUTO_EXPOSURE_CONVERGE_STEP                , /**< Allows dynamically ajust the converge step value of the target exposure in Auto-Exposure algorithm*/
    INTER_CAM_SYNC_MODE                        , /**< Impose Inter-camera HW synchronization mode. Applicable for D400/L500/Rolling Shutter SKUs */
    STREAM_FILTER                              , /**< Select a stream to process */
    STREAM_FORMAT_FILTER                       , /**< Select a stream format to process */
    STREAM_INDEX_FILTER                        , /**< Select a stream index to process */
    EMITTER_ON_OFF                             , /**< When supported, this option make the camera to switch the emitter state every frame. 0 for disabled, 1 for enabled */
    ZERO_ORDER_POINT_X                         , /**< Zero order point x*/
    ZERO_ORDER_POINT_Y                         , /**< Zero order point y*/
    LLD_TEMPERATURE                            , /**< LLD temperature*/
    MC_TEMPERATURE                             , /**< MC temperature*/
    MA_TEMPERATURE                             , /**< MA temperature*/
    HARDWARE_PRESET                            , /**< Hardware stream configuration */
    GLOBAL_TIME_ENABLED                        , /**< disable global time  */
    APD_TEMPERATURE                            , /**< APD temperature*/
    ENABLE_MAPPING                             , /**< Enable an internal map */
    ENABLE_RELOCALIZATION                      , /**< Enable appearance based relocalization */
    ENABLE_POSE_JUMPING                        , /**< Enable position jumping */
    ENABLE_DYNAMIC_CALIBRATION                 , /**< Enable dynamic calibration */
    DEPTH_OFFSET                               , /**< Offset from sensor to depth origin in millimetrers */
    LED_POWER                                  , /**< Power of the LED (light emitting diode), with 0 meaning LED off */
    ZERO_ORDER_ENABLED                         , /**< Deprecated!! -  Zero-order mode */
    ENABLE_MAP_PRESERVATION                    , /**< Preserve map from the previous run */
    FREEFALL_DETECTION_ENABLED                 , /**< Enable/disable sensor shutdown when a free-fall is detected (on by default) */
    AVALANCHE_PHOTO_DIODE                      , /**< Changes the exposure time of Avalanche Photo Diode in the receiver */
    POST_PROCESSING_SHARPENING                 , /**< Changes the amount of sharpening in the post-processed image */
    PRE_PROCESSING_SHARPENING                  , /**< Changes the amount of sharpening in the pre-processed image */
    NOISE_FILTERING                            , /**< Control edges and background noise */
    INVALIDATION_BYPASS                        , /**< Enable\disable pixel invalidation */
    AMBIENT_LIGHT                              , /**< Change the depth ambient light see rs2_ambient_light for values */
    DIGITAL_GAIN = AMBIENT_LIGHT               , /**< Change the depth digital gain see rs2_digital_gain for values */
    SENSOR_MODE                                , /**< The resolution mode: see rs2_sensor_mode for values */
    EMITTER_ALWAYS_ON                          , /**< Enable Laser On constantly (GS SKU Only) */
    THERMAL_COMPENSATION                       , /**< Depth Thermal Compensation for selected D400 SKUs */
    TRIGGER_CAMERA_ACCURACY_HEALTH             , /**< DEPRECATED! */
    RESET_CAMERA_ACCURACY_HEALTH               , /**< DEPRECATED! */
    HOST_PERFORMANCE                           , /**< Set host performance mode to optimize device settings so host can keep up with workload, for example, USB transaction granularity, setting option to low performance host leads to larger USB transaction size and reduced number of transactions which improves performance and stability if host is relatively weak as compared to workload */
    HDR_ENABLED                                , /**< Enable / disable HDR */
    SEQUENCE_NAME                              , /**< HDR Sequence name */
    SEQUENCE_SIZE                              , /**< HDR Sequence size */
    SEQUENCE_ID                                , /**< HDR Sequence ID - 0 is not HDR; sequence ID for HDR configuration starts from 1 */
    HUMIDITY_TEMPERATURE                       , /**< Humidity temperature [Deg Celsius] */
    ENABLE_MAX_USABLE_RANGE                    , /**< Turn on/off the maximum usable range who calculates the maximum range of the camera given the amount of ambient light in the scene */
    ALTERNATE_IR                               , /**< Turn on/off the alternate IR, When enabling alternate IR, the IR image is holding the amplitude of the depth correlation. */
    NOISE_ESTIMATION                           , /**< Noise estimation - indicates the noise on the IR image */
    ENABLE_IR_REFLECTIVITY                     , /**< Enables data collection for calculating IR pixel reflectivity */
    AUTO_EXPOSURE_LIMIT                        , /**< Set and get auto exposure limit in microseconds. Default is 0 which means full exposure range. If the requested exposure limit is greater than frame time, it will be set to frame time at runtime. Setting will not take effect until next streaming session. */
    AUTO_GAIN_LIMIT                            , /**< Set and get auto gain limits ranging from 16 to 248. Default is 0 which means full gain. If the requested gain limit is less than 16, it will be set to 16. If the requested gain limit is greater than 248, it will be set to 248. Setting will not take effect until next streaming session. */
    AUTO_RX_SENSITIVITY                        , /**< Set and get auto receiver sensitivity.*/
    TRANSMITTER_FREQUENCY                      , /**< Change transmitter frequency, increasing effective range over sharpness. */
    VERTICAL_BINNING                           , /**< Enables vertical binning which increases the maximal sensed distance. */
    RECEIVER_SENSITIVITY                       , /**< Control the receiver sensitivity to incoming light, both projected and ambient. */
    EMITTER_FREQUENCY                          , /**< Select emitter (laser) frequency:  0 --> 57[KHZ], 1 --> 97[KHZ] */
<<<<<<< HEAD
    SAFETY_PRESET_ACTIVE_INDEX                 , /**< Set / Get current active safety preset index**/
    SAFETY_MODE                                , /**< Safety camera operation mode see rs2_safety_mode for values. */
=======
    DEPTH_AUTO_EXPOSURE_MODE                   , /**< Select depth sensor auto exposure mode:  0 --> REGULAR 1 --> ACCELERATED */
>>>>>>> 2c85f7f4
};

UENUM(Blueprintable)
enum class ERealSensePipelineMode : uint8
{
    CaptureOnly,
    RecordFile,
    PlaybackFile,
};

UENUM(Blueprintable)
enum class ERealSenseDepthColormap : uint8
{
    Jet,
    Classic,
    WhiteToBlack,
    BlackToWhite,
    Bio,
    Cold,
    Warm,
    Quantized,
    Pattern,
};

USTRUCT(BlueprintType)
struct FRealSenseStreamProfile
{
    GENERATED_BODY()

    UPROPERTY(Category="RealSense", BlueprintReadWrite, EditAnywhere)
    ERealSenseStreamType StreamType = ERealSenseStreamType::STREAM_ANY;

    UPROPERTY(Category="RealSense", BlueprintReadWrite, EditAnywhere)
    ERealSenseFormatType Format = ERealSenseFormatType::FORMAT_ANY;

    UPROPERTY(Category="RealSense", BlueprintReadWrite, EditAnywhere)
    int32 Width = 640;

    UPROPERTY(Category="RealSense", BlueprintReadWrite, EditAnywhere)
    int32 Height = 480;

    UPROPERTY(Category="RealSense", BlueprintReadWrite, EditAnywhere)
    int32 Rate = 30;
};

USTRUCT(BlueprintType)
struct FRealSenseStreamMode
{
    GENERATED_BODY()

    UPROPERTY(Category="RealSense", BlueprintReadWrite, EditAnywhere)
    int32 Width = 640;

    UPROPERTY(Category="RealSense", BlueprintReadWrite, EditAnywhere)
    int32 Height = 480;

    UPROPERTY(Category="RealSense", BlueprintReadWrite, EditAnywhere)
    int32 Rate = 30;
};

USTRUCT(BlueprintType)
struct FRealSenseOptionRange
{
    GENERATED_BODY()

    UPROPERTY(Category="RealSense", BlueprintReadOnly, VisibleAnywhere)
    float Min;

    UPROPERTY(Category="RealSense", BlueprintReadOnly, VisibleAnywhere)
    float Max;

    UPROPERTY(Category="RealSense", BlueprintReadOnly, VisibleAnywhere)
    float Step;

    UPROPERTY(Category="RealSense", BlueprintReadOnly, VisibleAnywhere)
    float Default;
};
<|MERGE_RESOLUTION|>--- conflicted
+++ resolved
@@ -1,231 +1,228 @@
-#pragma once
-
-#include "RealSenseTypes.generated.h"
-
-namespace rs2 {
-    class config;
-    class device;
-    class pipeline;
-    class frameset;
-    class frame;
-    class align;
-    class pointcloud;
-    class points;
-}
-
-// typedef enum rs2_stream
-UENUM(Blueprintable)
-enum class ERealSenseStreamType : uint8
-{
-    STREAM_ANY,
-    STREAM_DEPTH                            , /**< Native stream of depth data produced by RealSense device */
-    STREAM_COLOR                            , /**< Native stream of color data captured by RealSense device */
-    STREAM_INFRARED                         , /**< Native stream of infrared data captured by RealSense device */
-};
-
-// typedef enum rs2_format
-UENUM(Blueprintable)
-enum class ERealSenseFormatType : uint8
-{
-    FORMAT_ANY             , /**< When passed to enable stream, librealsense will try to provide best suited format */
-    FORMAT_Z16             , /**< 16-bit linear depth values. The depth is meters is equal to depth scale * pixel value. */
-    FORMAT_DISPARITY16     , /**< 16-bit linear disparity values. The depth in meters is equal to depth scale / pixel value. */
-    FORMAT_XYZ32F          , /**< 32-bit floating point 3D coordinates. */
-    FORMAT_YUYV            , /**< Standard YUV pixel format as described in https://en.wikipedia.org/wiki/YUV */
-    FORMAT_RGB8            , /**< 8-bit red, green and blue channels */
-    FORMAT_BGR8            , /**< 8-bit blue, green, and red channels -- suitable for OpenCV */
-    FORMAT_RGBA8           , /**< 8-bit red, green and blue channels + constant alpha channel equal to FF */
-    FORMAT_BGRA8           , /**< 8-bit blue, green, and red channels + constant alpha channel equal to FF */
-    FORMAT_Y8              , /**< 8-bit per-pixel grayscale image */
-    FORMAT_Y16             , /**< 16-bit per-pixel grayscale image */
-    FORMAT_RAW10           , /**< Four 10-bit luminance values encoded into a 5-byte macropixel */
-    FORMAT_RAW16           , /**< 16-bit raw image */
-    FORMAT_RAW8            , /**< 8-bit raw image */
-    FORMAT_UYVY            , /**< Similar to the standard YUYV pixel format, but packed in a different order */
-    FORMAT_MOTION_RAW      , /**< Raw data from the motion sensor */
-    FORMAT_MOTION_XYZ32F   , /**< Motion data packed as 3 32-bit float values, for X, Y, and Z axis */
-    FORMAT_GPIO_RAW        , /**< Raw data from the external sensors hooked to one of the GPIO's */
-    FORMAT_6DOF            , /**< Pose data packed as floats array, containing translation vector, rotation quaternion and prediction velocities and accelerations vectors */
-    FORMAT_DISPARITY32     , /**< 32-bit float-point disparity values. Depth->Disparity conversion : Disparity = Baseline*FocalLength/Depth */
-};
-
-// typedef enum rs2_option
-UENUM(Blueprintable)
-enum class ERealSenseOptionType : uint8
-{
-    BACKLIGHT_COMPENSATION                     , /**< Enable / disable color backlight compensation*/
-    BRIGHTNESS                                 , /**< Color image brightness*/
-    CONTRAST                                   , /**< Color image contrast*/
-    EXPOSURE                                   , /**< Controls exposure time of color camera. Setting any value will disable auto exposure*/
-    GAIN                                       , /**< Color image gain*/
-    GAMMA                                      , /**< Color image gamma setting*/
-    HUE                                        , /**< Color image hue*/
-    SATURATION                                 , /**< Color image saturation setting*/
-    SHARPNESS                                  , /**< Color image sharpness setting*/
-    WHITE_BALANCE                              , /**< Controls white balance of color image. Setting any value will disable auto white balance*/
-    ENABLE_AUTO_EXPOSURE                       , /**< Enable / disable color image auto-exposure*/
-    ENABLE_AUTO_WHITE_BALANCE                  , /**< Enable / disable color image auto-white-balance*/
-    VISUAL_PRESET                              , /**< Provide access to several recommend sets of option presets for the depth camera */
-    LASER_POWER                                , /**< Power of the F200 / SR300 projector, with 0 meaning projector off*/
-    ACCURACY                                   , /**< Set the number of patterns projected per frame. The higher the accuracy value the more patterns projected. Increasing the number of patterns help to achieve better accuracy. Note that this control is affecting the Depth FPS */
-    MOTION_RANGE                               , /**< Motion vs. Range trade-off, with lower values allowing for better motion sensitivity and higher values allowing for better depth range*/
-    FILTER_OPTION                              , /**< Set the filter to apply to each depth frame. Each one of the filter is optimized per the application requirements*/
-    CONFIDENCE_THRESHOLD                       , /**< The confidence level threshold used by the Depth algorithm pipe to set whether a pixel will get a valid range or will be marked with invalid range*/
-    EMITTER_ENABLED                            , /**< Laser Emitter enabled */
-    FRAMES_QUEUE_SIZE                          , /**< Number of frames the user is allowed to keep per stream. Trying to hold-on to more frames will cause frame-drops.*/
-    TOTAL_FRAME_DROPS                          , /**< Total number of detected frame drops from all streams */
-    AUTO_EXPOSURE_MODE                         , /**< Auto-Exposure modes: Static, Anti-Flicker and Hybrid */
-    POWER_LINE_FREQUENCY                       , /**< Power Line Frequency control for anti-flickering Off/50Hz/60Hz/Auto */
-    ASIC_TEMPERATURE                           , /**< Current Asic Temperature */
-    ERROR_POLLING_ENABLED                      , /**< disable error handling */
-    PROJECTOR_TEMPERATURE                      , /**< Current Projector Temperature */
-    OUTPUT_TRIGGER_ENABLED                     , /**< Enable / disable trigger to be outputed from the camera to any external device on every depth frame */
-    MOTION_MODULE_TEMPERATURE                  , /**< Current Motion-Module Temperature */
-    DEPTH_UNITS                                , /**< Number of meters represented by a single depth unit */
-    ENABLE_MOTION_CORRECTION                   , /**< Enable/Disable automatic correction of the motion data */
-    AUTO_EXPOSURE_PRIORITY                     , /**< Allows sensor to dynamically ajust the frame rate depending on lighting conditions */
-    COLOR_SCHEME                               , /**< Color scheme for data visualization */
-    HISTOGRAM_EQUALIZATION_ENABLED             , /**< Perform histogram equalization post-processing on the depth data */
-    MIN_DISTANCE                               , /**< Minimal distance to the target */
-    MAX_DISTANCE                               , /**< Maximum distance to the target */
-    TEXTURE_SOURCE                             , /**< Texture mapping stream unique ID */
-    FILTER_MAGNITUDE                           , /**< The 2D-filter effect. The specific interpretation is given within the context of the filter */
-    FILTER_SMOOTH_ALPHA                        , /**< 2D-filter parameter controls the weight/radius for smoothing.*/
-    FILTER_SMOOTH_DELTA                        , /**< 2D-filter range/validity threshold*/
-    HOLES_FILL                                 , /**< Enhance depth data post-processing with holes filling where appropriate*/
-    STEREO_BASELINE                            , /**< The distance in mm between the first and the second imagers in stereo-based depth cameras*/
-    AUTO_EXPOSURE_CONVERGE_STEP                , /**< Allows dynamically ajust the converge step value of the target exposure in Auto-Exposure algorithm*/
-    INTER_CAM_SYNC_MODE                        , /**< Impose Inter-camera HW synchronization mode. Applicable for D400/L500/Rolling Shutter SKUs */
-    STREAM_FILTER                              , /**< Select a stream to process */
-    STREAM_FORMAT_FILTER                       , /**< Select a stream format to process */
-    STREAM_INDEX_FILTER                        , /**< Select a stream index to process */
-    EMITTER_ON_OFF                             , /**< When supported, this option make the camera to switch the emitter state every frame. 0 for disabled, 1 for enabled */
-    ZERO_ORDER_POINT_X                         , /**< Zero order point x*/
-    ZERO_ORDER_POINT_Y                         , /**< Zero order point y*/
-    LLD_TEMPERATURE                            , /**< LLD temperature*/
-    MC_TEMPERATURE                             , /**< MC temperature*/
-    MA_TEMPERATURE                             , /**< MA temperature*/
-    HARDWARE_PRESET                            , /**< Hardware stream configuration */
-    GLOBAL_TIME_ENABLED                        , /**< disable global time  */
-    APD_TEMPERATURE                            , /**< APD temperature*/
-    ENABLE_MAPPING                             , /**< Enable an internal map */
-    ENABLE_RELOCALIZATION                      , /**< Enable appearance based relocalization */
-    ENABLE_POSE_JUMPING                        , /**< Enable position jumping */
-    ENABLE_DYNAMIC_CALIBRATION                 , /**< Enable dynamic calibration */
-    DEPTH_OFFSET                               , /**< Offset from sensor to depth origin in millimetrers */
-    LED_POWER                                  , /**< Power of the LED (light emitting diode), with 0 meaning LED off */
-    ZERO_ORDER_ENABLED                         , /**< Deprecated!! -  Zero-order mode */
-    ENABLE_MAP_PRESERVATION                    , /**< Preserve map from the previous run */
-    FREEFALL_DETECTION_ENABLED                 , /**< Enable/disable sensor shutdown when a free-fall is detected (on by default) */
-    AVALANCHE_PHOTO_DIODE                      , /**< Changes the exposure time of Avalanche Photo Diode in the receiver */
-    POST_PROCESSING_SHARPENING                 , /**< Changes the amount of sharpening in the post-processed image */
-    PRE_PROCESSING_SHARPENING                  , /**< Changes the amount of sharpening in the pre-processed image */
-    NOISE_FILTERING                            , /**< Control edges and background noise */
-    INVALIDATION_BYPASS                        , /**< Enable\disable pixel invalidation */
-    AMBIENT_LIGHT                              , /**< Change the depth ambient light see rs2_ambient_light for values */
-    DIGITAL_GAIN = AMBIENT_LIGHT               , /**< Change the depth digital gain see rs2_digital_gain for values */
-    SENSOR_MODE                                , /**< The resolution mode: see rs2_sensor_mode for values */
-    EMITTER_ALWAYS_ON                          , /**< Enable Laser On constantly (GS SKU Only) */
-    THERMAL_COMPENSATION                       , /**< Depth Thermal Compensation for selected D400 SKUs */
-    TRIGGER_CAMERA_ACCURACY_HEALTH             , /**< DEPRECATED! */
-    RESET_CAMERA_ACCURACY_HEALTH               , /**< DEPRECATED! */
-    HOST_PERFORMANCE                           , /**< Set host performance mode to optimize device settings so host can keep up with workload, for example, USB transaction granularity, setting option to low performance host leads to larger USB transaction size and reduced number of transactions which improves performance and stability if host is relatively weak as compared to workload */
-    HDR_ENABLED                                , /**< Enable / disable HDR */
-    SEQUENCE_NAME                              , /**< HDR Sequence name */
-    SEQUENCE_SIZE                              , /**< HDR Sequence size */
-    SEQUENCE_ID                                , /**< HDR Sequence ID - 0 is not HDR; sequence ID for HDR configuration starts from 1 */
-    HUMIDITY_TEMPERATURE                       , /**< Humidity temperature [Deg Celsius] */
-    ENABLE_MAX_USABLE_RANGE                    , /**< Turn on/off the maximum usable range who calculates the maximum range of the camera given the amount of ambient light in the scene */
-    ALTERNATE_IR                               , /**< Turn on/off the alternate IR, When enabling alternate IR, the IR image is holding the amplitude of the depth correlation. */
-    NOISE_ESTIMATION                           , /**< Noise estimation - indicates the noise on the IR image */
-    ENABLE_IR_REFLECTIVITY                     , /**< Enables data collection for calculating IR pixel reflectivity */
-    AUTO_EXPOSURE_LIMIT                        , /**< Set and get auto exposure limit in microseconds. Default is 0 which means full exposure range. If the requested exposure limit is greater than frame time, it will be set to frame time at runtime. Setting will not take effect until next streaming session. */
-    AUTO_GAIN_LIMIT                            , /**< Set and get auto gain limits ranging from 16 to 248. Default is 0 which means full gain. If the requested gain limit is less than 16, it will be set to 16. If the requested gain limit is greater than 248, it will be set to 248. Setting will not take effect until next streaming session. */
-    AUTO_RX_SENSITIVITY                        , /**< Set and get auto receiver sensitivity.*/
-    TRANSMITTER_FREQUENCY                      , /**< Change transmitter frequency, increasing effective range over sharpness. */
-    VERTICAL_BINNING                           , /**< Enables vertical binning which increases the maximal sensed distance. */
-    RECEIVER_SENSITIVITY                       , /**< Control the receiver sensitivity to incoming light, both projected and ambient. */
-    EMITTER_FREQUENCY                          , /**< Select emitter (laser) frequency:  0 --> 57[KHZ], 1 --> 97[KHZ] */
-<<<<<<< HEAD
-    SAFETY_PRESET_ACTIVE_INDEX                 , /**< Set / Get current active safety preset index**/
-    SAFETY_MODE                                , /**< Safety camera operation mode see rs2_safety_mode for values. */
-=======
-    DEPTH_AUTO_EXPOSURE_MODE                   , /**< Select depth sensor auto exposure mode:  0 --> REGULAR 1 --> ACCELERATED */
->>>>>>> 2c85f7f4
-};
-
-UENUM(Blueprintable)
-enum class ERealSensePipelineMode : uint8
-{
-    CaptureOnly,
-    RecordFile,
-    PlaybackFile,
-};
-
-UENUM(Blueprintable)
-enum class ERealSenseDepthColormap : uint8
-{
-    Jet,
-    Classic,
-    WhiteToBlack,
-    BlackToWhite,
-    Bio,
-    Cold,
-    Warm,
-    Quantized,
-    Pattern,
-};
-
-USTRUCT(BlueprintType)
-struct FRealSenseStreamProfile
-{
-    GENERATED_BODY()
-
-    UPROPERTY(Category="RealSense", BlueprintReadWrite, EditAnywhere)
-    ERealSenseStreamType StreamType = ERealSenseStreamType::STREAM_ANY;
-
-    UPROPERTY(Category="RealSense", BlueprintReadWrite, EditAnywhere)
-    ERealSenseFormatType Format = ERealSenseFormatType::FORMAT_ANY;
-
-    UPROPERTY(Category="RealSense", BlueprintReadWrite, EditAnywhere)
-    int32 Width = 640;
-
-    UPROPERTY(Category="RealSense", BlueprintReadWrite, EditAnywhere)
-    int32 Height = 480;
-
-    UPROPERTY(Category="RealSense", BlueprintReadWrite, EditAnywhere)
-    int32 Rate = 30;
-};
-
-USTRUCT(BlueprintType)
-struct FRealSenseStreamMode
-{
-    GENERATED_BODY()
-
-    UPROPERTY(Category="RealSense", BlueprintReadWrite, EditAnywhere)
-    int32 Width = 640;
-
-    UPROPERTY(Category="RealSense", BlueprintReadWrite, EditAnywhere)
-    int32 Height = 480;
-
-    UPROPERTY(Category="RealSense", BlueprintReadWrite, EditAnywhere)
-    int32 Rate = 30;
-};
-
-USTRUCT(BlueprintType)
-struct FRealSenseOptionRange
-{
-    GENERATED_BODY()
-
-    UPROPERTY(Category="RealSense", BlueprintReadOnly, VisibleAnywhere)
-    float Min;
-
-    UPROPERTY(Category="RealSense", BlueprintReadOnly, VisibleAnywhere)
-    float Max;
-
-    UPROPERTY(Category="RealSense", BlueprintReadOnly, VisibleAnywhere)
-    float Step;
-
-    UPROPERTY(Category="RealSense", BlueprintReadOnly, VisibleAnywhere)
-    float Default;
-};
+#pragma once
+
+#include "RealSenseTypes.generated.h"
+
+namespace rs2 {
+    class config;
+    class device;
+    class pipeline;
+    class frameset;
+    class frame;
+    class align;
+    class pointcloud;
+    class points;
+}
+
+// typedef enum rs2_stream
+UENUM(Blueprintable)
+enum class ERealSenseStreamType : uint8
+{
+    STREAM_ANY,
+    STREAM_DEPTH                            , /**< Native stream of depth data produced by RealSense device */
+    STREAM_COLOR                            , /**< Native stream of color data captured by RealSense device */
+    STREAM_INFRARED                         , /**< Native stream of infrared data captured by RealSense device */
+};
+
+// typedef enum rs2_format
+UENUM(Blueprintable)
+enum class ERealSenseFormatType : uint8
+{
+    FORMAT_ANY             , /**< When passed to enable stream, librealsense will try to provide best suited format */
+    FORMAT_Z16             , /**< 16-bit linear depth values. The depth is meters is equal to depth scale * pixel value. */
+    FORMAT_DISPARITY16     , /**< 16-bit linear disparity values. The depth in meters is equal to depth scale / pixel value. */
+    FORMAT_XYZ32F          , /**< 32-bit floating point 3D coordinates. */
+    FORMAT_YUYV            , /**< Standard YUV pixel format as described in https://en.wikipedia.org/wiki/YUV */
+    FORMAT_RGB8            , /**< 8-bit red, green and blue channels */
+    FORMAT_BGR8            , /**< 8-bit blue, green, and red channels -- suitable for OpenCV */
+    FORMAT_RGBA8           , /**< 8-bit red, green and blue channels + constant alpha channel equal to FF */
+    FORMAT_BGRA8           , /**< 8-bit blue, green, and red channels + constant alpha channel equal to FF */
+    FORMAT_Y8              , /**< 8-bit per-pixel grayscale image */
+    FORMAT_Y16             , /**< 16-bit per-pixel grayscale image */
+    FORMAT_RAW10           , /**< Four 10-bit luminance values encoded into a 5-byte macropixel */
+    FORMAT_RAW16           , /**< 16-bit raw image */
+    FORMAT_RAW8            , /**< 8-bit raw image */
+    FORMAT_UYVY            , /**< Similar to the standard YUYV pixel format, but packed in a different order */
+    FORMAT_MOTION_RAW      , /**< Raw data from the motion sensor */
+    FORMAT_MOTION_XYZ32F   , /**< Motion data packed as 3 32-bit float values, for X, Y, and Z axis */
+    FORMAT_GPIO_RAW        , /**< Raw data from the external sensors hooked to one of the GPIO's */
+    FORMAT_6DOF            , /**< Pose data packed as floats array, containing translation vector, rotation quaternion and prediction velocities and accelerations vectors */
+    FORMAT_DISPARITY32     , /**< 32-bit float-point disparity values. Depth->Disparity conversion : Disparity = Baseline*FocalLength/Depth */
+};
+
+// typedef enum rs2_option
+UENUM(Blueprintable)
+enum class ERealSenseOptionType : uint8
+{
+    BACKLIGHT_COMPENSATION                     , /**< Enable / disable color backlight compensation*/
+    BRIGHTNESS                                 , /**< Color image brightness*/
+    CONTRAST                                   , /**< Color image contrast*/
+    EXPOSURE                                   , /**< Controls exposure time of color camera. Setting any value will disable auto exposure*/
+    GAIN                                       , /**< Color image gain*/
+    GAMMA                                      , /**< Color image gamma setting*/
+    HUE                                        , /**< Color image hue*/
+    SATURATION                                 , /**< Color image saturation setting*/
+    SHARPNESS                                  , /**< Color image sharpness setting*/
+    WHITE_BALANCE                              , /**< Controls white balance of color image. Setting any value will disable auto white balance*/
+    ENABLE_AUTO_EXPOSURE                       , /**< Enable / disable color image auto-exposure*/
+    ENABLE_AUTO_WHITE_BALANCE                  , /**< Enable / disable color image auto-white-balance*/
+    VISUAL_PRESET                              , /**< Provide access to several recommend sets of option presets for the depth camera */
+    LASER_POWER                                , /**< Power of the F200 / SR300 projector, with 0 meaning projector off*/
+    ACCURACY                                   , /**< Set the number of patterns projected per frame. The higher the accuracy value the more patterns projected. Increasing the number of patterns help to achieve better accuracy. Note that this control is affecting the Depth FPS */
+    MOTION_RANGE                               , /**< Motion vs. Range trade-off, with lower values allowing for better motion sensitivity and higher values allowing for better depth range*/
+    FILTER_OPTION                              , /**< Set the filter to apply to each depth frame. Each one of the filter is optimized per the application requirements*/
+    CONFIDENCE_THRESHOLD                       , /**< The confidence level threshold used by the Depth algorithm pipe to set whether a pixel will get a valid range or will be marked with invalid range*/
+    EMITTER_ENABLED                            , /**< Laser Emitter enabled */
+    FRAMES_QUEUE_SIZE                          , /**< Number of frames the user is allowed to keep per stream. Trying to hold-on to more frames will cause frame-drops.*/
+    TOTAL_FRAME_DROPS                          , /**< Total number of detected frame drops from all streams */
+    AUTO_EXPOSURE_MODE                         , /**< Auto-Exposure modes: Static, Anti-Flicker and Hybrid */
+    POWER_LINE_FREQUENCY                       , /**< Power Line Frequency control for anti-flickering Off/50Hz/60Hz/Auto */
+    ASIC_TEMPERATURE                           , /**< Current Asic Temperature */
+    ERROR_POLLING_ENABLED                      , /**< disable error handling */
+    PROJECTOR_TEMPERATURE                      , /**< Current Projector Temperature */
+    OUTPUT_TRIGGER_ENABLED                     , /**< Enable / disable trigger to be outputed from the camera to any external device on every depth frame */
+    MOTION_MODULE_TEMPERATURE                  , /**< Current Motion-Module Temperature */
+    DEPTH_UNITS                                , /**< Number of meters represented by a single depth unit */
+    ENABLE_MOTION_CORRECTION                   , /**< Enable/Disable automatic correction of the motion data */
+    AUTO_EXPOSURE_PRIORITY                     , /**< Allows sensor to dynamically ajust the frame rate depending on lighting conditions */
+    COLOR_SCHEME                               , /**< Color scheme for data visualization */
+    HISTOGRAM_EQUALIZATION_ENABLED             , /**< Perform histogram equalization post-processing on the depth data */
+    MIN_DISTANCE                               , /**< Minimal distance to the target */
+    MAX_DISTANCE                               , /**< Maximum distance to the target */
+    TEXTURE_SOURCE                             , /**< Texture mapping stream unique ID */
+    FILTER_MAGNITUDE                           , /**< The 2D-filter effect. The specific interpretation is given within the context of the filter */
+    FILTER_SMOOTH_ALPHA                        , /**< 2D-filter parameter controls the weight/radius for smoothing.*/
+    FILTER_SMOOTH_DELTA                        , /**< 2D-filter range/validity threshold*/
+    HOLES_FILL                                 , /**< Enhance depth data post-processing with holes filling where appropriate*/
+    STEREO_BASELINE                            , /**< The distance in mm between the first and the second imagers in stereo-based depth cameras*/
+    AUTO_EXPOSURE_CONVERGE_STEP                , /**< Allows dynamically ajust the converge step value of the target exposure in Auto-Exposure algorithm*/
+    INTER_CAM_SYNC_MODE                        , /**< Impose Inter-camera HW synchronization mode. Applicable for D400/L500/Rolling Shutter SKUs */
+    STREAM_FILTER                              , /**< Select a stream to process */
+    STREAM_FORMAT_FILTER                       , /**< Select a stream format to process */
+    STREAM_INDEX_FILTER                        , /**< Select a stream index to process */
+    EMITTER_ON_OFF                             , /**< When supported, this option make the camera to switch the emitter state every frame. 0 for disabled, 1 for enabled */
+    ZERO_ORDER_POINT_X                         , /**< Zero order point x*/
+    ZERO_ORDER_POINT_Y                         , /**< Zero order point y*/
+    LLD_TEMPERATURE                            , /**< LLD temperature*/
+    MC_TEMPERATURE                             , /**< MC temperature*/
+    MA_TEMPERATURE                             , /**< MA temperature*/
+    HARDWARE_PRESET                            , /**< Hardware stream configuration */
+    GLOBAL_TIME_ENABLED                        , /**< disable global time  */
+    APD_TEMPERATURE                            , /**< APD temperature*/
+    ENABLE_MAPPING                             , /**< Enable an internal map */
+    ENABLE_RELOCALIZATION                      , /**< Enable appearance based relocalization */
+    ENABLE_POSE_JUMPING                        , /**< Enable position jumping */
+    ENABLE_DYNAMIC_CALIBRATION                 , /**< Enable dynamic calibration */
+    DEPTH_OFFSET                               , /**< Offset from sensor to depth origin in millimetrers */
+    LED_POWER                                  , /**< Power of the LED (light emitting diode), with 0 meaning LED off */
+    ZERO_ORDER_ENABLED                         , /**< Deprecated!! -  Zero-order mode */
+    ENABLE_MAP_PRESERVATION                    , /**< Preserve map from the previous run */
+    FREEFALL_DETECTION_ENABLED                 , /**< Enable/disable sensor shutdown when a free-fall is detected (on by default) */
+    AVALANCHE_PHOTO_DIODE                      , /**< Changes the exposure time of Avalanche Photo Diode in the receiver */
+    POST_PROCESSING_SHARPENING                 , /**< Changes the amount of sharpening in the post-processed image */
+    PRE_PROCESSING_SHARPENING                  , /**< Changes the amount of sharpening in the pre-processed image */
+    NOISE_FILTERING                            , /**< Control edges and background noise */
+    INVALIDATION_BYPASS                        , /**< Enable\disable pixel invalidation */
+    AMBIENT_LIGHT                              , /**< Change the depth ambient light see rs2_ambient_light for values */
+    DIGITAL_GAIN = AMBIENT_LIGHT               , /**< Change the depth digital gain see rs2_digital_gain for values */
+    SENSOR_MODE                                , /**< The resolution mode: see rs2_sensor_mode for values */
+    EMITTER_ALWAYS_ON                          , /**< Enable Laser On constantly (GS SKU Only) */
+    THERMAL_COMPENSATION                       , /**< Depth Thermal Compensation for selected D400 SKUs */
+    TRIGGER_CAMERA_ACCURACY_HEALTH             , /**< DEPRECATED! */
+    RESET_CAMERA_ACCURACY_HEALTH               , /**< DEPRECATED! */
+    HOST_PERFORMANCE                           , /**< Set host performance mode to optimize device settings so host can keep up with workload, for example, USB transaction granularity, setting option to low performance host leads to larger USB transaction size and reduced number of transactions which improves performance and stability if host is relatively weak as compared to workload */
+    HDR_ENABLED                                , /**< Enable / disable HDR */
+    SEQUENCE_NAME                              , /**< HDR Sequence name */
+    SEQUENCE_SIZE                              , /**< HDR Sequence size */
+    SEQUENCE_ID                                , /**< HDR Sequence ID - 0 is not HDR; sequence ID for HDR configuration starts from 1 */
+    HUMIDITY_TEMPERATURE                       , /**< Humidity temperature [Deg Celsius] */
+    ENABLE_MAX_USABLE_RANGE                    , /**< Turn on/off the maximum usable range who calculates the maximum range of the camera given the amount of ambient light in the scene */
+    ALTERNATE_IR                               , /**< Turn on/off the alternate IR, When enabling alternate IR, the IR image is holding the amplitude of the depth correlation. */
+    NOISE_ESTIMATION                           , /**< Noise estimation - indicates the noise on the IR image */
+    ENABLE_IR_REFLECTIVITY                     , /**< Enables data collection for calculating IR pixel reflectivity */
+    AUTO_EXPOSURE_LIMIT                        , /**< Set and get auto exposure limit in microseconds. Default is 0 which means full exposure range. If the requested exposure limit is greater than frame time, it will be set to frame time at runtime. Setting will not take effect until next streaming session. */
+    AUTO_GAIN_LIMIT                            , /**< Set and get auto gain limits ranging from 16 to 248. Default is 0 which means full gain. If the requested gain limit is less than 16, it will be set to 16. If the requested gain limit is greater than 248, it will be set to 248. Setting will not take effect until next streaming session. */
+    AUTO_RX_SENSITIVITY                        , /**< Set and get auto receiver sensitivity.*/
+    TRANSMITTER_FREQUENCY                      , /**< Change transmitter frequency, increasing effective range over sharpness. */
+    VERTICAL_BINNING                           , /**< Enables vertical binning which increases the maximal sensed distance. */
+    RECEIVER_SENSITIVITY                       , /**< Control the receiver sensitivity to incoming light, both projected and ambient. */
+    EMITTER_FREQUENCY                          , /**< Select emitter (laser) frequency:  0 --> 57[KHZ], 1 --> 97[KHZ] */
+    DEPTH_AUTO_EXPOSURE_MODE                   , /**< Select depth sensor auto exposure mode:  0 --> REGULAR 1 --> ACCELERATED */
+    SAFETY_PRESET_ACTIVE_INDEX                 , /**< Set / Get current active safety preset index**/
+    SAFETY_MODE                                , /**< Safety camera operation mode see rs2_safety_mode for values. */
+};
+
+UENUM(Blueprintable)
+enum class ERealSensePipelineMode : uint8
+{
+    CaptureOnly,
+    RecordFile,
+    PlaybackFile,
+};
+
+UENUM(Blueprintable)
+enum class ERealSenseDepthColormap : uint8
+{
+    Jet,
+    Classic,
+    WhiteToBlack,
+    BlackToWhite,
+    Bio,
+    Cold,
+    Warm,
+    Quantized,
+    Pattern,
+};
+
+USTRUCT(BlueprintType)
+struct FRealSenseStreamProfile
+{
+    GENERATED_BODY()
+
+    UPROPERTY(Category="RealSense", BlueprintReadWrite, EditAnywhere)
+    ERealSenseStreamType StreamType = ERealSenseStreamType::STREAM_ANY;
+
+    UPROPERTY(Category="RealSense", BlueprintReadWrite, EditAnywhere)
+    ERealSenseFormatType Format = ERealSenseFormatType::FORMAT_ANY;
+
+    UPROPERTY(Category="RealSense", BlueprintReadWrite, EditAnywhere)
+    int32 Width = 640;
+
+    UPROPERTY(Category="RealSense", BlueprintReadWrite, EditAnywhere)
+    int32 Height = 480;
+
+    UPROPERTY(Category="RealSense", BlueprintReadWrite, EditAnywhere)
+    int32 Rate = 30;
+};
+
+USTRUCT(BlueprintType)
+struct FRealSenseStreamMode
+{
+    GENERATED_BODY()
+
+    UPROPERTY(Category="RealSense", BlueprintReadWrite, EditAnywhere)
+    int32 Width = 640;
+
+    UPROPERTY(Category="RealSense", BlueprintReadWrite, EditAnywhere)
+    int32 Height = 480;
+
+    UPROPERTY(Category="RealSense", BlueprintReadWrite, EditAnywhere)
+    int32 Rate = 30;
+};
+
+USTRUCT(BlueprintType)
+struct FRealSenseOptionRange
+{
+    GENERATED_BODY()
+
+    UPROPERTY(Category="RealSense", BlueprintReadOnly, VisibleAnywhere)
+    float Min;
+
+    UPROPERTY(Category="RealSense", BlueprintReadOnly, VisibleAnywhere)
+    float Max;
+
+    UPROPERTY(Category="RealSense", BlueprintReadOnly, VisibleAnywhere)
+    float Step;
+
+    UPROPERTY(Category="RealSense", BlueprintReadOnly, VisibleAnywhere)
+    float Default;
+};