--- conflicted
+++ resolved
@@ -159,8 +159,6 @@
                 using (var frame = this[i])
                     action(frame);
             }
-<<<<<<< HEAD
-=======
 
         }
 
@@ -184,7 +182,6 @@
             this.fs = fs;
             index = 0;
             current = default(Frame);
->>>>>>> 715114dd
         }
                 
         public void AddDisposable(IDisposable disposable)
