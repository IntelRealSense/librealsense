--- conflicted
+++ resolved
@@ -1,12 +1,8 @@
 # License: Apache 2.0. See LICENSE file in root directory.
 # Copyright(c) 2020 RealSense, Inc. All Rights Reserved.
 
-<<<<<<< HEAD
 #test:device D400* !D457 !GMSL
-=======
-# test:device D400* !D457
 # test:device D555
->>>>>>> eb1f72cb
 
 import platform
 import pyrealsense2 as rs
