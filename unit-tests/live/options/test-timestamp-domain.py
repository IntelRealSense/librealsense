--- conflicted
+++ resolved
@@ -1,172 +1,86 @@
-<<<<<<< HEAD
-# License: Apache 2.0. See LICENSE file in root directory.
-# Copyright(c) 2022 Intel Corporation. All Rights Reserved.
-
-# test:device D400*
-
-import time
-import pyrealsense2 as rs
-
-from rspy import test
-
-
-def close_resources(sensor):
-    """
-    Stop and Close sensor.
-    :sensor: sensor of device
-    """
-    if len(sensor.get_active_streams()) > 0:
-        sensor.stop()
-        sensor.close()
-
-
-def set_and_verify_timestamp_domain(sensor, global_time_enabled: bool):
-    """
-    Perform sensor (depth or color) test according given global time
-    :sensor: depth or color sensor in device
-    :global_time_enabled bool: True - timestamp is enabled otherwise false
-    """
-    global frame_queue
-
-    sensor.set_option(rs.option.global_time_enabled, global_time_enabled)
-    time.sleep(0.3)  # Waiting for new frame from device. Need in case low FPS.
-    frame = frame_queue.wait_for_frame()
-
-    if not frame:
-        test.fail()
-
-    expected_ts_domain = rs.timestamp_domain.global_time if global_time_enabled else \
-        rs.timestamp_domain.hardware_clock
-
-    test.check_equal(bool(sensor.get_option(rs.option.global_time_enabled)), global_time_enabled)
-    test.check_equal(frame.get_frame_timestamp_domain(), expected_ts_domain)
-
-
-frame_queue = rs.frame_queue(capacity=1, keep_frames=False)
-device = test.find_first_device_or_exit()
-
-# Depth sensor test
-depth_sensor = device.first_depth_sensor()
-depth_profile = next(p for p in depth_sensor.profiles if p.stream_type() == rs.stream.depth)
-depth_sensor.open(depth_profile)
-depth_sensor.start(frame_queue)
-
-# Test #1
-test.start('Check setting global time domain: depth sensor - timestamp domain is OFF')
-set_and_verify_timestamp_domain(depth_sensor, False)
-test.finish()
-
-# Test #2
-test.start('Check setting global time domain: depth sensor - timestamp domain is ON')
-set_and_verify_timestamp_domain(depth_sensor, True)
-test.finish()
-
-close_resources(depth_sensor)
-
-# Color sensor test
-color_sensor = device.first_color_sensor()
-color_profile = next(p for p in color_sensor.profiles if p.stream_type() == rs.stream.color)
-color_sensor.open(color_profile)
-color_sensor.start(frame_queue)
-
-# Test #3
-test.start('Check setting global time domain: color sensor - timestamp domain is OFF')
-set_and_verify_timestamp_domain(color_sensor, False)
-test.finish()
-
-# Test #4
-test.start('Check setting global time domain: color sensor - timestamp domain is ON')
-set_and_verify_timestamp_domain(color_sensor, True)
-test.finish()
-
-close_resources(color_sensor)
-
-test.print_results_and_exit()
-=======
-# License: Apache 2.0. See LICENSE file in root directory.
-# Copyright(c) 2022 Intel Corporation. All Rights Reserved.
-
-# test:device D400*
-
-import time
-import pyrealsense2 as rs
-
-from rspy import test
-
-
-def close_resources(sensor):
-    """
-    Stop and Close sensor.
-    :sensor: sensor of device
-    """
-    if len(sensor.get_active_streams()) > 0:
-        sensor.stop()
-        sensor.close()
-
-
-def set_and_verify_timestamp_domain(sensor, frame_queue, global_time_enabled: bool):
-    """
-    Perform sensor (depth or color) test according given global time
-    :sensor: depth or color sensor in device
-    :global_time_enabled bool: True - timestamp is enabled otherwise false
-    """
-    sensor.set_option(rs.option.global_time_enabled, global_time_enabled)
-    time.sleep(0.3)  # Waiting for new frame from device. Need in case low FPS.
-    frame = frame_queue.wait_for_frame()
-
-    if not frame:
-        test.fail()
-
-    expected_ts_domain = rs.timestamp_domain.global_time if global_time_enabled else \
-        rs.timestamp_domain.hardware_clock
-
-    test.check_equal(sensor.get_option(rs.option.global_time_enabled), global_time_enabled)
-
-    test.info(str(frame.get_profile().stream_type()) + " frame", frame)
-    test.check_equal(frame.get_frame_timestamp_domain(), expected_ts_domain)
-
-
-device = test.find_first_device_or_exit()
-
-# Depth sensor test
-depth_frame_queue = rs.frame_queue(capacity=1, keep_frames=False)
-
-depth_sensor = device.first_depth_sensor()
-depth_profile = next(p for p in depth_sensor.profiles if p.stream_type() == rs.stream.depth)
-depth_sensor.open(depth_profile)
-depth_sensor.start(depth_frame_queue)
-
-# Test #1
-test.start('Check setting global time domain: depth sensor - timestamp domain is OFF')
-set_and_verify_timestamp_domain(depth_sensor, depth_frame_queue, False)
-test.finish()
-
-# Test #2
-test.start('Check setting global time domain: depth sensor - timestamp domain is ON')
-set_and_verify_timestamp_domain(depth_sensor, depth_frame_queue, True)
-test.finish()
-
-close_resources(depth_sensor)
-
-# Color sensor test
-color_frame_queue = rs.frame_queue(capacity=1, keep_frames=False)
-
-color_sensor = device.first_color_sensor()
-color_profile = next(p for p in color_sensor.profiles if p.stream_type() == rs.stream.color)
-color_sensor.open(color_profile)
-color_sensor.start(color_frame_queue)
-
-# Test #3
-test.start('Check setting global time domain: color sensor - timestamp domain is OFF')
-set_and_verify_timestamp_domain(color_sensor, color_frame_queue, False)
-test.finish()
-
-# Test #4
-test.start('Check setting global time domain: color sensor - timestamp domain is ON')
-set_and_verify_timestamp_domain(color_sensor, color_frame_queue, True)
-test.finish()
-
-close_resources(color_sensor)
-
-test.print_results_and_exit()
->>>>>>> 274cccaf
+# License: Apache 2.0. See LICENSE file in root directory.
+# Copyright(c) 2022 Intel Corporation. All Rights Reserved.
+
+# test:device D400*
+
+import time
+import pyrealsense2 as rs
+
+from rspy import test
+
+
+def close_resources(sensor):
+    """
+    Stop and Close sensor.
+    :sensor: sensor of device
+    """
+    if len(sensor.get_active_streams()) > 0:
+        sensor.stop()
+        sensor.close()
+
+
+def set_and_verify_timestamp_domain(sensor, frame_queue, global_time_enabled: bool):
+    """
+    Perform sensor (depth or color) test according given global time
+    :sensor: depth or color sensor in device
+    :global_time_enabled bool: True - timestamp is enabled otherwise false
+    """
+    sensor.set_option(rs.option.global_time_enabled, global_time_enabled)
+    time.sleep(0.3)  # Waiting for new frame from device. Need in case low FPS.
+    frame = frame_queue.wait_for_frame()
+
+    if not frame:
+        test.fail()
+
+    expected_ts_domain = rs.timestamp_domain.global_time if global_time_enabled else \
+        rs.timestamp_domain.hardware_clock
+
+    test.check_equal(bool(sensor.get_option(rs.option.global_time_enabled)), global_time_enabled)
+
+    test.info(str(frame.get_profile().stream_type()) + " frame", frame)
+    test.check_equal(frame.get_frame_timestamp_domain(), expected_ts_domain)
+
+
+device = test.find_first_device_or_exit()
+
+# Depth sensor test
+depth_frame_queue = rs.frame_queue(capacity=1, keep_frames=False)
+
+depth_sensor = device.first_depth_sensor()
+depth_profile = next(p for p in depth_sensor.profiles if p.stream_type() == rs.stream.depth)
+depth_sensor.open(depth_profile)
+depth_sensor.start(depth_frame_queue)
+
+# Test #1
+test.start('Check setting global time domain: depth sensor - timestamp domain is OFF')
+set_and_verify_timestamp_domain(depth_sensor, depth_frame_queue, False)
+test.finish()
+
+# Test #2
+test.start('Check setting global time domain: depth sensor - timestamp domain is ON')
+set_and_verify_timestamp_domain(depth_sensor, depth_frame_queue, True)
+test.finish()
+
+close_resources(depth_sensor)
+
+# Color sensor test
+color_frame_queue = rs.frame_queue(capacity=1, keep_frames=False)
+
+color_sensor = device.first_color_sensor()
+color_profile = next(p for p in color_sensor.profiles if p.stream_type() == rs.stream.color)
+color_sensor.open(color_profile)
+color_sensor.start(color_frame_queue)
+
+# Test #3
+test.start('Check setting global time domain: color sensor - timestamp domain is OFF')
+set_and_verify_timestamp_domain(color_sensor, color_frame_queue, False)
+test.finish()
+
+# Test #4
+test.start('Check setting global time domain: color sensor - timestamp domain is ON')
+set_and_verify_timestamp_domain(color_sensor, color_frame_queue, True)
+test.finish()
+
+close_resources(color_sensor)
+
+test.print_results_and_exit()