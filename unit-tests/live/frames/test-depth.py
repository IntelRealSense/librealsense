# License: Apache 2.0. See LICENSE file in root directory.
# Copyright(c) 2023 Intel Corporation. All Rights Reserved.

# test:device D400*
# test:device D585S

import pyrealsense2 as rs
from rspy import test, log
from rspy import tests_wrapper as tw
import os
import math

# Start depth + color streams and go through the frame to make sure it is showing a depth image
# Color stream is only used to display the way the camera is facing
# Verify that the frame does indeed have variance - therefore it is showing a depth image

# In debug mode, an image with the frames found will be displayed and saved
# Make sure you have the required packages installed
DEBUG_MODE = False

# Defines how far in cm do pixels have to be, to be considered in a different distance
# for example, 10 for 10cm, will define the range 100-109 cm as one (as 100)
DETAIL_LEVEL = 10
FRAMES_TO_CHECK = 30

dev = test.find_first_device_or_exit()
tw.start_wrapper( dev )

cfg = rs.config()
cfg.enable_stream(rs.stream.depth, rs.format.z16, 30)
if DEBUG_MODE:
    cfg.enable_stream(rs.stream.color, rs.format.bgr8, 30)


def display_image(img):
    """
    Display a given image and exits when the x button or esc key are pressed
    """
    import cv2

    window_title = "Output Stream"
    cv2.imshow(window_title, img)
    while cv2.getWindowProperty(window_title, cv2.WND_PROP_VISIBLE) > 0:
        k = cv2.waitKey(33)
        if k == 27:  # Esc key to stop
            cv2.destroyAllWindows()
            break
        elif k == -1:  # normally -1 returned
            pass


def frames_to_image(depth, color, save, display, laser_enabled):
    """
    This function gets depth and color frames, transforms them to an image (numpy array)
    and then save and/or display

    If color frame is given, it will also concatenate it with the depth frame before doing the given action
    """
    import numpy as np
    import cv2

    colorizer = rs.colorizer()
    depth_image = np.asanyarray(colorizer.colorize(depth).get_data())
    img = depth_image

    if color:  # if color frame was successfully captured, merge it and the depth frame
        from scipy.ndimage import zoom
        color_image = np.asanyarray(color.get_data())
        depth_rows, _, _ = depth_image.shape
        color_rows, _, _ = color_image.shape
        # resize the image with the higher resolution to look like the smaller one
        if depth_rows < color_rows:
            color_image = zoom(color_image, (depth_rows / color_rows, depth_rows / color_rows, 1))
        elif color_rows < depth_rows:
            depth_image = zoom(depth_image, (color_rows / depth_rows, color_rows / depth_rows, 1))
        img = np.concatenate((depth_image, color_image), axis=1)

    if save:
        file_name = f"output_stream{'_laser_on' if laser_enabled else '_laser_off'}.png"
        log.i("Saved image in", os.getcwd() + "\\" + file_name)
        cv2.imwrite(file_name, img)
    if display:
        display_image(img)


def get_frames(config, laser_enabled):
    pipeline = rs.pipeline()
    pipeline_profile = pipeline.start(config)

    sensor = pipeline_profile.get_device().first_depth_sensor()
    if laser_enabled and sensor.supports(rs.option.laser_power):
        sensor.set_option(rs.option.laser_power, sensor.get_option_range(rs.option.laser_power).max)
    sensor.set_option(rs.option.emitter_enabled, 1 if laser_enabled else 0)

    # to get a proper image, we sometimes need to wait a few frames, like when the camera is facing a light source
    frames = pipeline.wait_for_frames()
    for i in range(30):
        frames = pipeline.wait_for_frames()
    depth = frames.get_depth_frame()
    color = frames.get_color_frame()
    pipeline.stop()
    return depth, color


def round_to_units(num):
    """
    Input: Distance of a certain point, in meters
    Output: Distance according to the given detail level, in cm
    """
    in_cm = round(num, 2) * 100  # convert to cm
    return math.floor(in_cm / DETAIL_LEVEL) * DETAIL_LEVEL  # rounds the distance according to the given unit


def sort_dict(my_dict):
    my_keys = list(my_dict.keys())
    my_keys.sort()
    sorted_dict = {i: my_dict[i] for i in my_keys}
    return sorted_dict


def get_distances(depth):
    MAX_METERS = 10  # max distance that can be detected, in meters
    dists = {}
    total = 0
    for y in range(depth.get_height()):
        for x in range(depth.get_width()):
            dist = depth.get_distance(x, y)
            if dist >= MAX_METERS:  # out of bounds, assuming it is a junk value
                continue

            dist = round_to_units(dist)  # round according to DETAIL_LEVEL

            if dists.get(dist) is not None:
                dists[dist] += 1
            else:
                dists[dist] = 1
            total += 1

    dists = sort_dict(dists)  # for debug convenience
    log.d("Distances detected in frame are:", dists)
    return dists, total


def is_depth_meaningful(config, laser_enabled=True, save_image=False, show_image=False):
    """
    Checks if the camera is showing a frame with a meaningful depth.
    DETAIL_LEVEL is setting how close distances need to be, to be considered the same

    returns true if frame shows meaningful depth
    """

    depth, color = get_frames(config, laser_enabled)

    if not depth:
        log.f("Error getting depth frame")
        return False
    if DEBUG_MODE and not color:
        log.e("Error getting color frame")

    dists, total = get_distances(depth)

    # save or display image (only possible through manual debugging)
    if save_image or show_image:
        frames_to_image(depth, color, save_image, show_image, laser_enabled)

    # Goes over the distances found, and checks if any distance is the same on more than 90% of the pixels
    meaningful_depth = True
    for key in dists:
        if dists[key] > total*0.9:
            meaningful_depth = False
            break
    num_blank_pixels = dists[0]
    return meaningful_depth, num_blank_pixels


################################################################################################

test.start("Testing depth frame - laser ON -", dev.get_info(rs.camera_info.name))
is_there_depth = False
max_black_pixels = float('inf')

# we perform the check on a few different frames to make sure we get the best indication if we have depth
for frame_num in range(FRAMES_TO_CHECK):
    result, laser_black_pixels = is_depth_meaningful(cfg, laser_enabled=True, save_image=DEBUG_MODE, show_image=DEBUG_MODE)
    is_there_depth = is_there_depth or result  # we check if we found depth at any frame checked
    max_black_pixels = min(max_black_pixels, laser_black_pixels)

test.check(is_there_depth is True)
test.finish()

<<<<<<< HEAD
# if there is no depth, we might get different results running this test, so we only run it if we actually find depth
if is_there_depth:
    # only the safety camera makes a clear difference between laser on and off in some cases
    if "D585S" in dev.get_info(rs.camera_info.name):
        test.start("Testing less black pixels present with the laser on")
        _, no_laser_black_pixels = is_depth_meaningful(cfg, laser_enabled=False, save_image=DEBUG_MODE, show_image=DEBUG_MODE)
        test.check(no_laser_black_pixels > max_black_pixels)
        test.finish()
else:
    log.i("Frame has no depth! ")
=======
tw.stop_wrapper( dev )
>>>>>>> 8734a1ba
test.print_results_and_exit()<|MERGE_RESOLUTION|>--- conflicted
+++ resolved
@@ -188,8 +188,6 @@
 test.check(is_there_depth is True)
 test.finish()
 
-<<<<<<< HEAD
-# if there is no depth, we might get different results running this test, so we only run it if we actually find depth
 if is_there_depth:
     # only the safety camera makes a clear difference between laser on and off in some cases
     if "D585S" in dev.get_info(rs.camera_info.name):
@@ -199,7 +197,6 @@
         test.finish()
 else:
     log.i("Frame has no depth! ")
-=======
+
 tw.stop_wrapper( dev )
->>>>>>> 8734a1ba
 test.print_results_and_exit()