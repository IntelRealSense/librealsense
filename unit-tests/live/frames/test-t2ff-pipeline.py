# License: Apache 2.0. See LICENSE file in root directory.
# Copyright(c) 2021 Intel Corporation. All Rights Reserved.

# test:device L500*
<<<<<<< HEAD
# test:device D400* !D457
=======
# test:device each(D400*) !D457
>>>>>>> b4bc7887

import pyrealsense2 as rs
from rspy.stopwatch import Stopwatch
from rspy import test, log
import time
import platform


# Start depth + color streams and measure the time from stream opened until first frame arrived using pipeline API.
# Verify that the time do not exceeds the maximum time allowed
# Note - Using Windows Media Foundation to handle power management between USB actions take time (~27 ms)


# Set maximum delay for first frame according to product line
dev = test.find_first_device_or_exit()

# The device starts at D0 (Operational) state, allow time for it to get into idle state
time.sleep( 3 )

product_line = dev.get_info(rs.camera_info.product_line)
if product_line == "D400":
    max_delay_for_depth_frame = 2
    max_delay_for_color_frame = 2
elif product_line == "L500":
    max_delay_for_depth_frame = 3  # Includes L515 depth frame FW delay of 1.5 [sec]
    max_delay_for_color_frame = 1.5
else:
    log.f("This test support only D400 + L515 devices")


def time_to_first_frame(config):
    pipe = rs.pipeline()
    start_call_stopwatch = Stopwatch()
    pipe.start(config)
    pipe.wait_for_frames()
    delay = start_call_stopwatch.get_elapsed()
    pipe.stop()
    return delay


################################################################################################
test.start("Testing pipeline first depth frame delay on " + product_line + " device - " + platform.system() + " OS")
depth_cfg = rs.config()
depth_cfg.enable_stream(rs.stream.depth, rs.format.z16, 30)
frame_delay = time_to_first_frame(depth_cfg)
print("Delay from pipeline.start() until first depth frame is: {:.3f} [sec] max allowed is: {:.1f} [sec] ".format(frame_delay, max_delay_for_depth_frame))
test.check(frame_delay < max_delay_for_depth_frame)
test.finish()


################################################################################################
test.start("Testing pipeline first color frame delay on " + product_line + " device - " + platform.system() + " OS")
color_cfg = rs.config()
color_cfg.enable_stream(rs.stream.color, rs.format.rgb8, 30)
frame_delay = time_to_first_frame(color_cfg)
print("Delay from pipeline.start() until first color frame is: {:.3f} [sec] max allowed is: {:.1f} [sec] ".format(frame_delay, max_delay_for_color_frame))
test.check(frame_delay < max_delay_for_color_frame)
test.finish()


################################################################################################
test.print_results_and_exit()<|MERGE_RESOLUTION|>--- conflicted
+++ resolved
@@ -2,11 +2,8 @@
 # Copyright(c) 2021 Intel Corporation. All Rights Reserved.
 
 # test:device L500*
-<<<<<<< HEAD
 # test:device D400* !D457
-=======
-# test:device each(D400*) !D457
->>>>>>> b4bc7887
+
 
 import pyrealsense2 as rs
 from rspy.stopwatch import Stopwatch
