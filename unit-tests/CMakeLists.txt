#  minimum required cmake version: 3.1.0
cmake_minimum_required(VERSION 3.1.0)

<<<<<<< HEAD
=======

>>>>>>> 12d0a08b
set(THREADS_PREFER_PTHREAD_FLAG ON)
find_package(Threads REQUIRED)

set(DEPENDENCIES realsense2 utilities)

find_package (Python3 COMPONENTS Interpreter Development)
if (NOT ${BUILD_EASYLOGGINGPP})
    message(FATAL_ERROR "Unit tests are not supported without BUILD_EASYLOGGINGPP; Check BUILD_EASYLOGGINGPP to run them.")
endif()

# Set <empty> on exit
function(is_file_empty empty filename)
    set (data "")
    set(res TRUE)
    if(EXISTS ${filename})
        # Travis has CMake 3.5.1... no SIZE support!
        #file(SIZE ${filename} data_length)
        file(READ ${filename} data LIMIT 2 HEX)
        string(LENGTH "${data}" data_length)
        if (NOT ${data_length} STREQUAL "0")
            set(res FALSE)
    #else()
        #    message(STATUS "${data_length}  bytes from  ${filename}")
        endif()
    endif()
    set(empty ${res} PARENT_SCOPE)
endfunction()

# General function for downloading files
function(dl_file src dir filename sha1)
    get_filename_component( dest ${dir} ABSOLUTE BASE_DIR ${CMAKE_CURRENT_BINARY_DIR} )
    is_file_empty( empty ${dest}/${filename} )
    #message(STATUS "empty= ${empty}")
    if( ${empty} )
        message(STATUS "Downloading '${filename}' into '${dest}'")
        #message(STATUS "... from '${src}/${filename}'")
        if( NOT sha1 )
            file( DOWNLOAD "${src}/${filename}" "${dest}/${filename}"
                  STATUS status )
        else()
            file(DOWNLOAD "${src}/${filename}" "${dest}/${filename}"
                EXPECTED_HASH SHA1=${sha1}
                STATUS status)
        endif()
        list( GET status 0 code )
        list( GET status 1 message )
        #message( STATUS " status = ${status}  code = ${code}  message = ${message}" )
        if( code )
            #message( STATUS "... from '${src}/${filename}'" )
            message( SEND_ERROR " ${message}")
        endif()
    endif()
endfunction()


if(BUILD_UNIT_TESTS)
    include(./unit-tests.cmake)
endif()


if(BUILD_LEGACY_LIVE_TEST)
    include(./live-test.cmake)
endif()

if(NOT ${BUILD_SHARED_LIBS} AND ${BUILD_INTERNAL_UNIT_TESTS})
    add_subdirectory(internal)
endif()<|MERGE_RESOLUTION|>--- conflicted
+++ resolved
@@ -1,10 +1,6 @@
 #  minimum required cmake version: 3.1.0
 cmake_minimum_required(VERSION 3.1.0)
 
-<<<<<<< HEAD
-=======
-
->>>>>>> 12d0a08b
 set(THREADS_PREFER_PTHREAD_FLAG ON)
 find_package(Threads REQUIRED)
 
