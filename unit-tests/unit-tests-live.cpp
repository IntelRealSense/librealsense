// License: Apache 2.0. See LICENSE file in root directory.
// Copyright(c) 2015 Intel Corporation. All Rights Reserved.

/////////////////////////////////////////////////////////////////////////////////////////////////////////////
// This set of tests is valid for any number and combination of RealSense cameras, including R200 and F200 //
/////////////////////////////////////////////////////////////////////////////////////////////////////////////

#include <cmath>
#include "unit-tests-common.h"
#include "../include/librealsense2/rs_advanced_mode.hpp"
#include <librealsense2/hpp/rs_frame.hpp>
#include <iostream>
#include <chrono>
#include <ctime>
#include <algorithm>

using namespace rs2;

# define SECTION_FROM_TEST_NAME space_to_underscore(Catch::getCurrentContext().getResultCapture()->getCurrentTestName()).c_str()

long long current_time()
{
    return (std::chrono::duration_cast<std::chrono::milliseconds>(std::chrono::system_clock::now().time_since_epoch()).count() % 10000);
}

//// disable in one place options that are sensitive to frame content
//// this is done to make sure unit-tests are deterministic
void disable_sensitive_options_for(sensor& sen)
{
    if (sen.supports(RS2_OPTION_ERROR_POLLING_ENABLED))
        REQUIRE_NOTHROW(sen.set_option(RS2_OPTION_ERROR_POLLING_ENABLED, 0));

    if (sen.supports(RS2_OPTION_ENABLE_AUTO_EXPOSURE))
        REQUIRE_NOTHROW(sen.set_option(RS2_OPTION_ENABLE_AUTO_EXPOSURE, 0));

    if (sen.supports(RS2_OPTION_EXPOSURE))
    {
        option_range range;
        REQUIRE_NOTHROW(range = sen.get_option_range(RS2_OPTION_EXPOSURE)); // TODO: fails sometimes with "Element Not Found!"
        REQUIRE_NOTHROW(sen.set_option(RS2_OPTION_EXPOSURE, range.def));
    }
}

void disable_sensitive_options_for(rs2::device& dev)
{
    for (auto&& s : dev.query_sensors())
        disable_sensitive_options_for(s);
}

bool wait_for_reset(std::function<bool(void)> func, std::shared_ptr<device> dev)
{
    if (func())
        return true;

    WARN("Reset workaround");

    try {
        dev->hardware_reset();
    }
    catch (...)
    {
    }
    return func();
}

bool is_usb3(const rs2::device& dev)
{
    bool usb3_device = true;
    try
    {
        std::string usb_type(dev.get_info(RS2_CAMERA_INFO_USB_TYPE_DESCRIPTOR));
        // Device types "3.x" and also "" (for legacy playback records) will be recognized as USB3
        usb3_device = (std::string::npos == usb_type.find("2."));
    }
    catch (...) // In case the feature not provided assume USB3 device
    {
    }

    return usb3_device;
}

// Provides for Device PID , USB3/2 (true/false)
typedef  std::pair<std::string, bool > dev_type;

dev_type get_PID(rs2::device& dev)
{
    dev_type designator{ "",true };
    std::string usb_type{};
    bool usb_descriptor = false;

    REQUIRE_NOTHROW(designator.first = dev.get_info(RS2_CAMERA_INFO_PRODUCT_ID));
    REQUIRE_NOTHROW(usb_descriptor = dev.supports(RS2_CAMERA_INFO_USB_TYPE_DESCRIPTOR));
    if (usb_descriptor)
    {
        REQUIRE_NOTHROW(usb_type = dev.get_info(RS2_CAMERA_INFO_USB_TYPE_DESCRIPTOR));
        designator.second = (std::string::npos == usb_type.find("2."));
    }

    return designator;
}

struct stream_request
{
    rs2_stream stream;
    rs2_format format;
    int width;
    int height;
    int fps;
    int index;

    bool operator==(const video_stream_profile& other) const
    {
        return stream == other.stream_type() &&
             format == other.format() &&
            width == other.width() &&
            height == other.height() &&
            index == other.stream_index();
    }
};

struct profile
{
    rs2_stream stream;
    rs2_format format;
    int width;
    int height;
    int index;

    bool operator==(const profile& other) const
    {
        return stream == other.stream &&
            (format == 0 || other.format == 0 || format == other.format) &&
            (width == 0 || other.width == 0 || width == other.width) &&
            (height == 0 || other.height == 0 || height == other.height) &&
            (index == 0 || other.index == 0 || index == other.index);

    }
    bool operator!=(const profile& other) const
    {
        return !(*this == other);
    }
    bool operator<(const profile& other) const
    {
        return stream < other.stream;
    }

};
struct device_profiles
{
    std::vector<profile> streams;
    int fps;
    bool sync;
};

std::vector<profile>  configure_all_supported_streams(rs2::sensor& sensor, int width = 640, int height = 480, int fps = 60)
{
    std::vector<profile> all_profiles =
    {
        { RS2_STREAM_DEPTH, RS2_FORMAT_Z16, width, height, 0 },
        { RS2_STREAM_COLOR, RS2_FORMAT_RGB8, width, height, 0 },
        { RS2_STREAM_INFRARED, RS2_FORMAT_Y8, width, height, 1 },
        { RS2_STREAM_INFRARED, RS2_FORMAT_Y8, width, height, 2 },
        { RS2_STREAM_FISHEYE, RS2_FORMAT_RAW8, width, height, 0 },
        //        {RS2_STREAM_GYRO, 0, 0, 0, RS2_FORMAT_MOTION_XYZ32F, 0},
        //        {RS2_STREAM_ACCEL, 0,  0, 0, RS2_FORMAT_MOTION_XYZ32F, 0}
    };

    std::vector<profile> profiles;
    std::vector<rs2::stream_profile> modes;
    auto all_modes = sensor.get_stream_profiles();

    for (auto profile : all_profiles)
    {
        if (std::find_if(all_modes.begin(), all_modes.end(), [&](rs2::stream_profile p)
        {
            auto  video = p.as<rs2::video_stream_profile>();
            if (!video) return false;

            if (p.fps() == fps &&
                p.stream_index() == profile.index &&
                p.stream_type() == profile.stream &&
                p.format() == profile.format &&
                video.width() == profile.width &&
                video.height() == profile.height)
            {
                modes.push_back(p);
                return true;
            }
            return false;
        }) != all_modes.end())
        {
            profiles.push_back(profile);

        }
    }
    if (modes.size() > 0)
        REQUIRE_NOTHROW(sensor.open(modes));
    return profiles;
}

std::pair<std::vector<sensor>, std::vector<profile>> configure_all_supported_streams(rs2::device& dev, int width = 640, int height = 480, int fps = 30)
{
    std::vector<profile > profiles;
    std::vector<sensor > sensors;
    auto sens = dev.query_sensors();
    for (auto s : sens)
    {
        auto res = configure_all_supported_streams(s, width, height, fps);
        profiles.insert(profiles.end(), res.begin(), res.end());
        if (res.size() > 0)
        {
            sensors.push_back(s);
        }
    }

    return{ sensors, profiles };
}

TEST_CASE("Sync sanity", "[live]") {

    rs2::context ctx;
    if (make_context(SECTION_FROM_TEST_NAME, &ctx))
    {
        auto list = ctx.query_devices();
        REQUIRE(list.size());

        auto dev = list[0];
        disable_sensitive_options_for(dev);

        int fps = is_usb3(dev) ? 30 : 15; // In USB2 Mode the devices will switch to lower FPS rates
        rs2::syncer sync;
        auto profiles = configure_all_supported_streams(dev,640,480, fps);

        for (auto s : dev.query_sensors())
        {
            s.start(sync);
        }

        std::vector<std::vector<double>> all_timestamps;
        auto actual_fps = fps;
        bool hw_timestamp_domain = false;
        bool system_timestamp_domain = false;
        for (auto i = 0; i < 200; i++)
        {
            auto frames = sync.wait_for_frames(5000);
            REQUIRE(frames.size() > 0);

            std::vector<double> timestamps;
            for (auto&& f : frames)
            {
                if (f.supports_frame_metadata(RS2_FRAME_METADATA_ACTUAL_FPS))
                {
                    auto val = static_cast<int>(f.get_frame_metadata(RS2_FRAME_METADATA_ACTUAL_FPS));
                    if (val < actual_fps)
                        actual_fps = val;
                }
                if (f.get_frame_timestamp_domain() == RS2_TIMESTAMP_DOMAIN_HARDWARE_CLOCK)
                {
                    hw_timestamp_domain = true;
                }
                if (f.get_frame_timestamp_domain() == RS2_TIMESTAMP_DOMAIN_SYSTEM_TIME)
                {
                    system_timestamp_domain = true;
                }
                timestamps.push_back(f.get_timestamp());
            }
            all_timestamps.push_back(timestamps);

        }
        for (auto i = 0; i < 30; i++)
        {
            auto frames = sync.wait_for_frames(500);
        }

        CAPTURE(hw_timestamp_domain);
        CAPTURE(system_timestamp_domain);
        REQUIRE(hw_timestamp_domain != system_timestamp_domain);

        size_t num_of_partial_sync_sets = 0;
        for (auto set_timestamps : all_timestamps)
        {
            if (set_timestamps.size() < profiles.second.size())
                num_of_partial_sync_sets++;

            if (set_timestamps.size() <= 1)
                continue;

            std::sort(set_timestamps.begin(), set_timestamps.end());
            REQUIRE(set_timestamps[set_timestamps.size() - 1] - set_timestamps[0] <= (float)1000/(float)actual_fps);
        }

        CAPTURE(num_of_partial_sync_sets);
        CAPTURE(all_timestamps.size());
        REQUIRE((float(num_of_partial_sync_sets) / all_timestamps.size()) < 0.9f);

        for (auto s : dev.query_sensors())
        {
            s.stop();
        }
    }
}

TEST_CASE("Sync different fps", "[live][!mayfail]") {

    rs2::context ctx;

    if (make_context(SECTION_FROM_TEST_NAME, &ctx))
    {
        auto list = ctx.query_devices();
        REQUIRE(list.size());
        auto dev = list[0];

        list = ctx.query_devices();
        REQUIRE(list.size());
        dev = list[0];

        syncer syncer;
        disable_sensitive_options_for(dev);

        auto sensors = dev.query_sensors();

        for (auto s : sensors)
        {
            if (s.supports(RS2_OPTION_EXPOSURE))
            {
                auto range = s.get_option_range(RS2_OPTION_EXPOSURE);
                REQUIRE_NOTHROW(s.set_option(RS2_OPTION_EXPOSURE, range.min));
            }

        }

        std::map<rs2_stream, rs2::sensor*> profiles_sensors;
        std::map<rs2::sensor*, rs2_stream> sensors_profiles;

        int fps_step = is_usb3(dev) ? 30 : 15; // USB2 Mode

        std::vector<int> fps(sensors.size(), 0);

        // The heuristic for FPS selection need to be better explained and probably refactored
        for (auto i = 0; i < fps.size(); i++)
        {
            fps[i] = (fps.size() - i - 1) * fps_step % 90 + fps_step;
        }
        std::vector<std::vector<rs2::sensor*>> streams_groups(fps.size());
        for (auto i = 0; i < sensors.size(); i++)
        {
            auto profs = configure_all_supported_streams(sensors[i], 640, 480, fps[i]);
            for (auto p : profs)
            {
                profiles_sensors[p.stream] = &sensors[i];
                sensors_profiles[&sensors[i]] = p.stream;
            }
            if (profs.size() > 0)
                sensors[i].start(syncer);
        }

        for (auto i = 0; i < sensors.size(); i++)
        {
            for (auto j = 0; j < sensors.size(); j++)
            {
                if ((float)fps[j] / (float)fps[i] >= 1)
                {
                    streams_groups[i].push_back(&sensors[j]);
                }

            }
        }

        std::vector<std::vector<rs2_stream>> frames_arrived;

        for (auto i = 0; i < 200; i++)
        {
            auto frames = syncer.wait_for_frames(5000);
            REQUIRE(frames.size() > 0);
            std::vector<rs2_stream> streams_arrived;
            for (auto&& f : frames)
            {
                auto s = f.get_profile().stream_type();
                streams_arrived.push_back(s);
            }
            frames_arrived.push_back(streams_arrived);
        }

        std::vector<int> streams_groups_arrrived(streams_groups.size(), 0);

        for (auto streams : frames_arrived)
        {
            std::set<rs2::sensor*> sensors;

            for (auto s : streams)
            {
                sensors.insert(profiles_sensors[s]);
            }
            std::vector<rs2::sensor*> sensors_vec(sensors.size());
            std::copy(sensors.begin(), sensors.end(), sensors_vec.begin());
            auto it = std::find(streams_groups.begin(), streams_groups.end(), sensors_vec);
            if (it != streams_groups.end())
            {
                auto ind = std::distance(streams_groups.begin(), it);
                streams_groups_arrrived[ind]++;
            }
        }


        for (auto i = 0; i < streams_groups_arrrived.size(); i++)
        {
            for (auto j = 0; j < streams_groups_arrrived.size(); j++)
            {
                REQUIRE(streams_groups_arrrived[j]);
                auto num1 = streams_groups_arrrived[i];
                auto num2 = streams_groups_arrrived[j];
                CAPTURE(sensors_profiles[&sensors[i]]);
                CAPTURE(num1);
                CAPTURE(sensors_profiles[&sensors[j]]);
                CAPTURE(num2);
                REQUIRE((float)num1 / (float)num2 <= 5 * (float)fps[i] / (float)fps[j]);
            }

        }
    }
}


bool get_mode(rs2::device& dev, stream_profile* profile, int mode_index = 0)
{
    auto sensors = dev.query_sensors();
    REQUIRE(sensors.size() > 0);

    for (auto i = 0; i < sensors.size(); i++)
    {
        auto modes = sensors[i].get_stream_profiles();
        REQUIRE(modes.size() > 0);

        if (mode_index >= modes.size())
            continue;

        *profile = modes[mode_index];
        return true;
    }
    return false;
}

TEST_CASE("Sync start stop", "[live]") {
    rs2::context ctx;

    if (make_context(SECTION_FROM_TEST_NAME, &ctx))
    {
        auto list = ctx.query_devices();
        REQUIRE(list.size() > 0);
        auto dev = list[0];
        disable_sensitive_options_for(dev);

        syncer sync;

        rs2::stream_profile mode;
        auto mode_index = 0;
        bool usb3_device = is_usb3(dev);
        int fps = usb3_device ? 30 : 15; // In USB2 Mode the devices will switch to lower FPS rates
        int req_fps = usb3_device ? 60 : 30; // USB2 Mode has only a single resolution for 60 fps which is not sufficient to run the test

        do
        {
            REQUIRE(get_mode(dev, &mode, mode_index));
            mode_index++;
        } while (mode.fps() != req_fps);

        auto video = mode.as<rs2::video_stream_profile>();
        auto res = configure_all_supported_streams(dev, video.width(), video.height(), mode.fps());

        for (auto s : res.first)
        {
            REQUIRE_NOTHROW(s.start(sync));
        }


        rs2::frameset frames;
        for (auto i = 0; i < 30; i++)
        {
            frames = sync.wait_for_frames(10000);
            REQUIRE(frames.size() > 0);
        }

        frameset old_frames;

        while (sync.poll_for_frames(&old_frames));

        stream_profile other_mode;
        mode_index = 0;

        REQUIRE(get_mode(dev, &other_mode, mode_index));
        auto other_video = other_mode.as<rs2::video_stream_profile>();
        while ((other_video.height() == video.height() && other_video.width() == video.width()) || other_video.fps() != req_fps)
        {
            CAPTURE(mode_index);
            CAPTURE(video.format());
            CAPTURE(video.width());
            CAPTURE(video.height());
            CAPTURE(video.fps());
            CAPTURE(other_video.format());
            CAPTURE(other_video.width());
            CAPTURE(other_video.height());
            CAPTURE(other_video.fps());
            REQUIRE(get_mode(dev, &other_mode, mode_index));
            mode_index++;
            other_video = other_mode.as<rs2::video_stream_profile>();
            REQUIRE(other_video);
        }

        for (auto s : res.first)
        {
            REQUIRE_NOTHROW(s.stop());
            REQUIRE_NOTHROW(s.close());
        }
        res = configure_all_supported_streams(dev, other_video.width(), other_video.height(), other_mode.fps());

        for (auto s : res.first)
        {
            REQUIRE_NOTHROW(s.start(sync));
        }

        for (auto i = 0; i < 10; i++)
            frames = sync.wait_for_frames(10000);

        REQUIRE(frames.size() > 0);
        auto f = frames[0];
        auto image = f.as<rs2::video_frame>();
        REQUIRE(image);

        REQUIRE(image.get_width() == other_video.width());

        REQUIRE(image.get_height() == other_video.height());
    }
}
TEST_CASE("Device metadata enumerates correctly", "[live]")
{
    rs2::context ctx;
    if (make_context(SECTION_FROM_TEST_NAME, &ctx))
    {       // Require at least one device to be plugged in
        std::vector<rs2::device> list;
        REQUIRE_NOTHROW(list = ctx.query_devices());
        REQUIRE(list.size() > 0);

        // For each device
        for (auto&& dev : list)
        {
            SECTION("supported device metadata strings are nonempty, unsupported ones throw")
            {
                for (auto j = 0; j < RS2_CAMERA_INFO_COUNT; ++j) {
                    auto is_supported = false;
                    REQUIRE_NOTHROW(is_supported = dev.supports(rs2_camera_info(j)));
                    if (is_supported) REQUIRE(dev.get_info(rs2_camera_info(j)) != nullptr);
                    else REQUIRE_THROWS(dev.get_info(rs2_camera_info(j)));
                }
            }
        }
    }
}

////////////////////////////////////////////
////// Test basic streaming functionality //
////////////////////////////////////////////
TEST_CASE("Start-Stop stream sequence", "[live][using_pipeline]")
{
    // Require at least one device to be plugged in
    rs2::context ctx;
    if (make_context(SECTION_FROM_TEST_NAME, &ctx, "2.13.0"))
    {
        std::vector<sensor> list;
        REQUIRE_NOTHROW(list = ctx.query_all_sensors());
        REQUIRE(list.size() > 0);

        pipeline pipe(ctx);
        device dev;
        // Configure all supported streams to run at 30 frames per second

        for (auto i = 0; i < 5; i++)
        {
            rs2::config cfg;
            rs2::pipeline_profile profile;
            REQUIRE_NOTHROW(profile = cfg.resolve(pipe));
            REQUIRE(profile);
            REQUIRE_NOTHROW(dev = profile.get_device());
            REQUIRE(dev);
            disable_sensitive_options_for(dev);

            // Test sequence
            REQUIRE_NOTHROW(pipe.start(cfg));

            REQUIRE_NOTHROW(pipe.stop());
        }
    }
}

/////////////////////////////////////////
//////// Calibration information tests //
/////////////////////////////////////////

TEST_CASE("No extrinsic transformation between a stream and itself", "[live]")
{
    // Require at least one device to be plugged in
    rs2::context ctx;
    if (make_context(SECTION_FROM_TEST_NAME, &ctx))
    {
        std::vector<sensor> list;
        REQUIRE_NOTHROW(list = ctx.query_all_sensors());
        const size_t device_count = list.size();
        REQUIRE(device_count > 0);

        // For each device
        for (auto&& dev : list)
        {
            std::vector<rs2::stream_profile> profs;
            REQUIRE_NOTHROW(profs = dev.get_stream_profiles());
            REQUIRE(profs.size()>0);

            rs2_extrinsics extrin;
            try {
                auto prof = profs[0];
                extrin = prof.get_extrinsics_to(prof);
            }
            catch (error &e) {
                // if device isn't calibrated, get_extrinsics must error out (according to old comment. Might not be true under new API)
                WARN(e.what());
                continue;
            }

            require_identity_matrix(extrin.rotation);
            require_zero_vector(extrin.translation);
        }
    }
}

TEST_CASE("Extrinsic transformation between two streams is a rigid transform", "[live]")
{
    // Require at least one device to be plugged in
    rs2::context ctx;
    if (make_context(SECTION_FROM_TEST_NAME, &ctx))
    {
        std::vector<sensor> list;
        REQUIRE_NOTHROW(list = ctx.query_all_sensors());
        const size_t device_count = list.size();
        REQUIRE(device_count > 0);

        // For each device
        for (int i = 0; i < device_count; ++i)
        {
            auto dev = list[i];
            auto adj_devices = ctx.get_sensor_parent(dev).query_sensors();

            //REQUIRE(dev != nullptr);

            // For every pair of streams
            for (auto j = 0; j < adj_devices.size(); ++j)
            {
                for (int k = j + 1; k < adj_devices.size(); ++k)
                {
                    std::vector<rs2::stream_profile> profs_a, profs_b;
                    REQUIRE_NOTHROW(profs_a = adj_devices[j].get_stream_profiles());
                    REQUIRE(profs_a.size()>0);

                    REQUIRE_NOTHROW(profs_b = adj_devices[k].get_stream_profiles());
                    REQUIRE(profs_b.size()>0);

                    // Extrinsics from A to B should have an orthonormal 3x3 rotation matrix and a translation vector of magnitude less than 10cm
                    rs2_extrinsics a_to_b;

                    try {
                        a_to_b = profs_a[0].get_extrinsics_to(profs_b[0]);
                    }
                    catch (error &e) {
                        WARN(e.what());
                        continue;
                    }

                    require_rotation_matrix(a_to_b.rotation);
                    REQUIRE(vector_length(a_to_b.translation) < 0.1f);

                    // Extrinsics from B to A should be the inverse of extrinsics from A to B
                    rs2_extrinsics b_to_a;
                    REQUIRE_NOTHROW(b_to_a = profs_b[0].get_extrinsics_to(profs_a[0]));

                    require_transposed(a_to_b.rotation, b_to_a.rotation);
                    REQUIRE(b_to_a.rotation[0] * a_to_b.translation[0] + b_to_a.rotation[3] * a_to_b.translation[1] + b_to_a.rotation[6] * a_to_b.translation[2] == Approx(-b_to_a.translation[0]));
                    REQUIRE(b_to_a.rotation[1] * a_to_b.translation[0] + b_to_a.rotation[4] * a_to_b.translation[1] + b_to_a.rotation[7] * a_to_b.translation[2] == Approx(-b_to_a.translation[1]));
                    REQUIRE(b_to_a.rotation[2] * a_to_b.translation[0] + b_to_a.rotation[5] * a_to_b.translation[1] + b_to_a.rotation[8] * a_to_b.translation[2] == Approx(-b_to_a.translation[2]));
                }
            }
        }
    }
}

TEST_CASE("Extrinsic transformations are transitive", "[live]")
{
    // Require at least one device to be plugged in
    rs2::context ctx;
    if (make_context(SECTION_FROM_TEST_NAME, &ctx))
    {
        std::vector<sensor> list;
        REQUIRE_NOTHROW(list = ctx.query_all_sensors());
        REQUIRE(list.size() > 0);

        // For each device
        for (auto&& dev : list)
        {
            auto adj_devices = ctx.get_sensor_parent(dev).query_sensors();

            // For every set of subdevices
            for (auto a = 0; a < adj_devices.size(); ++a)
            {
                for (auto b = 0; b < adj_devices.size(); ++b)
                {
                    for (auto c = 0; c < adj_devices.size(); ++c)
                    {
                        std::vector<rs2::stream_profile> profs_a, profs_b, profs_c ;
                        REQUIRE_NOTHROW(profs_a = adj_devices[a].get_stream_profiles());
                        REQUIRE(profs_a.size()>0);

                        REQUIRE_NOTHROW(profs_b = adj_devices[b].get_stream_profiles());
                        REQUIRE(profs_b.size()>0);

                        REQUIRE_NOTHROW(profs_c = adj_devices[c].get_stream_profiles());
                        REQUIRE(profs_c.size()>0);

                        // Require that the composition of a_to_b and b_to_c is equal to a_to_c
                        rs2_extrinsics a_to_b, b_to_c, a_to_c;

                        try {
                            a_to_b = profs_a[0].get_extrinsics_to(profs_b[0]);
                            b_to_c = profs_b[0].get_extrinsics_to(profs_c[0]);
                            a_to_c = profs_a[0].get_extrinsics_to(profs_c[0]);
                        }
                        catch (error &e)
                        {
                            WARN(e.what());
                            continue;
                        }

                        // a_to_c.rotation == a_to_b.rotation * b_to_c.rotation
                        REQUIRE(a_to_c.rotation[0] == Approx(a_to_b.rotation[0] * b_to_c.rotation[0] + a_to_b.rotation[3] * b_to_c.rotation[1] + a_to_b.rotation[6] * b_to_c.rotation[2]));
                        REQUIRE(a_to_c.rotation[2] == Approx(a_to_b.rotation[2] * b_to_c.rotation[0] + a_to_b.rotation[5] * b_to_c.rotation[1] + a_to_b.rotation[8] * b_to_c.rotation[2]));
                        REQUIRE(a_to_c.rotation[1] == Approx(a_to_b.rotation[1] * b_to_c.rotation[0] + a_to_b.rotation[4] * b_to_c.rotation[1] + a_to_b.rotation[7] * b_to_c.rotation[2]));
                        REQUIRE(a_to_c.rotation[3] == Approx(a_to_b.rotation[0] * b_to_c.rotation[3] + a_to_b.rotation[3] * b_to_c.rotation[4] + a_to_b.rotation[6] * b_to_c.rotation[5]));
                        REQUIRE(a_to_c.rotation[4] == Approx(a_to_b.rotation[1] * b_to_c.rotation[3] + a_to_b.rotation[4] * b_to_c.rotation[4] + a_to_b.rotation[7] * b_to_c.rotation[5]));
                        REQUIRE(a_to_c.rotation[5] == Approx(a_to_b.rotation[2] * b_to_c.rotation[3] + a_to_b.rotation[5] * b_to_c.rotation[4] + a_to_b.rotation[8] * b_to_c.rotation[5]));
                        REQUIRE(a_to_c.rotation[6] == Approx(a_to_b.rotation[0] * b_to_c.rotation[6] + a_to_b.rotation[3] * b_to_c.rotation[7] + a_to_b.rotation[6] * b_to_c.rotation[8]));
                        REQUIRE(a_to_c.rotation[7] == Approx(a_to_b.rotation[1] * b_to_c.rotation[6] + a_to_b.rotation[4] * b_to_c.rotation[7] + a_to_b.rotation[7] * b_to_c.rotation[8]));
                        REQUIRE(a_to_c.rotation[8] == Approx(a_to_b.rotation[2] * b_to_c.rotation[6] + a_to_b.rotation[5] * b_to_c.rotation[7] + a_to_b.rotation[8] * b_to_c.rotation[8]));

                        // a_to_c.translation = a_to_b.transform(b_to_c.translation)
                        REQUIRE(a_to_c.translation[0] == Approx(a_to_b.rotation[0] * b_to_c.translation[0] + a_to_b.rotation[3] * b_to_c.translation[1] + a_to_b.rotation[6] * b_to_c.translation[2] + a_to_b.translation[0]));
                        REQUIRE(a_to_c.translation[1] == Approx(a_to_b.rotation[1] * b_to_c.translation[0] + a_to_b.rotation[4] * b_to_c.translation[1] + a_to_b.rotation[7] * b_to_c.translation[2] + a_to_b.translation[1]));
                        REQUIRE(a_to_c.translation[2] == Approx(a_to_b.rotation[2] * b_to_c.translation[0] + a_to_b.rotation[5] * b_to_c.translation[1] + a_to_b.rotation[8] * b_to_c.translation[2] + a_to_b.translation[2]));
                    }
                }
            }
        }
    }
}

std::shared_ptr<device> do_with_waiting_for_camera_connection(rs2::context ctx, std::shared_ptr<device> dev, std::string serial, std::function<void()> operation)
{
    std::mutex m;
    bool disconnected = false;
    bool connected = false;
    std::shared_ptr<device> result;
    std::condition_variable cv;

    ctx.set_devices_changed_callback([&result, dev, &disconnected, &connected, &m, &cv, &serial](rs2::event_information info) mutable
    {
        if (info.was_removed(*dev))
        {
            std::unique_lock<std::mutex> lock(m);
            disconnected = true;
            cv.notify_all();
        }
        auto list = info.get_new_devices();
        if (list.size() > 0)
        {
            for (auto cam : list)
            {
                if (serial == cam.get_info(RS2_CAMERA_INFO_SERIAL_NUMBER))
                {
                    std::unique_lock<std::mutex> lock(m);
                    connected = true;
                    result = std::make_shared<device>(cam);

                    disable_sensitive_options_for(*result);
                    cv.notify_all();
                    break;
                }
            }
        }
    });

    operation();

    std::unique_lock<std::mutex> lock(m);
    REQUIRE(wait_for_reset([&]() {
        return cv.wait_for(lock, std::chrono::seconds(20), [&]() { return disconnected; });
    }, dev));
    REQUIRE(cv.wait_for(lock, std::chrono::seconds(20), [&]() { return connected; }));
    REQUIRE(result);
    return result;
}

TEST_CASE("Toggle Advanced Mode", "[live][AdvMd]") {
    for (int i = 0; i < 3; ++i)
    {
        rs2::context ctx;
        if (make_context(SECTION_FROM_TEST_NAME, &ctx))
        {
            device_list list;
            REQUIRE_NOTHROW(list = ctx.query_devices());
            REQUIRE(list.size() > 0);

            auto dev = std::make_shared<device>(list.front());

            disable_sensitive_options_for(*dev);

            std::string serial;
            REQUIRE_NOTHROW(serial = dev->get_info(RS2_CAMERA_INFO_SERIAL_NUMBER));

            if (dev->is<rs400::advanced_mode>())
            {
                auto advanced = dev->as<rs400::advanced_mode>();

                if (!advanced.is_enabled())
                {
                    dev = do_with_waiting_for_camera_connection(ctx, dev, serial, [&]()
                    {
                        REQUIRE_NOTHROW(advanced.toggle_advanced_mode(true));
                    });
                }
                disable_sensitive_options_for(*dev);
                advanced = dev->as<rs400::advanced_mode>();

                REQUIRE(advanced.is_enabled());

                dev = do_with_waiting_for_camera_connection(ctx, dev, serial, [&]()
                {
                    REQUIRE_NOTHROW(advanced.toggle_advanced_mode(false));
                });
                advanced = dev->as<rs400::advanced_mode>();
                REQUIRE(!advanced.is_enabled());
            }
        }
    }
}


TEST_CASE("Advanced Mode presets", "[live][AdvMd]")
{
    static const std::vector<res_type> resolutions = { low_resolution,
                                                       medium_resolution,
                                                       high_resolution };

    rs2::context ctx;
    if (make_context(SECTION_FROM_TEST_NAME, &ctx))
    {
        device_list list;
        REQUIRE_NOTHROW(list = ctx.query_devices());
        REQUIRE(list.size() > 0);

        auto dev = std::make_shared<device>(list.front());

        disable_sensitive_options_for(*dev);

        std::string serial;
        REQUIRE_NOTHROW(serial = dev->get_info(RS2_CAMERA_INFO_SERIAL_NUMBER));

        if (dev->is<rs400::advanced_mode>())
        {
            auto advanced = dev->as<rs400::advanced_mode>();

            if (!advanced.is_enabled())
            {
                dev = do_with_waiting_for_camera_connection(ctx, dev, serial, [&]()
                {
                    REQUIRE_NOTHROW(advanced.toggle_advanced_mode(true));
                });
            }
            disable_sensitive_options_for(*dev);
            advanced = dev->as<rs400::advanced_mode>();

            REQUIRE(advanced.is_enabled());
            auto sensors = dev->query_sensors();

            sensor presets_sensor;
            for (sensor& elem : sensors)
            {
                auto supports = false;
                REQUIRE_NOTHROW(supports = elem.supports(RS2_OPTION_VISUAL_PRESET));
                if (supports)
                {
                    presets_sensor = elem;
                    break;
                }
            }


            for (auto& res : resolutions)
            {
                std::vector<rs2::stream_profile> sp = {get_profile_by_resolution_type(presets_sensor, res)};
                presets_sensor.open(sp);
                presets_sensor.start([](rs2::frame) {});
                for (auto i = 0; i < RS2_RS400_VISUAL_PRESET_COUNT; ++i)
                {
                    auto preset = (rs2_rs400_visual_preset)i;
                    CAPTURE(res);
                    CAPTURE(preset);
                    REQUIRE_NOTHROW(presets_sensor.set_option(RS2_OPTION_VISUAL_PRESET, (float)preset));
                    float ret_preset;
                    REQUIRE_NOTHROW(ret_preset = presets_sensor.get_option(RS2_OPTION_VISUAL_PRESET));
                    REQUIRE(preset == (rs2_rs400_visual_preset)((int)ret_preset));
                }
                presets_sensor.stop();
                presets_sensor.close();
            }

            dev = do_with_waiting_for_camera_connection(ctx, dev, serial, [&]()
            {
                REQUIRE_NOTHROW(advanced.toggle_advanced_mode(false));
            });
            disable_sensitive_options_for(*dev);
            advanced = dev->as<rs400::advanced_mode>();
            REQUIRE(!advanced.is_enabled());
        }
    }
}

TEST_CASE("Advanced Mode JSON", "[live][AdvMd]") {
    rs2::context ctx;
    if (make_context(SECTION_FROM_TEST_NAME, &ctx))
    {
        device_list list;
        REQUIRE_NOTHROW(list = ctx.query_devices());
        REQUIRE(list.size() > 0);


        auto dev = std::make_shared<device>(list.front());

        disable_sensitive_options_for(*dev);

        std::string serial;
        REQUIRE_NOTHROW(serial = dev->get_info(RS2_CAMERA_INFO_SERIAL_NUMBER));

        if (dev->is<rs400::advanced_mode>())
        {
            auto advanced = dev->as<rs400::advanced_mode>();

            if (!advanced.is_enabled())
            {
                dev = do_with_waiting_for_camera_connection(ctx, dev, serial, [&]()
                {
                    REQUIRE_NOTHROW(advanced.toggle_advanced_mode(true));
                });
            }

            disable_sensitive_options_for(*dev);
            advanced = dev->as<rs400::advanced_mode>();
            REQUIRE(advanced.is_enabled());

            auto sensors = dev->query_sensors();
            sensor presets_sensor;
            for (sensor& elem : sensors)
            {
                auto supports = false;
                REQUIRE_NOTHROW(supports = elem.supports(RS2_OPTION_VISUAL_PRESET));
                if (supports)
                {
                    presets_sensor = elem;
                    break;
                }
            }

            std::string json1, json2;
            REQUIRE_NOTHROW(json1 = advanced.serialize_json());
            REQUIRE_NOTHROW(presets_sensor.set_option(RS2_OPTION_VISUAL_PRESET, RS2_RS400_VISUAL_PRESET_COUNT - 1));
            REQUIRE_NOTHROW(advanced.load_json(json1));
            REQUIRE_NOTHROW(json2 = advanced.serialize_json());
            REQUIRE_NOTHROW(json1 == json2);

            dev = do_with_waiting_for_camera_connection(ctx, dev, serial, [&]()
            {
                REQUIRE_NOTHROW(advanced.toggle_advanced_mode(false));
            });
            disable_sensitive_options_for(*dev);
            advanced = dev->as<rs400::advanced_mode>();
            REQUIRE(!advanced.is_enabled());
        }
    }
}

TEST_CASE("Advanced Mode controls", "[live][AdvMd]") {
    rs2::context ctx;
    if (make_context(SECTION_FROM_TEST_NAME, &ctx))
    {
        device_list list;
        REQUIRE_NOTHROW(list = ctx.query_devices());
        REQUIRE(list.size() > 0);

        std::shared_ptr<device> dev = std::make_shared<device>(list.front());
        if (dev->is<rs400::advanced_mode>())
        {
            disable_sensitive_options_for(*dev);
            auto info = dev->get_info(RS2_CAMERA_INFO_NAME);
            CAPTURE(info);

            std::string serial;
            REQUIRE_NOTHROW(serial = dev->get_info(RS2_CAMERA_INFO_SERIAL_NUMBER));


            auto advanced = dev->as<rs400::advanced_mode>();
            if (!advanced.is_enabled())
            {

                dev = do_with_waiting_for_camera_connection(ctx, dev, serial, [&]()
                {
                    REQUIRE_NOTHROW(advanced.toggle_advanced_mode(true));
                });
            }



            disable_sensitive_options_for(*dev);
            advanced = dev->as<rs400::advanced_mode>();
            REQUIRE(advanced.is_enabled());

            {
                STDepthControlGroup ctrl_curr{};
                REQUIRE_NOTHROW(ctrl_curr = advanced.get_depth_control(0));
                STDepthControlGroup ctrl_min{};
                REQUIRE_NOTHROW(ctrl_min = advanced.get_depth_control(1));
                STDepthControlGroup ctrl_max{};
                REQUIRE_NOTHROW(ctrl_max = advanced.get_depth_control(2));
                REQUIRE_NOTHROW(advanced.set_depth_control(ctrl_min));
                REQUIRE_NOTHROW(ctrl_curr = advanced.get_depth_control(0));
                REQUIRE(ctrl_curr == ctrl_min);
            }

            {
                STRsm ctrl_curr{};
                REQUIRE_NOTHROW(ctrl_curr = advanced.get_rsm(0));
                STRsm ctrl_min{};
                REQUIRE_NOTHROW(ctrl_min = advanced.get_rsm(1));
                STRsm ctrl_max{};
                REQUIRE_NOTHROW(ctrl_max = advanced.get_rsm(2));
                REQUIRE_NOTHROW(advanced.set_rsm(ctrl_min));
                REQUIRE_NOTHROW(ctrl_curr = advanced.get_rsm(0));
                REQUIRE(ctrl_curr == ctrl_min);
            }

            {
                STRauSupportVectorControl ctrl_curr{};
                REQUIRE_NOTHROW(ctrl_curr = advanced.get_rau_support_vector_control(0));
                STRauSupportVectorControl ctrl_min{};
                REQUIRE_NOTHROW(ctrl_min = advanced.get_rau_support_vector_control(1));
                STRauSupportVectorControl ctrl_max{};
                REQUIRE_NOTHROW(ctrl_max = advanced.get_rau_support_vector_control(2));
                REQUIRE_NOTHROW(advanced.set_rau_support_vector_control(ctrl_min));
                REQUIRE_NOTHROW(ctrl_curr = advanced.get_rau_support_vector_control(0));
                REQUIRE(ctrl_curr == ctrl_min);
            }

            {
                STColorControl ctrl_curr{};
                REQUIRE_NOTHROW(ctrl_curr = advanced.get_color_control(0));
                STColorControl ctrl_min{};
                REQUIRE_NOTHROW(ctrl_min = advanced.get_color_control(1));
                STColorControl ctrl_max{};
                REQUIRE_NOTHROW(ctrl_max = advanced.get_color_control(2));
                REQUIRE_NOTHROW(advanced.set_color_control(ctrl_min));
                REQUIRE_NOTHROW(ctrl_curr = advanced.get_color_control(0));
                REQUIRE(ctrl_curr == ctrl_min);
            }

            {
                STRauColorThresholdsControl ctrl_curr{};
                REQUIRE_NOTHROW(ctrl_curr = advanced.get_rau_thresholds_control(0));
                STRauColorThresholdsControl ctrl_min{};
                REQUIRE_NOTHROW(ctrl_min = advanced.get_rau_thresholds_control(1));
                STRauColorThresholdsControl ctrl_max{};
                REQUIRE_NOTHROW(ctrl_max = advanced.get_rau_thresholds_control(2));
                REQUIRE_NOTHROW(advanced.set_rau_thresholds_control(ctrl_min));
                REQUIRE_NOTHROW(ctrl_curr = advanced.get_rau_thresholds_control(0));
                REQUIRE(ctrl_curr == ctrl_min);
            }

            {
                STSloColorThresholdsControl ctrl_curr{};
                REQUIRE_NOTHROW(ctrl_curr = advanced.get_slo_color_thresholds_control(0));
                STSloColorThresholdsControl ctrl_min{};
                REQUIRE_NOTHROW(ctrl_min = advanced.get_slo_color_thresholds_control(1));
                STSloColorThresholdsControl ctrl_max{};
                REQUIRE_NOTHROW(ctrl_max = advanced.get_slo_color_thresholds_control(2));
                REQUIRE_NOTHROW(advanced.set_slo_color_thresholds_control(ctrl_min));
                REQUIRE_NOTHROW(ctrl_curr = advanced.get_slo_color_thresholds_control(0));
                REQUIRE(ctrl_curr == ctrl_min);
            }

            {
                STSloPenaltyControl ctrl_curr{};
                REQUIRE_NOTHROW(ctrl_curr = advanced.get_slo_penalty_control(0));
                STSloPenaltyControl ctrl_min{};
                REQUIRE_NOTHROW(ctrl_min = advanced.get_slo_penalty_control(1));
                STSloPenaltyControl ctrl_max{};
                REQUIRE_NOTHROW(ctrl_max = advanced.get_slo_penalty_control(2));
                REQUIRE_NOTHROW(advanced.set_slo_penalty_control(ctrl_min));
                REQUIRE_NOTHROW(ctrl_curr = advanced.get_slo_penalty_control(0));
                REQUIRE(ctrl_curr == ctrl_min);
            }

            {
                STHdad ctrl_curr1{};
                REQUIRE_NOTHROW(ctrl_curr1 = advanced.get_hdad(0));
                REQUIRE_NOTHROW(advanced.set_hdad(ctrl_curr1));
                STHdad ctrl_curr2{};
                REQUIRE_NOTHROW(ctrl_curr2 = advanced.get_hdad(0));
                REQUIRE(ctrl_curr1 == ctrl_curr2);
            }

            {
                STColorCorrection ctrl_curr{};
                REQUIRE_NOTHROW(ctrl_curr = advanced.get_color_correction(0));
                STColorCorrection ctrl_min{};
                REQUIRE_NOTHROW(ctrl_min = advanced.get_color_correction(1));
                STColorCorrection ctrl_max{};
                REQUIRE_NOTHROW(ctrl_max = advanced.get_color_correction(2));
                REQUIRE_NOTHROW(advanced.set_color_correction(ctrl_min));
                REQUIRE_NOTHROW(ctrl_curr = advanced.get_color_correction(0));
                REQUIRE(ctrl_curr == ctrl_min);
            }

            {
                STAEControl ctrl_curr1{};
                REQUIRE_NOTHROW(ctrl_curr1 = advanced.get_ae_control(0));
                REQUIRE_NOTHROW(advanced.set_ae_control(ctrl_curr1));
                STAEControl ctrl_curr2{};
                REQUIRE_NOTHROW(ctrl_curr2 = advanced.get_ae_control(0));
                REQUIRE(ctrl_curr1 == ctrl_curr2);
            }

            {
                STDepthTableControl ctrl_curr{};
                REQUIRE_NOTHROW(ctrl_curr = advanced.get_depth_table(0));
                STDepthTableControl ctrl_min{};
                REQUIRE_NOTHROW(ctrl_min = advanced.get_depth_table(1));
                STDepthTableControl ctrl_max{};
                REQUIRE_NOTHROW(ctrl_max = advanced.get_depth_table(2));
                REQUIRE_NOTHROW(advanced.set_depth_table(ctrl_min));
                REQUIRE_NOTHROW(ctrl_curr = advanced.get_depth_table(0));
                REQUIRE(ctrl_curr == ctrl_min);
            }

            {
                STCensusRadius ctrl_curr{};
                REQUIRE_NOTHROW(ctrl_curr = advanced.get_census(0));
                STCensusRadius ctrl_min{};
                REQUIRE_NOTHROW(ctrl_min = advanced.get_census(1));
                STCensusRadius ctrl_max{};
                REQUIRE_NOTHROW(ctrl_max = advanced.get_census(2));
                REQUIRE_NOTHROW(advanced.set_census(ctrl_min));
                REQUIRE_NOTHROW(ctrl_curr = advanced.get_census(0));
                REQUIRE(ctrl_curr == ctrl_min);
            }


            dev = do_with_waiting_for_camera_connection(ctx, dev, serial, [&]()
            {
                REQUIRE_NOTHROW(advanced.toggle_advanced_mode(false));
            });

            disable_sensitive_options_for(*dev);
            advanced = dev->as<rs400::advanced_mode>();

            REQUIRE(!advanced.is_enabled());
        }
    }
}

// the tests may incorrectly interpret changes to librealsense-core, namely default profiles selections
TEST_CASE("Streaming modes sanity check", "[live][!mayfail]")
{
    // Require at least one device to be plugged in
    rs2::context ctx;
    if (make_context(SECTION_FROM_TEST_NAME, &ctx))
    {
        std::vector<sensor> list;
        REQUIRE_NOTHROW(list = ctx.query_all_sensors());
        REQUIRE(list.size() > 0);

        // For each device
        for (auto&& dev : list)
        {
            disable_sensitive_options_for(dev);

            std::string PID;
            REQUIRE_NOTHROW(PID = dev.get_info(RS2_CAMERA_INFO_PRODUCT_ID));

            // make sure they provide at least one streaming mode
            std::vector<rs2::stream_profile> stream_profiles;
            REQUIRE_NOTHROW(stream_profiles = dev.get_stream_profiles());
            REQUIRE(stream_profiles.size() > 0);

            SECTION("check stream profile settings are sane")
            {
                // for each stream profile provided:
                for (auto profile : stream_profiles) {

                    // require that the settings are sane
                    REQUIRE(profile.format() > RS2_FORMAT_ANY);
                    REQUIRE(profile.format() < RS2_FORMAT_COUNT);
                    REQUIRE(profile.fps() >= 2);
                    REQUIRE(profile.fps() <= 300);

                    if (auto video = profile.as<video_stream_profile>())
                    {
                        REQUIRE(video.width() >= 320);
                        REQUIRE(video.width() <= 1920);
                        REQUIRE(video.height() >= 180);
                        REQUIRE(video.height() <= 1080);
                    }

                    // require that we can start streaming this mode
                    REQUIRE_NOTHROW(dev.open({ profile }));
                    // TODO: make callback confirm stream format/dimensions/framerate
                    REQUIRE_NOTHROW(dev.start([](rs2::frame fref) {}));

                    // Require that we can disable the stream afterwards
                    REQUIRE_NOTHROW(dev.stop());
                    REQUIRE_NOTHROW(dev.close());
                }
            }
            SECTION("check stream intrinsics are sane")
            {
                for (auto profile : stream_profiles)
                {
                    if (auto video = profile.as<video_stream_profile>())
                    {
                        rs2_intrinsics intrin;
                        CAPTURE(video.stream_type());
                        CAPTURE(video.format());
                        CAPTURE(video.width());
                        CAPTURE(video.height());

                        bool calib_format = ((PID != "0AA5") &&
                                            (RS2_FORMAT_Y16 == video.format()) &&
                                            (RS2_STREAM_INFRARED == video.stream_type()));
                        if (!calib_format) // intrinsics are not available for calibration formats
                        {
                            REQUIRE_NOTHROW(intrin = video.get_intrinsics());

                            // Intrinsic width/height must match width/height of streaming mode we requested
                            REQUIRE(intrin.width == video.width());
                            REQUIRE(intrin.height == video.height());

                            // Principal point must be within center 20% of image
                            REQUIRE(intrin.ppx > video.width() * 0.4f);
                            REQUIRE(intrin.ppx < video.width() * 0.6f);
                            REQUIRE(intrin.ppy > video.height() * 0.4f);
                            REQUIRE(intrin.ppy < video.height() * 0.6f);

                            // Focal length must be non-negative (todo - Refine requirements based on known expected FOV)
                            REQUIRE(intrin.fx > 0.0f);
                            REQUIRE(intrin.fy > 0.0f);
                        }
                        else
                        {
                            REQUIRE_THROWS(intrin = video.get_intrinsics());
                        }
                    }
                }
            }
        }
    }
}

TEST_CASE("Motion profiles sanity", "[live]")
{
    rs2::context ctx;
    if (make_context(SECTION_FROM_TEST_NAME, &ctx))
    {
        std::vector<sensor> list;
        REQUIRE_NOTHROW(list = ctx.query_all_sensors());
        REQUIRE(list.size() > 0);

        // For each device
        for (auto&& dev : list)
        {
            disable_sensitive_options_for(dev);

            // make sure they provide at least one streaming mode
            std::vector<rs2::stream_profile> stream_profiles;
            REQUIRE_NOTHROW(stream_profiles = dev.get_stream_profiles());
            REQUIRE(stream_profiles.size() > 0);

            // for each stream profile provided:
            for (auto profile : stream_profiles)
            {
                SECTION("check motion intrisics") {

                    auto stream = profile.stream_type();
                    rs2_motion_device_intrinsic mm_int;

                    CAPTURE(stream);

                    if (stream == RS2_STREAM_ACCEL || stream == RS2_STREAM_GYRO)
                    {
                        auto motion = profile.as<motion_stream_profile>();
                        REQUIRE_NOTHROW(mm_int = motion.get_motion_intrinsics());

                        for (int j = 0; j < 3; j++)
                        {
                            auto scale = mm_int.data[j][j];
                            CAPTURE(scale);
                            // Make sure scale value is "sane"
                            // We don't expect Motion Device to require adjustment of more then 20%
                            REQUIRE(scale > 0.8);
                            REQUIRE(scale < 1.2);

                            auto bias = mm_int.data[0][3];
                            CAPTURE(bias);
                            // Make sure bias is "sane"
                            REQUIRE(bias > -0.5);
                            REQUIRE(bias < 0.5);
                        }
                    }
                }
            }
        }
    }
}

TEST_CASE("Check width and height of stream intrinsics", "[live][AdvMd]")
{
    rs2::context ctx;
    if (make_context(SECTION_FROM_TEST_NAME, &ctx))
    {
        std::vector<device> devs;
        REQUIRE_NOTHROW(devs = ctx.query_devices());

        for (auto&& dev : devs)
        {
            auto shared_dev = std::make_shared<device>(dev);
            disable_sensitive_options_for(dev);
            std::string serial;
            REQUIRE_NOTHROW(serial = dev.get_info(RS2_CAMERA_INFO_SERIAL_NUMBER));
            std::string PID;
            REQUIRE_NOTHROW(PID = dev.get_info(RS2_CAMERA_INFO_PRODUCT_ID));
            if (shared_dev->is<rs400::advanced_mode>())
            {
                auto advanced = shared_dev->as<rs400::advanced_mode>();

                if (advanced.is_enabled())
                {
                    shared_dev = do_with_waiting_for_camera_connection(ctx, shared_dev, serial, [&]()
                    {
                        REQUIRE_NOTHROW(advanced.toggle_advanced_mode(false));
                    });
                }
                disable_sensitive_options_for(*shared_dev);
                advanced = shared_dev->as<rs400::advanced_mode>();

                REQUIRE(advanced.is_enabled() == false);
            }

            std::vector<sensor> list;
            REQUIRE_NOTHROW(list = shared_dev->query_sensors());
            REQUIRE(list.size() > 0);

            for (auto&& dev : list)
            {
                disable_sensitive_options_for(dev);
                auto module_name = dev.get_info(RS2_CAMERA_INFO_NAME);
                // TODO: if FE
                std::vector<rs2::stream_profile> stream_profiles;
                REQUIRE_NOTHROW(stream_profiles = dev.get_stream_profiles());
                REQUIRE(stream_profiles.size() > 0);

                // for each stream profile provided:
                int i=0;
                for (const auto& profile : stream_profiles)
                {
                    i++;
                    if (auto video = profile.as<video_stream_profile>())
                    {
                        rs2_intrinsics intrin;

                        CAPTURE(video.stream_type());
                        CAPTURE(video.format());
                        CAPTURE(video.width());
                        CAPTURE(video.height());

                        // Calibration formats does not provide intrinsic data, except for SR300
                        bool calib_format = ((PID != "0AA5") &&
                                            (RS2_FORMAT_Y16 == video.format()) &&
                                            (RS2_STREAM_INFRARED == video.stream_type()));
                        if (!calib_format)
                            REQUIRE_NOTHROW(intrin = video.get_intrinsics());
                        else
                            REQUIRE_THROWS(intrin = video.get_intrinsics());

                        // Intrinsic width/height must match width/height of streaming mode we requested
                        REQUIRE(intrin.width == video.width());
                        REQUIRE(intrin.height == video.height());
                    }
                }
            }
        }
    }
}

TEST_CASE("Check option API", "[live][options]")
{
    // Require at least one device to be plugged in
    rs2::context ctx;
    if (make_context(SECTION_FROM_TEST_NAME, &ctx))
    {
        std::vector<sensor> list;
        REQUIRE_NOTHROW(list = ctx.query_all_sensors());
        REQUIRE(list.size() > 0);

        // for each device
        for (auto&& dev : list)
        {

            // for each option
            for (auto i = 0; i < RS2_OPTION_COUNT; ++i) {
                auto opt = rs2_option(i);
                bool is_opt_supported;
                REQUIRE_NOTHROW(is_opt_supported = dev.supports(opt));


                SECTION("Ranges are sane")
                {
                    if (!is_opt_supported)
                    {
                        REQUIRE_THROWS_AS(dev.get_option_range(opt), error);
                    }
                    else
                    {
                        rs2::option_range range;
                        REQUIRE_NOTHROW(range = dev.get_option_range(opt));

                        // a couple sanity checks
                        REQUIRE(range.min < range.max);
                        REQUIRE(range.min + range.step <= range.max);
                        REQUIRE(range.step > 0);
                        REQUIRE(range.def <= range.max);
                        REQUIRE(range.min <= range.def);

                        // TODO: check that range.def == range.min + k*range.step for some k?
                        // TODO: some sort of bounds checking against constants?
                    }
                }
                SECTION("get_option returns a legal value")
                {
                    if (!is_opt_supported)
                    {
                        REQUIRE_THROWS_AS(dev.get_option(opt), error);
                    }
                    else
                    {
                        auto range = dev.get_option_range(opt);
                        float value;
                        REQUIRE_NOTHROW(value = dev.get_option(opt));

                        // value in range. Do I need to account for epsilon in lt[e]/gt[e] comparisons?
                        REQUIRE(value >= range.min);
                        REQUIRE(value <= range.max);

                        // value doesn't change between two gets (if no additional threads are calling set)
                        REQUIRE(dev.get_option(opt) == Approx(value));

                        // REQUIRE(value == Approx(range.def)); // Not sure if this is a reasonable check
                        // TODO: make sure value == range.min + k*range.step for some k?
                    }
                }
                SECTION("set opt doesn't like bad values") {
                    if (!is_opt_supported)
                    {
                        REQUIRE_THROWS_AS(dev.set_option(opt, 1), error);
                    }
                    else
                    {
                        auto range = dev.get_option_range(opt);

                        // minimum should work, as should maximum
                        REQUIRE_NOTHROW(dev.set_option(opt, range.min));
                        REQUIRE_NOTHROW(dev.set_option(opt, range.max));

                        int n_steps = int((range.max - range.min) / range.step);

                        // check a few arbitrary points along the scale
                        REQUIRE_NOTHROW(dev.set_option(opt, range.min + (1 % n_steps)*range.step));
                        REQUIRE_NOTHROW(dev.set_option(opt, range.min + (11 % n_steps)*range.step));
                        REQUIRE_NOTHROW(dev.set_option(opt, range.min + (111 % n_steps)*range.step));
                        REQUIRE_NOTHROW(dev.set_option(opt, range.min + (1111 % n_steps)*range.step));

                        // below min and above max shouldn't work
                        REQUIRE_THROWS_AS(dev.set_option(opt, range.min - range.step), error);
                        REQUIRE_THROWS_AS(dev.set_option(opt, range.max + range.step), error);

                        // make sure requesting value in the range, but not a legal step doesn't work
                        // TODO: maybe something for range.step < 1 ?
                        for (auto j = 1; j < range.step; j++) {
                            CAPTURE(range.step);
                            CAPTURE(j);
                            REQUIRE_THROWS_AS(dev.set_option(opt, range.min + j), error);
                        }
                    }
                }
                SECTION("check get/set sequencing works as expected") {
                    if (!is_opt_supported) continue;
                    auto range = dev.get_option_range(opt);

                    // setting a valid value lets you get that value back
                    dev.set_option(opt, range.min);
                    REQUIRE(dev.get_option(opt) == Approx(range.min));

                    // setting an invalid value returns the last set valid value.
                    REQUIRE_THROWS(dev.set_option(opt, range.max + range.step));
                    REQUIRE(dev.get_option(opt) == Approx(range.min));

                    dev.set_option(opt, range.max);
                    REQUIRE_THROWS(dev.set_option(opt, range.min - range.step));
                    REQUIRE(dev.get_option(opt) == Approx(range.max));

                }
                SECTION("get_description returns a non-empty, non-null string") {
                    if (!is_opt_supported) {
                        REQUIRE_THROWS_AS(dev.get_option_description(opt), error);
                    }
                    else
                    {
                        REQUIRE(dev.get_option_description(opt) != nullptr);
                        REQUIRE(std::string(dev.get_option_description(opt)) != std::string(""));
                    }
                }
                // TODO: tests for get_option_value_description? possibly too open a function to have useful tests
            }
        }
    }
}

// List of controls coupled together, such as modifying one of them would impose changes(affect) other options if modified
// The list is managed per-sensor/SKU
struct option_bundle
{
    rs2_stream sensor_type;
    rs2_option master_option;
    rs2_option slave_option;
    float slave_val_before;
    float slave_val_after;
};

enum dev_group { e_unresolved_grp, e_d400, e_sr300 };

const std::map<dev_type,dev_group> dev_map = {
    /* RS400/PSR*/      { { "0AD1", true }, e_d400},
    /* RS410/ASR*/      { { "0AD2", true }, e_d400 },
                        { { "0AD2", false }, e_d400},
    /* RS415/ASRC*/     { { "0AD3", true }, e_d400},
                        { { "0AD3", false }, e_d400},
    /* RS430/AWG*/      { { "0AD4", true }, e_d400},
    /* RS430_MM / AWGT*/{ { "0AD5", true }, e_d400},
    /* D4/USB2*/        { { "0AD6", false }, e_d400 },
    /* RS420/PWG*/      { { "0AF6", true }, e_d400},
    /* RS420_MM/PWGT*/  { { "0AFE", true }, e_d400},
    /* RS410_MM/ASRT*/  { { "0AFF", true }, e_d400},
    /* RS400_MM/PSR*/   { { "0B00", true }, e_d400},
    /* RS405/DS5U*/     { { "0B01", true }, e_d400},
    /* RS430_MMC/AWGTC*/{ { "0B03", true }, e_d400},
    /* RS435_RGB/AWGC*/ { { "0B07", true }, e_d400},
                        { { "0B07", false }, e_d400},
    /* DS5U */          { { "0B0C", true }, e_d400},
    /*SR300*/           { { "0AA5", true }, e_sr300 },
};

// Testing bundled depth controls
const std::map<dev_group, std::vector<option_bundle> > auto_disabling_controls =
{
    { e_d400,  { { RS2_STREAM_DEPTH, RS2_OPTION_EXPOSURE, RS2_OPTION_ENABLE_AUTO_EXPOSURE, 1.f, 0.f },
                { RS2_STREAM_DEPTH, RS2_OPTION_GAIN, RS2_OPTION_ENABLE_AUTO_EXPOSURE, 1.f, 1.f } } },  // The value remain intact == the controls shall not affect each other
    //{ e_sr300, { { RS2_STREAM_DEPTH, TBD, TBD, 1.f, 0.f } } }, Provision for
};

// Verify that the bundled controls (Exposure<->Aut-Exposure) are in sync
TEST_CASE("Auto-Disabling Controls", "[live][options]")
{
    // Require at least one device to be plugged in
    rs2::context ctx;
    if (make_context(SECTION_FROM_TEST_NAME, &ctx))
    {
        std::vector<rs2::device> list;
        REQUIRE_NOTHROW(list = ctx.query_devices());
        REQUIRE(list.size() > 0);

        // for each sensor
        for (auto&& dev : list)
        {
            disable_sensitive_options_for(dev);
            dev_type PID = get_PID(dev);
            CAPTURE(PID.first);
            CAPTURE(PID.second);
            auto dev_grp{ e_unresolved_grp };
            REQUIRE_NOTHROW(dev_grp = dev_map.at(PID));

            for (auto&& snr : dev.query_sensors())
            {
                // The test will apply to depth sensor only. In future may be extended for additional type of sensors
                if (snr.is<depth_sensor>())
                {
                    auto entry = auto_disabling_controls.find(dev_grp);
                    if (auto_disabling_controls.end() == entry)
                    {
                        WARN("Skipping test - the Device-Under-Test profile is not defined for PID " << PID.first << (PID.second ? " USB3" : " USB2"));
                    }
                    else
                    {
                        auto test_patterns = auto_disabling_controls.at(dev_grp);
                        REQUIRE(test_patterns.size() > 0);

                        for (auto i = 0; i < test_patterns.size(); ++i)
                        {
                            if (test_patterns[i].sensor_type != RS2_STREAM_DEPTH)
                                continue;

                            auto orig_opt = test_patterns[i].master_option;
                            auto tgt_opt = test_patterns[i].slave_option;
                            bool opt_orig_supported{};
                            bool opt_tgt_supported{};
                            REQUIRE_NOTHROW(opt_orig_supported = snr.supports(orig_opt));
                            REQUIRE_NOTHROW(opt_tgt_supported = snr.supports(tgt_opt));

                            if (opt_orig_supported && opt_tgt_supported)
                            {
                                rs2::option_range master_range,slave_range;
                                REQUIRE_NOTHROW(master_range = snr.get_option_range(orig_opt));
                                REQUIRE_NOTHROW(slave_range = snr.get_option_range(tgt_opt));

                                // Switch the receiving options into the responding state
                                auto slave_cur_val = snr.get_option(tgt_opt);
                                if (slave_cur_val != test_patterns[i].slave_val_before)
                                {
                                    REQUIRE_NOTHROW(snr.set_option(tgt_opt, test_patterns[i].slave_val_before));
                                    //std::this_thread::sleep_for(std::chrono::milliseconds(500));
                                    REQUIRE(snr.get_option(tgt_opt) == test_patterns[i].slave_val_before);
                                }

                                // Modify the originating control and verify that the target control has been modified as well
                                REQUIRE_NOTHROW(snr.set_option(orig_opt, master_range.def));
                                REQUIRE(snr.get_option(tgt_opt) == test_patterns[i].slave_val_after);
                            }
                        }
                    }
                }
            }
        } // for (auto&& dev : list)
    }
}


/// The test may fail due to changes in profiles list that do not indicate regression.
/// TODO - refactoring required to make the test agnostic to changes imposed by librealsense core
TEST_CASE("Multiple devices", "[live][multicam][!mayfail]")
{
    rs2::context ctx;
    if (make_context(SECTION_FROM_TEST_NAME, &ctx))
    {
        // Require at least one device to be plugged in
        std::vector<sensor> list;
        REQUIRE_NOTHROW(list = ctx.query_all_sensors());
        REQUIRE(list.size() > 0);

        SECTION("subdevices on a single device")
        {
            for (auto & dev : list)
            {
                disable_sensitive_options_for(dev);

                SECTION("opening the same subdevice multiple times")
                {
                    auto modes = dev.get_stream_profiles();
                    REQUIRE(modes.size() > 0);
                    CAPTURE(modes.front().stream_type());
                    REQUIRE_NOTHROW(dev.open(modes.front()));

                    SECTION("same mode")
                    {
                        // selected, but not streaming
                        REQUIRE_THROWS_AS(dev.open({ modes.front() }), error);

                        // streaming
                        REQUIRE_NOTHROW(dev.start([](rs2::frame fref) {}));
                        REQUIRE_THROWS_AS(dev.open({ modes.front() }), error);
                    }

                    SECTION("different modes")
                    {
                        if (modes.size() == 1)
                        {
                            WARN("device " << dev.get_info(RS2_CAMERA_INFO_NAME) << " S/N: " << dev.get_info(
                                RS2_CAMERA_INFO_SERIAL_NUMBER) << " w/ FW v" << dev.get_info(
                                    RS2_CAMERA_INFO_FIRMWARE_VERSION) << ":");
                            WARN("subdevice has only 1 supported streaming mode. Skipping Same Subdevice, different modes test.");
                        }
                        else
                        {
                            // selected, but not streaming
                            REQUIRE_THROWS_AS(dev.open({ modes[1] }), error);

                            // streaming
                            REQUIRE_NOTHROW(dev.start([](rs2::frame fref) {}));
                            REQUIRE_THROWS_AS(dev.open({ modes[1] }), error);
                        }
                    }

                    REQUIRE_NOTHROW(dev.stop());
                }
                // TODO: Move
                SECTION("opening different subdevices") {
                    for (auto&& subdevice1 : ctx.get_sensor_parent(dev).query_sensors())
                    {
                        disable_sensitive_options_for(subdevice1);
                        for (auto&& subdevice2 : ctx.get_sensor_parent(dev).query_sensors())
                        {
                            disable_sensitive_options_for(subdevice2);

                            if (subdevice1 == subdevice2)
                                continue;

                            // get first lock
                            REQUIRE_NOTHROW(subdevice1.open(subdevice1.get_stream_profiles().front()));

                            // selected, but not streaming
                            {
                                auto profile = subdevice2.get_stream_profiles().front();

                                CAPTURE(profile.stream_type());
                                CAPTURE(profile.format());
                                CAPTURE(profile.fps());
                                auto vid_p = profile.as<rs2::video_stream_profile>();
                                CAPTURE(vid_p.width());
                                CAPTURE(vid_p.height());

                                REQUIRE_NOTHROW(subdevice2.open(subdevice2.get_stream_profiles().front()));
                                REQUIRE_NOTHROW(subdevice2.start([](rs2::frame fref) {}));
                                REQUIRE_NOTHROW(subdevice2.stop());
                                REQUIRE_NOTHROW(subdevice2.close());
                            }

                            // streaming
                            {
                                REQUIRE_NOTHROW(subdevice1.start([](rs2::frame fref) {}));
                                REQUIRE_NOTHROW(subdevice2.open(subdevice2.get_stream_profiles().front()));
                                REQUIRE_NOTHROW(subdevice2.start([](rs2::frame fref) {}));
                                // stop streaming in opposite order just to be sure that works too
                                REQUIRE_NOTHROW(subdevice1.stop());
                                REQUIRE_NOTHROW(subdevice2.stop());
                                REQUIRE_NOTHROW(subdevice2.close());
                            }

                            REQUIRE_NOTHROW(subdevice1.close());
                        }
                    }
                }
            }
        }
        SECTION("multiple devices")
        {
            if (list.size() == 1)
            {
                WARN("Only one device connected. Skipping multi-device test");
            }
            else
            {
                for (auto & dev1 : list)
                {
                    disable_sensitive_options_for(dev1);
                    for (auto & dev2 : list)
                    {
                        // couldn't think of a better way to compare the two...
                        if (dev1 == dev2)
                            continue;

                        disable_sensitive_options_for(dev2);

                        auto dev1_profiles = dev1.get_stream_profiles();
                        auto dev2_profiles = dev2.get_stream_profiles();

                        if (!dev1_profiles.size() || !dev2_profiles.size())
                            continue;

                        auto dev1_profile = dev1_profiles.front();
                        auto dev2_profile = dev2_profiles.front();

                        CAPTURE(dev1_profile.stream_type());
                        CAPTURE(dev1_profile.format());
                        CAPTURE(dev1_profile.fps());
                        auto vid_p1 = dev1_profile.as<rs2::video_stream_profile>();
                        CAPTURE(vid_p1.width());
                        CAPTURE(vid_p1.height());

                        CAPTURE(dev2_profile.stream_type());
                        CAPTURE(dev2_profile.format());
                        CAPTURE(dev2_profile.fps());
                        auto vid_p2 = dev2_profile.as<rs2::video_stream_profile>();
                        CAPTURE(vid_p2.width());
                        CAPTURE(vid_p2.height());

                        REQUIRE_NOTHROW(dev1.open(dev1_profile));
                        REQUIRE_NOTHROW(dev2.open(dev2_profile));

                        REQUIRE_NOTHROW(dev1.start([](rs2::frame fref) {}));
                        REQUIRE_NOTHROW(dev2.start([](rs2::frame fref) {}));
                        REQUIRE_NOTHROW(dev1.stop());
                        REQUIRE_NOTHROW(dev2.stop());

                        REQUIRE_NOTHROW(dev1.close());
                        REQUIRE_NOTHROW(dev2.close());
                    }
                }
            }
        }
    }
}

// On Windows 10 RS2 there is an unusual behaviour that may fail this test:
// When trying to enable the second instance of Source Reader, instead of failing, the Media Foundation allows it
// and sends an HR to the first Source Reader instead (something about the application being preempted)
TEST_CASE("Multiple applications", "[live][multicam][!mayfail]")
{
    rs2::context ctx1;
    if (make_context(SECTION_FROM_TEST_NAME, &ctx1))
    {
        // Require at least one device to be plugged in
        std::vector<sensor> list1;
        REQUIRE_NOTHROW(list1 = ctx1.query_all_sensors());
        REQUIRE(list1.size() > 0);

        rs2::context ctx2;
        REQUIRE(make_context("two_contexts", &ctx2));
        std::vector<sensor> list2;
        REQUIRE_NOTHROW(list2 = ctx2.query_all_sensors());
        REQUIRE(list2.size() == list1.size());
        SECTION("subdevices on a single device")
        {
            for (auto&& dev1 : list1)
            {
                disable_sensitive_options_for(dev1);
                for (auto&& dev2 : list2)
                {
                    disable_sensitive_options_for(dev2);

                    if (dev1 == dev2)
                    {
                        bool skip_section = false;
#ifdef _WIN32
                        skip_section = true;
#endif
                        if (!skip_section)
                        {
                            SECTION("same subdevice") {
                                // get modes
                                std::vector<rs2::stream_profile> modes1, modes2;
                                REQUIRE_NOTHROW(modes1 = dev1.get_stream_profiles());
                                REQUIRE_NOTHROW(modes2 = dev2.get_stream_profiles());
                                REQUIRE(modes1.size() > 0);
                                REQUIRE(modes1.size() == modes2.size());
                                // require that the lists are the same (disregarding order)
                                for (auto profile : modes1) {
                                    REQUIRE(std::any_of(begin(modes2), end(modes2), [&profile](const rs2::stream_profile & p)
                                    {
                                        return profile == p;
                                    }));
                                }

                                // grab first lock
                                CAPTURE(modes1.front().stream_name());
                                REQUIRE_NOTHROW(dev1.open(modes1.front()));

                                SECTION("same mode")
                                {
                                    // selected, but not streaming
                                    REQUIRE_THROWS_AS(dev2.open({ modes1.front() }), error);

                                    // streaming
                                    REQUIRE_NOTHROW(dev1.start([](rs2::frame fref) {}));
                                    REQUIRE_THROWS_AS(dev2.open({ modes1.front() }), error);
                                }
                                SECTION("different modes")
                                {
                                    if (modes1.size() == 1)
                                    {
                                        WARN("device " << dev1.get_info(RS2_CAMERA_INFO_NAME) << " S/N: " << dev1.get_info(
                                            RS2_CAMERA_INFO_SERIAL_NUMBER) << " w/ FW v" << dev1.get_info(
                                                RS2_CAMERA_INFO_FIRMWARE_VERSION) << ":");
                                        WARN("Device has only 1 supported streaming mode. Skipping Same Subdevice, different modes test.");
                                    }
                                    else
                                    {
                                        // selected, but not streaming
                                        REQUIRE_THROWS_AS(dev2.open({ modes1[1] }), error);

                                        // streaming
                                        REQUIRE_NOTHROW(dev1.start([](rs2::frame fref) {}));
                                        REQUIRE_THROWS_AS(dev2.open({ modes1[1] }), error);
                                    }
                                }
                                REQUIRE_NOTHROW(dev1.stop());
                            }
                        }
                    }
                    else
                    {
                        SECTION("different subdevice")
                        {
                            // get first lock
                            REQUIRE_NOTHROW(dev1.open(dev1.get_stream_profiles().front()));

                            // selected, but not streaming
                            {
                                CAPTURE(dev2.get_stream_profiles().front().stream_type());
                                REQUIRE_NOTHROW(dev2.open(dev2.get_stream_profiles().front()));
                                REQUIRE_NOTHROW(dev2.start([](rs2::frame fref) {}));
                                REQUIRE_NOTHROW(dev2.stop());
                                REQUIRE_NOTHROW(dev2.close());
                            }

                            // streaming
                            {
                                REQUIRE_NOTHROW(dev1.start([](rs2::frame fref) {}));
                                REQUIRE_NOTHROW(dev2.open(dev2.get_stream_profiles().front()));
                                REQUIRE_NOTHROW(dev2.start([](rs2::frame fref) {}));
                                // stop streaming in opposite order just to be sure that works too
                                REQUIRE_NOTHROW(dev1.stop());
                                REQUIRE_NOTHROW(dev2.stop());

                                REQUIRE_NOTHROW(dev1.close());
                                REQUIRE_NOTHROW(dev2.close());
                            }
                        }
                    }
                }
            }
        }
        SECTION("subdevices on separate devices")
        {
            if (list1.size() == 1)
            {
                WARN("Only one device connected. Skipping multi-device test");
            }
            else
            {
                for (auto & dev1 : list1)
                {
                    disable_sensitive_options_for(dev1);
                    for (auto & dev2 : list2)
                    {
                        disable_sensitive_options_for(dev2);

                        if (dev1 == dev2)
                            continue;

                        // get modes
                        std::vector<rs2::stream_profile> modes1, modes2;
                        REQUIRE_NOTHROW(modes1 = dev1.get_stream_profiles());
                        REQUIRE_NOTHROW(modes2 = dev2.get_stream_profiles());
                        REQUIRE(modes1.size() > 0);
                        REQUIRE(modes2.size() > 0);

                        // grab first lock
                        CAPTURE(modes1.front().stream_type());
                        CAPTURE(dev1.get_info(RS2_CAMERA_INFO_NAME));
                        CAPTURE(dev1.get_info(RS2_CAMERA_INFO_SERIAL_NUMBER));
                        CAPTURE(dev2.get_info(RS2_CAMERA_INFO_NAME));
                        CAPTURE(dev2.get_info(RS2_CAMERA_INFO_SERIAL_NUMBER));
                        REQUIRE_NOTHROW(dev1.open(modes1.front()));

                        // try to acquire second lock

                        // selected, but not streaming
                        {
                            REQUIRE_NOTHROW(dev2.open({ modes2.front() }));
                            REQUIRE_NOTHROW(dev2.start([](rs2::frame fref) {}));
                            REQUIRE_NOTHROW(dev2.stop());
                            REQUIRE_NOTHROW(dev2.close());
                        }

                        // streaming
                        {
                            REQUIRE_NOTHROW(dev1.start([](rs2::frame fref) {}));
                            REQUIRE_NOTHROW(dev2.open({ modes2.front() }));
                            REQUIRE_NOTHROW(dev2.start([](rs2::frame fref) {}));
                            // stop streaming in opposite order just to be sure that works too
                            REQUIRE_NOTHROW(dev1.stop());
                            REQUIRE_NOTHROW(dev2.stop());
                            REQUIRE_NOTHROW(dev2.close());
                        }

                        REQUIRE_NOTHROW(dev1.close());
                    }
                }
            }
        }
    }
}


//
///* Apply heuristic test to check metadata attributes for sanity*/
void metadata_verification(const std::vector<internal_frame_additional_data>& data)
{
    // Heuristics that we use to verify metadata
    // Metadata sanity
    // Frame numbers and timestamps increase monotonically
    // Sensor timestamp should be less or equal to frame timestamp
    // Exposure time and gain values are greater than zero
    // Sensor framerate is bounded to >0 and < 200 fps for uvc streams
    int64_t last_val[3] = { -1, -1, -1 };

    for (size_t i = 0; i < data.size(); i++)
    {

        // Check that Frame/Sensor timetamps, frame number rise monotonically
        for (int j = RS2_FRAME_METADATA_FRAME_COUNTER; j <= RS2_FRAME_METADATA_SENSOR_TIMESTAMP; j++)
        {
            if (data[i].frame_md.md_attributes[j].first)
            {
                int64_t value = data[i].frame_md.md_attributes[j].second;
                CAPTURE(value);
                CAPTURE(last_val[j]);

                REQUIRE((value > last_val[j]));
                if (RS2_FRAME_METADATA_FRAME_COUNTER == j && last_val[j] >= 0) // In addition, there shall be no frame number gaps
                {
                    REQUIRE((1 == (value - last_val[j])));
                }

                last_val[j] = data[i].frame_md.md_attributes[j].second;
            }
        }

        // Metadata below must have a non negative value
        auto md = data[i].frame_md.md_attributes[RS2_FRAME_METADATA_ACTUAL_EXPOSURE];
        if (md.first) REQUIRE(md.second >= 0);
        md = data[i].frame_md.md_attributes[RS2_FRAME_METADATA_GAIN_LEVEL];
        if (md.first) REQUIRE(md.second >= 0);
        md = data[i].frame_md.md_attributes[RS2_FRAME_METADATA_TIME_OF_ARRIVAL];
        if (md.first) REQUIRE(md.second >= 0);
        md = data[i].frame_md.md_attributes[RS2_FRAME_METADATA_BACKEND_TIMESTAMP];
        if (md.first) REQUIRE(md.second >= 0);
        md = data[i].frame_md.md_attributes[RS2_FRAME_METADATA_ACTUAL_FPS];
        if (md.first) REQUIRE(md.second >= 0);
        md = data[i].frame_md.md_attributes[RS2_FRAME_METADATA_POWER_LINE_FREQUENCY];
        if (md.first) REQUIRE(md.second >= 0);

        // Metadata below must have a boolean value
        md = data[i].frame_md.md_attributes[RS2_FRAME_METADATA_AUTO_EXPOSURE];
        if (md.first) REQUIRE((md.second == 0 || md.second == 1));
        md = data[i].frame_md.md_attributes[RS2_FRAME_METADATA_FRAME_LASER_POWER_MODE];
        if (md.first) REQUIRE((md.second == 0 || md.second == 1));
        md = data[i].frame_md.md_attributes[RS2_FRAME_METADATA_AUTO_WHITE_BALANCE_TEMPERATURE];
        if (md.first) REQUIRE((md.second == 0 || md.second == 1));
        md = data[i].frame_md.md_attributes[RS2_FRAME_METADATA_BACKLIGHT_COMPENSATION];
        if (md.first) REQUIRE((md.second == 0 || md.second == 1));
        md = data[i].frame_md.md_attributes[RS2_FRAME_METADATA_LOW_LIGHT_COMPENSATION];
        if (md.first) REQUIRE((md.second == 0 || md.second == 1));
    }
}


////serialize_json
void trigger_error(const rs2::device& dev, int num)
{
    std::vector<uint8_t> raw_data(24, 0);
    raw_data[0] = 0x14;
    raw_data[2] = 0xab;
    raw_data[3] = 0xcd;
    raw_data[4] = 0x4d;
    raw_data[8] = num;
    if (auto debug = dev.as<debug_protocol>())
        debug.send_and_receive_raw_data(raw_data);
}



TEST_CASE("Error handling sanity", "[live][!mayfail]") {

    //Require at least one device to be plugged in
    rs2::context ctx;
    if (make_context(SECTION_FROM_TEST_NAME, &ctx))
    {
        std::vector<sensor> list;
        REQUIRE_NOTHROW(list = ctx.query_all_sensors());
        REQUIRE(list.size() > 0);

        std::string notification_description;
        rs2_log_severity severity;
        std::condition_variable cv;
        std::mutex m;

        // An exempt of possible error values - note that the full list is available to Librealsenes core
        const std::map< uint8_t, std::string> error_report = {
            { 0,  "Success" },
            { 1,  "Laser hot - power reduce" },
            { 2,  "Laser hot - disabled" },
            { 3,  "Flag B - laser disabled" },
        };

        //enable error polling
        for (auto && subdevice : list) {

            if (subdevice.supports(RS2_OPTION_ERROR_POLLING_ENABLED))
            {
                disable_sensitive_options_for(subdevice);

                subdevice.set_notifications_callback([&](rs2::notification n)
                {
                    std::unique_lock<std::mutex> lock(m);

                    notification_description = n.get_description();
                    severity = n.get_severity();
                    cv.notify_one();
                });

                REQUIRE_NOTHROW(subdevice.set_option(RS2_OPTION_ERROR_POLLING_ENABLED, 1));

                // The first entry with success value cannot be emulated
                for (auto i = 1; i < error_report.size(); i++)
                {
                    trigger_error(ctx.get_sensor_parent(subdevice), i);
                    std::unique_lock<std::mutex> lock(m);
                    CAPTURE(i);
                    CAPTURE(error_report.at(i));
                    CAPTURE(severity);
                    auto pred = [&]() {
                        return notification_description.compare(error_report.at(i)) == 0
                            && severity == RS2_LOG_SEVERITY_ERROR;
                    };
                    REQUIRE(cv.wait_for(lock, std::chrono::seconds(10), pred));

                }
                REQUIRE_NOTHROW(subdevice.set_option(RS2_OPTION_ERROR_POLLING_ENABLED, 0));
            }
        }
    }
}

std::vector<uint32_t> split(const std::string &s, char delim) {
    std::stringstream ss(s);
    std::string item;
    std::vector<uint32_t> tokens;
    while (std::getline(ss, item, delim)) {
        tokens.push_back(std::stoi(item, nullptr));
    }
    return tokens;
}

bool is_fw_version_newer(rs2::sensor& subdevice, const uint32_t other_fw[4])
{
    std::string fw_version_str;
    REQUIRE_NOTHROW(fw_version_str = subdevice.get_info(RS2_CAMERA_INFO_FIRMWARE_VERSION));
    auto fw = split(fw_version_str, '.');
    if (fw[0] > other_fw[0])
            return true;
    if (fw[0] == other_fw[0] && fw[1] > other_fw[1])
        return true;
    if (fw[0] == other_fw[0] && fw[1] == other_fw[1] && fw[2] > other_fw[2])
        return true;
    if (fw[0] == other_fw[0] && fw[1] == other_fw[1] && fw[2] == other_fw[2] && fw[3] > other_fw[3])
        return true;
    if (fw[0] == other_fw[0] && fw[1] == other_fw[1] && fw[2] == other_fw[2] && fw[3] == other_fw[3])
        return true;
    return false;
}


TEST_CASE("Auto disabling control behavior", "[live]") {
    //Require at least one device to be plugged in
    rs2::context ctx;
    if (make_context(SECTION_FROM_TEST_NAME, &ctx))
    {
        std::vector<sensor> list;
        REQUIRE_NOTHROW(list = ctx.query_all_sensors());
        REQUIRE(list.size() > 0);

        for (auto && subdevice : list)
        {
            disable_sensitive_options_for(subdevice);
            auto info = subdevice.get_info(RS2_CAMERA_INFO_NAME);
            CAPTURE(info);

            rs2::option_range range{};
            float val{};
            if (subdevice.supports(RS2_OPTION_ENABLE_AUTO_EXPOSURE))
            {
                SECTION("Disable auto exposure when setting a value")
                {
                    REQUIRE_NOTHROW(subdevice.set_option(RS2_OPTION_ENABLE_AUTO_EXPOSURE, 1));
                    REQUIRE_NOTHROW(range = subdevice.get_option_range(RS2_OPTION_EXPOSURE));
                    REQUIRE_NOTHROW(subdevice.set_option(RS2_OPTION_EXPOSURE, range.max));
                    CAPTURE(range.max);
                    REQUIRE_NOTHROW(val = subdevice.get_option(RS2_OPTION_ENABLE_AUTO_EXPOSURE));
                    REQUIRE(val == 0);
                }
            }

            if (subdevice.supports(RS2_OPTION_EMITTER_ENABLED))
            {
                SECTION("Disable emitter when setting a value")
                {
                    for (auto elem : { 0.f, 2.f })
                    {
                        CAPTURE(elem);
                        REQUIRE_NOTHROW(subdevice.set_option(RS2_OPTION_EMITTER_ENABLED, elem));
                        REQUIRE_NOTHROW(range = subdevice.get_option_range(RS2_OPTION_LASER_POWER));
                        REQUIRE_NOTHROW(subdevice.set_option(RS2_OPTION_LASER_POWER, range.max));
                        CAPTURE(range.max);
                        REQUIRE_NOTHROW(val = subdevice.get_option(RS2_OPTION_EMITTER_ENABLED));
                        REQUIRE(val == 1);
                        //0 - on, 1- off, 2 - deprecated for fw later than 5.9.11.0
                        //check if the fw version supports elem = 2
                        const uint32_t MIN_FW_VER[4] = { 5, 9, 11, 0 };
                        if (is_fw_version_newer(subdevice, MIN_FW_VER)) break;
                    }
                }
            }

            if (subdevice.supports(RS2_OPTION_ENABLE_AUTO_WHITE_BALANCE)) // TODO: Add auto-disabling to SR300 options
            {
                SECTION("Disable white balance when setting a value")
                {
                    if (subdevice.supports(RS2_OPTION_ENABLE_AUTO_WHITE_BALANCE) && subdevice.supports(RS2_OPTION_WHITE_BALANCE))
                    {

                        REQUIRE_NOTHROW(subdevice.set_option(RS2_OPTION_ENABLE_AUTO_WHITE_BALANCE, 1));
                        REQUIRE_NOTHROW(range = subdevice.get_option_range(RS2_OPTION_WHITE_BALANCE));
                        REQUIRE_NOTHROW(subdevice.set_option(RS2_OPTION_WHITE_BALANCE, range.max));
                        CAPTURE(range.max);
                        REQUIRE_NOTHROW(val = subdevice.get_option(RS2_OPTION_ENABLE_AUTO_WHITE_BALANCE));
                        REQUIRE(val == 0);
                    }
                }
            }
        }
    }
}


std::pair<std::shared_ptr<rs2::device>, std::weak_ptr<rs2::device>> make_device(device_list& list)
{
    REQUIRE(list.size() > 0);

    std::shared_ptr<rs2::device> dev;
    REQUIRE_NOTHROW(dev = std::make_shared<rs2::device>(list[0]));
    std::weak_ptr<rs2::device> weak_dev(dev);

    disable_sensitive_options_for(*dev);

    return std::pair<std::shared_ptr<rs2::device>, std::weak_ptr<rs2::device>>(dev, weak_dev);
}

void reset_device(std::shared_ptr<rs2::device>& strong, std::weak_ptr<rs2::device>& weak, device_list& list, const rs2::device& new_dev)
{
    strong.reset();
    weak.reset();
    list = nullptr;
    strong = std::make_shared<rs2::device>(new_dev);
    weak = strong;
    disable_sensitive_options_for(*strong);
}

TEST_CASE("Disconnect events works", "[live]") {

    rs2::context ctx;
    if (make_context(SECTION_FROM_TEST_NAME, &ctx))
    {
        device_list list;
        REQUIRE_NOTHROW(list = ctx.query_devices());

        auto dev = make_device(list);
        auto dev_strong = dev.first;
        auto dev_weak = dev.second;


        auto disconnected = false;
        auto connected = false;

        std::string serial;

        REQUIRE_NOTHROW(serial = dev_strong->get_info(RS2_CAMERA_INFO_SERIAL_NUMBER));

        std::condition_variable cv;
        std::mutex m;

        //Setting up devices change callback to notify the test about device disconnection
        REQUIRE_NOTHROW(ctx.set_devices_changed_callback([&, dev_weak](event_information& info) mutable
        {
            auto&& strong = dev_weak.lock();
            {
                if (strong)
                {
                    if (info.was_removed(*strong))
                    {
                        std::unique_lock<std::mutex> lock(m);
                        disconnected = true;
                        cv.notify_one();
                    }


                    for (auto d : info.get_new_devices())
                    {
                        for (auto&& s : d.query_sensors())
                            disable_sensitive_options_for(s);

                        if (serial == d.get_info(RS2_CAMERA_INFO_SERIAL_NUMBER))
                        {
                            try
                            {
                                std::unique_lock<std::mutex> lock(m);
                                connected = true;
                                cv.notify_one();
                                break;
                            }
                            catch (...)
                            {

                            }
                        }
                    }
                }

            }}));

        //forcing hardware reset to simulate device disconnection
        do_with_waiting_for_camera_connection(ctx, dev_strong, serial, [&]()
        {
            dev_strong->hardware_reset();
        });

        //Check that after the library reported device disconnection, operations on old device object will return error
        REQUIRE_THROWS(dev_strong->query_sensors().front().close());
    }
}

TEST_CASE("Connect events works", "[live]") {


    rs2::context ctx;
    if (make_context(SECTION_FROM_TEST_NAME, &ctx))
    {
        device_list list;
        REQUIRE_NOTHROW(list = ctx.query_devices());

        auto dev = make_device(list);
        auto dev_strong = dev.first;
        auto dev_weak = dev.second;

        std::string serial;

        REQUIRE_NOTHROW(serial = dev_strong->get_info(RS2_CAMERA_INFO_SERIAL_NUMBER));

        auto disconnected = false;
        auto connected = false;
        std::condition_variable cv;
        std::mutex m;

        //Setting up devices change callback to notify the test about device disconnection and connection
        REQUIRE_NOTHROW(ctx.set_devices_changed_callback([&, dev_weak](event_information& info) mutable
        {
            auto&& strong = dev_weak.lock();
            {
                if (strong)
                {
                    if (info.was_removed(*strong))
                    {
                        std::unique_lock<std::mutex> lock(m);
                        disconnected = true;
                        cv.notify_one();
                    }


                    for (auto d : info.get_new_devices())
                    {
                        if (serial == d.get_info(RS2_CAMERA_INFO_SERIAL_NUMBER))
                        {
                            try
                            {
                                std::unique_lock<std::mutex> lock(m);

                                reset_device(dev_strong, dev_weak, list, d);

                                connected = true;
                                cv.notify_one();
                                break;
                            }
                            catch (...)
                            {

                            }
                        }
                    }
                }

            }}));

        //forcing hardware reset to simulate device disconnection
        do_with_waiting_for_camera_connection(ctx, dev_strong, serial, [&]()
        {
            dev_strong->hardware_reset();
        });
    }
}

std::shared_ptr<std::function<void(rs2::frame fref)>> check_stream_sanity(const context& ctx, const sensor& sub, int num_of_frames, bool infinite = false)
{
    std::shared_ptr<std::condition_variable> cv = std::make_shared<std::condition_variable>();
    std::shared_ptr<std::mutex> m = std::make_shared<std::mutex>();
    std::shared_ptr<std::map<rs2_stream, int>> streams_frames = std::make_shared<std::map<rs2_stream, int>>();

    std::shared_ptr<std::function<void(rs2::frame fref)>>  func;

    std::vector<rs2::stream_profile> modes;
    REQUIRE_NOTHROW(modes = sub.get_stream_profiles());

    auto streaming = false;

    for (auto p : modes)
    {
        if (auto video = p.as<video_stream_profile>())
        {
            if (video.width() == 640 && video.height() == 480 && video.fps() == 60 && video.format())
            {
                if ((video.stream_type() == RS2_STREAM_DEPTH && video.format() == RS2_FORMAT_Z16) ||
                    (video.stream_type() == RS2_STREAM_FISHEYE && video.format() == RS2_FORMAT_RAW8))
                {
                    streaming = true;
                    (*streams_frames)[p.stream_type()] = 0;

                    REQUIRE_NOTHROW(sub.open(p));

                    func = std::make_shared< std::function<void(frame fref)>>([num_of_frames, m, streams_frames, cv](frame fref) mutable
                    {
                        std::unique_lock<std::mutex> lock(*m);
                        auto stream = fref.get_profile().stream_type();
                        streams_frames->at(stream)++;
                        if (streams_frames->at(stream) >= num_of_frames)
                            cv->notify_one();

                    });
                    REQUIRE_NOTHROW(sub.start(*func));
                }
            }
        }
    }


    std::unique_lock<std::mutex> lock(*m);
    cv->wait_for(lock, std::chrono::seconds(30), [&]
    {
        for (auto f : (*streams_frames))
        {
            if (f.second < num_of_frames)
                return false;
        }
        return true;
    });

    if (!infinite && streaming)
    {
        REQUIRE_NOTHROW(sub.stop());
        REQUIRE_NOTHROW(sub.close());

    }

    return func;
}

TEST_CASE("Connect Disconnect events while streaming", "[live]") {
    rs2::context ctx;
    if (make_context(SECTION_FROM_TEST_NAME, &ctx))
    {
        device_list list;
        REQUIRE_NOTHROW(list = ctx.query_devices());

        std::string serial;

        auto dev = make_device(list);
        auto dev_strong = dev.first;
        auto dev_weak = dev.second;


        REQUIRE_NOTHROW(serial = dev_strong->get_info(RS2_CAMERA_INFO_SERIAL_NUMBER));


        auto disconnected = false;
        auto connected = false;
        std::condition_variable cv;
        std::mutex m;

        //Setting up devices change callback to notify the test about device disconnection and connection
        REQUIRE_NOTHROW(ctx.set_devices_changed_callback([&, dev_weak](event_information& info) mutable
        {
            auto&& strong = dev_weak.lock();
            {
                if (strong)
                {
                    if (info.was_removed(*strong))
                    {
                        std::unique_lock<std::mutex> lock(m);
                        disconnected = true;
                        cv.notify_one();
                    }


                    for (auto d : info.get_new_devices())
                    {
                        if (serial == d.get_info(RS2_CAMERA_INFO_SERIAL_NUMBER))
                        {
                            try
                            {
                                std::unique_lock<std::mutex> lock(m);

                                reset_device(dev_strong, dev_weak, list, d);

                                connected = true;
                                cv.notify_one();
                                break;
                            }
                            catch (...)
                            {

                            }
                        }
                    }
                }

            }}));

        for (auto&& s : dev_strong->query_sensors())
            auto func = check_stream_sanity(ctx, s, 1, true);

        for (auto i = 0; i < 3; i++)
        {
            //forcing hardware reset to simulate device disconnection
            dev_strong = do_with_waiting_for_camera_connection(ctx, dev_strong, serial, [&]()
            {
                dev_strong->hardware_reset();
            });

            for (auto&& s : dev_strong->query_sensors())
                auto func = check_stream_sanity(ctx, s, 10);

            disconnected = connected = false;
        }

    }
}

void check_controls_sanity(const context& ctx, const sensor& dev)
{
    for (auto d : ctx.get_sensor_parent(dev).query_sensors())
    {
        for (auto i = 0; i < RS2_OPTION_COUNT; i++)
        {
            if (d.supports((rs2_option)i))
                REQUIRE_NOTHROW(d.get_option((rs2_option)i));
        }
    }
}
//
TEST_CASE("Connect Disconnect events while controls", "[live]")
{
    rs2::context ctx;
    if (make_context(SECTION_FROM_TEST_NAME, &ctx))
    {
        device_list list;
        REQUIRE_NOTHROW(list = ctx.query_devices());

        auto dev = make_device(list);
        auto dev_strong = dev.first;
        auto dev_weak = dev.second;

        std::string serial;

        REQUIRE_NOTHROW(serial = dev_strong->get_info(RS2_CAMERA_INFO_SERIAL_NUMBER));


        auto disconnected = false;
        auto connected = false;
        std::condition_variable cv;
        std::mutex m;

        //Setting up devices change callback to notify the test about device disconnection and connection
        REQUIRE_NOTHROW(ctx.set_devices_changed_callback([&, dev_weak](event_information& info) mutable
        {
            auto&& strong = dev_weak.lock();
            {
                if (strong)
                {
                    if (info.was_removed(*strong))
                    {
                        std::unique_lock<std::mutex> lock(m);
                        disconnected = true;
                        cv.notify_one();
                    }

                    for (auto d : info.get_new_devices())
                    {
                        if (serial == d.get_info(RS2_CAMERA_INFO_SERIAL_NUMBER))
                        {
                            try
                            {
                                std::unique_lock<std::mutex> lock(m);

                                reset_device(dev_strong, dev_weak, list, d);
                                connected = true;
                                cv.notify_one();
                                break;
                            }
                            catch (...)
                            {

                            }
                        }
                    }
                }

            }}));

        //forcing hardware reset to simulate device disconnection
        dev_strong = do_with_waiting_for_camera_connection(ctx, dev_strong, serial, [&]()
        {
            dev_strong->hardware_reset();
        });

        for (auto&& s : dev_strong->query_sensors())
            check_controls_sanity(ctx, s);
    }

}

TEST_CASE("Basic device_hub flow", "[live][!mayfail]") {

    rs2::context ctx;

    std::shared_ptr<rs2::device> dev;

    if (make_context(SECTION_FROM_TEST_NAME, &ctx))
    {
        device_hub hub(ctx);
        REQUIRE_NOTHROW(dev = std::make_shared<rs2::device>(hub.wait_for_device()));

        std::weak_ptr<rs2::device> weak(dev);

        disable_sensitive_options_for(*dev);

        dev->hardware_reset();
        int i = 300;
        while (i > 0 && hub.is_connected(*dev))
        {
            std::this_thread::sleep_for(std::chrono::milliseconds(10));
            --i;
        }
        /*if (i == 0)
        {
            WARN("Reset workaround");
            dev->hardware_reset();
            while (hub.is_connected(*dev))
                std::this_thread::sleep_for(std::chrono::milliseconds(10));
        }*/

        // Don't exit the test in unknown state
        REQUIRE_NOTHROW(hub.wait_for_device());
    }
}


struct stream_format
{
    rs2_stream stream_type;
    int width;
    int height;
    int fps;
    rs2_format format;
    int index;
};

TEST_CASE("Auto-complete feature works", "[offline][util::config][using_pipeline]") {
    // dummy device can provide the following profiles:
    rs2::context ctx;

    if (make_context(SECTION_FROM_TEST_NAME, &ctx, "2.13.0"))
    {
        struct Test {
            std::vector<stream_format> given;      // We give these profiles to the config class
            std::vector<stream_format> expected;    // pool of profiles the config class can return. Leave empty if auto-completer is expected to fail
        };
        std::vector<Test> tests = {
            // Test 0 (Depth always has RS2_FORMAT_Z16)
           { { { RS2_STREAM_DEPTH   ,   0,   0,   0, RS2_FORMAT_ANY, 0 } },   // given
             { { RS2_STREAM_DEPTH   ,   0,   0,   0, RS2_FORMAT_Z16, 0 } } }, // expected
            // Test 1 (IR always has RS2_FORMAT_Y8)
           { { { RS2_STREAM_INFRARED,   0,   0,   0, RS2_FORMAT_ANY, 1 } },   // given
             { { RS2_STREAM_INFRARED,   0,   0,   0, RS2_FORMAT_Y8 , 1 } } }, // expected
            // Test 2 (No 200 fps depth)
           { { { RS2_STREAM_DEPTH   ,   0,   0, 200, RS2_FORMAT_ANY, -1 } },   // given
             { } },                                                      // expected
            // Test 3 (Can request 60 fps IR)
           { { { RS2_STREAM_INFRARED,   0,   0, 60, RS2_FORMAT_ANY, 1 } },   // given
             { { RS2_STREAM_INFRARED,   0,   0, 60, RS2_FORMAT_ANY, 1 } } }, // expected
            // Test 4 (requesting IR@200fps + depth fails
           { { { RS2_STREAM_INFRARED,   0,   0, 200, RS2_FORMAT_ANY, 1 }, { RS2_STREAM_DEPTH   ,   0,   0,   0, RS2_FORMAT_ANY, -1 } },   // given
             { } },                                                                                                            // expected
            // Test 5 (Can't do 640x480@110fps a)
           { { { RS2_STREAM_INFRARED, 640, 480, 110, RS2_FORMAT_ANY, -1 } },   // given
             { } },                                                      // expected
            // Test 6 (Can't do 640x480@110fps b)
           { { { RS2_STREAM_DEPTH   , 640, 480,   0, RS2_FORMAT_ANY, -1 }, { RS2_STREAM_INFRARED,   0,   0, 110, RS2_FORMAT_ANY, 1 } },   // given
             { } },                                                                                                            // expected
            // Test 7 (Pull extra details from second stream a)
           { { { RS2_STREAM_DEPTH   , 640, 480,   0, RS2_FORMAT_ANY, -1 }, { RS2_STREAM_INFRARED,   0,   0,  30, RS2_FORMAT_ANY, 1 } },   // given
             { { RS2_STREAM_DEPTH   , 640, 480,  30, RS2_FORMAT_ANY, 0 }, { RS2_STREAM_INFRARED, 640, 480,  30, RS2_FORMAT_ANY, 1 } } }, // expected
            // Test 8 (Pull extra details from second stream b) [IR also supports 200, could fail if that gets selected]
           { { { RS2_STREAM_INFRARED, 640, 480,   0, RS2_FORMAT_ANY, 1 }, { RS2_STREAM_DEPTH   ,   0,   0,   0, RS2_FORMAT_ANY , 0 } },   // given
             { { RS2_STREAM_INFRARED, 640, 480,  10, RS2_FORMAT_ANY, 1 }, { RS2_STREAM_INFRARED, 640, 480,  30, RS2_FORMAT_ANY , 1 },     // expected - options for IR stream
               { RS2_STREAM_DEPTH   , 640, 480,  10, RS2_FORMAT_ANY, 0 }, { RS2_STREAM_DEPTH   , 640, 480,  30, RS2_FORMAT_ANY , 0 } } }  // expected - options for depth stream

        };

        pipeline pipe(ctx);
        rs2::config cfg;
        for (int i = 0; i < tests.size(); ++i)
        {
            cfg.disable_all_streams();
            for (auto & profile : tests[i].given) {
                REQUIRE_NOTHROW(cfg.enable_stream(profile.stream_type, profile.index, profile.width, profile.height, profile.format, profile.fps));
            }

            CAPTURE(i);
            if (tests[i].expected.size() == 0) {
                REQUIRE_THROWS_AS(pipe.start(cfg), std::runtime_error);
            }
            else
            {
                rs2::pipeline_profile pipe_profile;
                REQUIRE_NOTHROW(pipe_profile = pipe.start(cfg));
                //REQUIRE()s are in here
                REQUIRE(pipe_profile);
                REQUIRE_NOTHROW(pipe.stop());
            }
        }
    }
}


//TODO: make it work
//TEST_CASE("Sync connect disconnect", "[live]") {
//    rs2::context ctx;
//
//    if (make_context(SECTION_FROM_TEST_NAME, &ctx))
//    {
//        auto list = ctx.query_devices();
//        REQUIRE(list.size());
//        pipeline pipe(ctx);
//        auto dev = pipe.get_device();
//
//        disable_sensitive_options_for(dev);
//
//
//        auto profiles = configure_all_supported_streams(dev, dev);
//
//
//        pipe.start();
//
//        std::string serial;
//        REQUIRE_NOTHROW(serial = dev.get_info(RS2_CAMERA_INFO_SERIAL_NUMBER));
//
//        auto disconnected = false;
//        auto connected = false;
//        std::condition_variable cv;
//        std::mutex m;
//
//        //Setting up devices change callback to notify the test about device disconnection and connection
//        REQUIRE_NOTHROW(ctx.set_devices_changed_callback([&](event_information& info) mutable
//        {
//            std::unique_lock<std::mutex> lock(m);
//            if (info.was_removed(dev))
//            {
//
//                try {
//                    pipe.stop();
//                    pipe.disable_all();
//                    dev = nullptr;
//                }
//                catch (...) {};
//                disconnected = true;
//                cv.notify_one();
//            }
//
//            auto devs = info.get_new_devices();
//            if (devs.size() > 0)
//            {
//                dev = pipe.get_device();
//                std::string new_serial;
//                REQUIRE_NOTHROW(new_serial = dev.get_info(RS2_CAMERA_INFO_SERIAL_NUMBER));
//                if (serial == new_serial)
//                {
//                    disable_sensitive_options_for(dev);
//
//                    auto profiles = configure_all_supported_streams(dev, pipe);
//
//                    pipe.start();
//
//                    connected = true;
//                    cv.notify_one();
//                }
//            }
//
//        }));
//
//
//        for (auto i = 0; i < 5; i++)
//        {
//            auto frames = pipe.wait_for_frames(10000);
//            REQUIRE(frames.size() > 0);
//        }
//
//        {
//            std::unique_lock<std::mutex> lock(m);
//            disconnected = connected = false;
//            auto shared_dev = std::make_shared<rs2::device>(dev);
//            dev.hardware_reset();
//
//            REQUIRE(wait_for_reset([&]() {
//                return cv.wait_for(lock, std::chrono::seconds(20), [&]() {return disconnected; });
//            }, shared_dev));
//            REQUIRE(cv.wait_for(lock, std::chrono::seconds(20), [&]() {return connected; }));
//        }
//
//        for (auto i = 0; i < 5; i++)
//        {
//            auto frames = pipe.wait_for_frames(10000);
//            REQUIRE(frames.size() > 0);
//
//        }
//    }
//}


void validate(std::vector<std::vector<stream_profile>> frames, std::vector<std::vector<double>> timestamps, device_profiles requests, int actual_fps)
{
    REQUIRE(frames.size() > 0);

    int successful = 0;

    auto gap = (float)1000 / (float)actual_fps;

    auto ts = 0;

    std::vector<profile> actual_streams_arrived;
    for (auto i = 0; i < frames.size(); i++)
    {
        auto frame = frames[i];
        auto ts = timestamps[i];
        if (frame.size() == 0)
        {
            CAPTURE(frame.size());
            continue;
        }

        std::vector<profile> stream_arrived;

        for (auto f : frame)
        {
            auto image = f.as<rs2::video_stream_profile>();

            stream_arrived.push_back({ image.stream_type(), image.format(), image.width(), image.height() });
            REQUIRE(image.fps());
        }

        std::sort(ts.begin(), ts.end());

        if (ts[ts.size() - 1] - ts[0] > (float)gap / (float)2)
        {
            CAPTURE(gap);
            CAPTURE((float)gap / (float)2);
            CAPTURE(ts[ts.size() - 1]);
            CAPTURE(ts[0]);
            CAPTURE(ts[ts.size() - 1] - ts[0]);
            continue;
        }

        for (auto& str : stream_arrived)
            actual_streams_arrived.push_back(str);

        if (stream_arrived.size() != requests.streams.size())
            continue;

        std::sort(stream_arrived.begin(), stream_arrived.end());
        std::sort(requests.streams.begin(), requests.streams.end());

        auto equals = true;
        for (auto i = 0; i < requests.streams.size(); i++)
        {
            if (stream_arrived[i] != requests.streams[i])
            {
                equals = false;
                break;
            }

        }
        if (!equals)
            continue;

        successful++;

    }

    std::stringstream ss;
    ss << "Requested profiles : " << std::endl;
    for (auto profile : requests.streams)
    {
        ss << STRINGIFY(profile.stream) << " = " << profile.stream << std::endl;
        ss << STRINGIFY(profile.format) << " = " << profile.format << std::endl;
        ss << STRINGIFY(profile.width) << " = " << profile.width << std::endl;
        ss << STRINGIFY(profile.height) << " = " << profile.height << std::endl;
        ss << STRINGIFY(profile.index) << " = " << profile.index << std::endl;
    }
    CAPTURE(ss.str());
    CAPTURE(requests.fps);
    CAPTURE(requests.sync);

    ss.str("");
    ss << "\n\nReceived profiles : " << std::endl;
    std::sort(actual_streams_arrived.begin(), actual_streams_arrived.end());
    auto last = std::unique(actual_streams_arrived.begin(), actual_streams_arrived.end());
    actual_streams_arrived.erase(last, actual_streams_arrived.end());

    for (auto profile : actual_streams_arrived)
    {
        ss << STRINGIFY(profile.stream) << " = " << profile.stream << std::endl;
        ss << STRINGIFY(profile.format) << " = " << profile.format << std::endl;
        ss << STRINGIFY(profile.width) << " = " << profile.width << std::endl;
        ss << STRINGIFY(profile.height) << " = " << profile.height << std::endl;
        ss << STRINGIFY(profile.index) << " = " << profile.index << std::endl;
    }
    CAPTURE(ss.str());

    REQUIRE(successful > 0);
}

static const std::map< dev_type, device_profiles> pipeline_default_configurations = {
/* RS400/PSR*/          { { "0AD1", true}  ,{ { { RS2_STREAM_DEPTH, RS2_FORMAT_Z16, 1280, 720, 0 },{ RS2_STREAM_INFRARED, RS2_FORMAT_RGB8, 1280, 720, 1 } }, 30, true}},
/* RS410/ASR*/          { { "0AD2", true } ,{ { { RS2_STREAM_DEPTH, RS2_FORMAT_Z16, 1280, 720, 0 },{ RS2_STREAM_INFRARED, RS2_FORMAT_RGB8, 1280, 720, 1 } }, 30, true }},
/* D410/USB2*/          { { "0AD2", false },{ { { RS2_STREAM_DEPTH, RS2_FORMAT_Z16, 640, 480, 0 },{ RS2_STREAM_INFRARED, RS2_FORMAT_RGB8, 640, 480, 1 } }, 15, true } },
/* RS415/ASRC*/         { { "0AD3", true } ,{ { { RS2_STREAM_DEPTH, RS2_FORMAT_Z16, 1280, 720, 0 },{ RS2_STREAM_COLOR, RS2_FORMAT_RGB8, 640, 480, 0 } }, 30, true }},
/* D415/USB2*/          { { "0AD3", false },{ { { RS2_STREAM_DEPTH, RS2_FORMAT_Z16, 640, 480, 0 },{ RS2_STREAM_COLOR, RS2_FORMAT_RGB8, 640, 480, 0 } }, 15, true } },
/* RS430/AWG*/          { { "0AD4", true } ,{ { { RS2_STREAM_DEPTH, RS2_FORMAT_Z16, 1280, 720, 0 },{ RS2_STREAM_INFRARED, RS2_FORMAT_Y8, 1280, 720, 1 } }, 30, true }},
/* RS430_MM/AWGT*/      { { "0AD5", true } ,{ { { RS2_STREAM_DEPTH, RS2_FORMAT_Z16, 1280, 720, 0 },{ RS2_STREAM_INFRARED, RS2_FORMAT_Y8, 1280, 720, 1 } }, 30, true }},
/* RS420/PWG*/          { { "0AF6", true } ,{ { { RS2_STREAM_DEPTH, RS2_FORMAT_Z16, 1280, 720, 0 },{ RS2_STREAM_INFRARED, RS2_FORMAT_Y8, 1280, 720, 1 } }, 30, true }},
/* RS420_MM/PWGT*/      { { "0AFE", true } ,{ { { RS2_STREAM_DEPTH, RS2_FORMAT_Z16, 1280, 720, 0 },{ RS2_STREAM_INFRARED, RS2_FORMAT_Y8, 1280, 720, 1 } }, 30, true }},
/* RS410_MM/ASRT*/      { { "0AFF", true } ,{ { { RS2_STREAM_DEPTH, RS2_FORMAT_Z16, 1280, 720, 0 },{ RS2_STREAM_INFRARED, RS2_FORMAT_RGB8, 1280, 720, 1 } }, 30, true } },
/* RS400_MM/PSR*/       { { "0B00", true } ,{ { { RS2_STREAM_DEPTH, RS2_FORMAT_Z16, 1280, 720, 0 },{ RS2_STREAM_INFRARED, RS2_FORMAT_RGB8, 1280, 720, 1 } }, 30, true } },
/* RS430_MM_RGB/AWGTC*/ { { "0B01", true } ,{ { { RS2_STREAM_DEPTH, RS2_FORMAT_Z16, 1280, 720, 0 },{ RS2_STREAM_COLOR, RS2_FORMAT_RGB8, 1280, 720, 0 } }, 30, true }},
/* RS405/D460/DS5U*/    { { "0B03", true } ,{ { { RS2_STREAM_DEPTH, RS2_FORMAT_Z16, 1280, 720, 0 },{ RS2_STREAM_INFRARED, RS2_FORMAT_RGB8, 1280, 720, 1 } }, 30, true }},
/* RS435_RGB/AWGC*/     { { "0B07", true } ,{ { { RS2_STREAM_DEPTH, RS2_FORMAT_Z16, 1280, 720, 0 },{ RS2_STREAM_COLOR, RS2_FORMAT_RGB8, 640, 480, 0 } }, 30, true }},
/* D435/USB2*/          { { "0B07", false },{ { { RS2_STREAM_DEPTH, RS2_FORMAT_Z16, 640, 480, 0 },{ RS2_STREAM_COLOR, RS2_FORMAT_RGB8, 640, 480, 0 } }, 15, true } },
/* SR300*/              { { "0AA5", true } ,{ { { RS2_STREAM_DEPTH, RS2_FORMAT_Z16, 640, 480, 0 },{ RS2_STREAM_COLOR, RS2_FORMAT_RGB8, 1920, 1080, 0 } }, 30, true } },
};

TEST_CASE("Pipeline wait_for_frames", "[live][pipeline][using_pipeline]") {

    rs2::context ctx;

    if (make_context(SECTION_FROM_TEST_NAME, &ctx, "2.13.0"))
    {
        rs2::device dev;
        rs2::pipeline pipe(ctx);
        rs2::config cfg;
        rs2::pipeline_profile profile;
        REQUIRE_NOTHROW(profile = cfg.resolve(pipe));
        REQUIRE(profile);
        REQUIRE_NOTHROW(dev = profile.get_device());
        REQUIRE(dev);
        disable_sensitive_options_for(dev);
        dev_type PID = get_PID(dev);
        CAPTURE(PID.first);
        CAPTURE(PID.second);

        if (pipeline_default_configurations.end() == pipeline_default_configurations.find(PID))
        {
            WARN("Skipping test - the Device-Under-Test profile is not defined for PID " << PID.first << (PID.second ? " USB3" : " USB2"));
        }
        else
        {
            REQUIRE(pipeline_default_configurations.at(PID).streams.size() > 0);

            REQUIRE_NOTHROW(pipe.start(cfg));

            std::vector<std::vector<stream_profile>> frames;
            std::vector<std::vector<double>> timestamps;

            for (auto i = 0; i < 30; i++)
                REQUIRE_NOTHROW(pipe.wait_for_frames(10000));

            auto actual_fps = pipeline_default_configurations.at(PID).fps;

            while (frames.size() < 100)
            {
                frameset frame;
                REQUIRE_NOTHROW(frame = pipe.wait_for_frames(10000));
                std::vector<stream_profile> frames_set;
                std::vector<double> ts;

                for (auto f : frame)
                {
                    if (f.supports_frame_metadata(RS2_FRAME_METADATA_ACTUAL_FPS))
                    {
                        auto val = static_cast<int>(f.get_frame_metadata(RS2_FRAME_METADATA_ACTUAL_FPS));
                        if (val < actual_fps)
                            actual_fps = val;
                    }
                    frames_set.push_back(f.get_profile());
                    ts.push_back(f.get_timestamp());
                }
                frames.push_back(frames_set);
                timestamps.push_back(ts);
            }


            REQUIRE_NOTHROW(pipe.stop());
            validate(frames, timestamps, pipeline_default_configurations.at(PID), actual_fps);
        }
    }
}

TEST_CASE("Pipeline poll_for_frames", "[live][pipeline][using_pipeline]")
{
    rs2::context ctx;

    if (make_context(SECTION_FROM_TEST_NAME, &ctx, "2.13.0"))
    {
        auto list = ctx.query_devices();
        REQUIRE(list.size());
        rs2::device dev;
        rs2::pipeline pipe(ctx);
        rs2::config cfg;
        rs2::pipeline_profile profile;
        REQUIRE_NOTHROW(profile = cfg.resolve(pipe));
        REQUIRE(profile);
        REQUIRE_NOTHROW(dev = profile.get_device());
        REQUIRE(dev);
        disable_sensitive_options_for(dev);
        dev_type PID = get_PID(dev);
        CAPTURE(PID.first);
        CAPTURE(PID.second);

        if (pipeline_default_configurations.end() == pipeline_default_configurations.find(PID))
        {
            WARN("Skipping test - the Device-Under-Test profile is not defined for PID " << PID.first << (PID.second ? " USB3" : " USB2"));
        }
        else
        {
            REQUIRE(pipeline_default_configurations.at(PID).streams.size() > 0);

            REQUIRE_NOTHROW(pipe.start(cfg));

            std::vector<std::vector<stream_profile>> frames;
            std::vector<std::vector<double>> timestamps;

            for (auto i = 0; i < 30; i++)
                REQUIRE_NOTHROW(pipe.wait_for_frames(5000));

            auto actual_fps = pipeline_default_configurations.at(PID).fps;
            while (frames.size() < 100)
            {
                frameset frame;
                if (pipe.poll_for_frames(&frame))
                {
                    std::vector<stream_profile> frames_set;
                    std::vector<double> ts;
                    for (auto f : frame)
                    {
                        if (f.supports_frame_metadata(RS2_FRAME_METADATA_ACTUAL_FPS))
                        {
                            auto val = static_cast<int>(f.get_frame_metadata(RS2_FRAME_METADATA_ACTUAL_FPS));
                            if (val < actual_fps)
                                actual_fps = val;
                        }
                        frames_set.push_back(f.get_profile());
                        ts.push_back(f.get_timestamp());
                    }
                    frames.push_back(frames_set);
                    timestamps.push_back(ts);
                }
            }

            REQUIRE_NOTHROW(pipe.stop());
            validate(frames, timestamps, pipeline_default_configurations.at(PID), actual_fps);
        }

    }
}

static const std::map<dev_type, device_profiles> pipeline_custom_configurations = {
    /* RS400/PSR*/      { {"0AD1", true },{ { { RS2_STREAM_DEPTH, RS2_FORMAT_Z16, 640, 480, 0 },{ RS2_STREAM_INFRARED, RS2_FORMAT_RGB8, 640, 480, 1 } }, 30, true } },
    /* RS410/ASR*/      { {"0AD2", true },{ { { RS2_STREAM_DEPTH, RS2_FORMAT_Z16, 640, 480, 0 },{ RS2_STREAM_INFRARED, RS2_FORMAT_RGB8, 640, 480, 1 } }, 30, true } },
    /* D410/USB2*/      { {"0AD2", false },{ { { RS2_STREAM_DEPTH, RS2_FORMAT_Z16, 480, 270, 0 },{ RS2_STREAM_INFRARED, RS2_FORMAT_RGB8, 480, 270, 1 } }, 30, true } },
    /* RS415/ASRC*/     { {"0AD3", true },{ { { RS2_STREAM_DEPTH, RS2_FORMAT_Z16, 640, 480, 0 },{ RS2_STREAM_COLOR, RS2_FORMAT_RGB8, 1280, 720, 0 } }, 30, true } },
    /* D415/USB2*/      { {"0AD3", false },{ { { RS2_STREAM_DEPTH, RS2_FORMAT_Z16, 480, 270, 0 },{ RS2_STREAM_COLOR, RS2_FORMAT_RGB8, 424, 240, 0 } }, 30, true } },
    /* RS430/AWG*/      { {"0AD4", true },{ { { RS2_STREAM_DEPTH, RS2_FORMAT_Z16, 640, 480, 0 },{ RS2_STREAM_INFRARED, RS2_FORMAT_Y8, 640, 480, 1 } }, 30, true } },
    /* RS430_MM/AWGT*/  { {"0AD5", true },{ { { RS2_STREAM_DEPTH, RS2_FORMAT_Z16, 640, 480, 0 },{ RS2_STREAM_INFRARED, RS2_FORMAT_Y8, 640, 480, 1 } }, 30, true } },
    /* RS420/PWG*/      { {"0AF6", true },{ { { RS2_STREAM_DEPTH, RS2_FORMAT_Z16, 640, 480, 0 },{ RS2_STREAM_INFRARED, RS2_FORMAT_Y8, 640, 480, 1 } }, 30, true } },
    /* RS420_MM/PWGT*/  { {"0AFE", true },{ { { RS2_STREAM_DEPTH, RS2_FORMAT_Z16, 640, 480, 0 },{ RS2_STREAM_INFRARED, RS2_FORMAT_Y8, 640, 480, 1 } }, 30, true } },
    /* RS410_MM/ASRT*/  { {"0AFF", true },{ { { RS2_STREAM_DEPTH, RS2_FORMAT_Z16, 640, 480, 0 },{ RS2_STREAM_INFRARED, RS2_FORMAT_RGB8, 640, 480, 1 } }, 30, true } },
    /* RS400_MM/PSR*/   { {"0B00", true },{ { { RS2_STREAM_DEPTH, RS2_FORMAT_Z16, 640, 480, 0 },{ RS2_STREAM_INFRARED, RS2_FORMAT_RGB8, 640, 480, 1 } }, 30, true } },
    /* RS430_MC/AWGTC*/ { {"0B01", true },{ { { RS2_STREAM_DEPTH, RS2_FORMAT_Z16, 640, 480, 0 },{ RS2_STREAM_COLOR, RS2_FORMAT_RGB8, 1280, 720, 0 } }, 30, true } },
    /* RS405/D460/DS5U*/{ {"0B03", true },{ { { RS2_STREAM_DEPTH, RS2_FORMAT_Z16, 640, 480, 0 },{ RS2_STREAM_INFRARED, RS2_FORMAT_RGB8, 640, 480, 0 } }, 30, true } },
    /* RS435_RGB/AWGC*/ { {"0B07", true },{ { { RS2_STREAM_DEPTH, RS2_FORMAT_Z16, 640, 480, 0 },{ RS2_STREAM_COLOR, RS2_FORMAT_RGB8, 1280, 720, 0 } }, 30, true } },
    /* D435/USB2*/      { {"0B07", false },{ { { RS2_STREAM_DEPTH, RS2_FORMAT_Z16, 480, 270, 0 },{ RS2_STREAM_COLOR, RS2_FORMAT_RGB8, 424, 240, 0 } }, 30, true } },

    /* SR300*/          { {"0AA5", true },{ { { RS2_STREAM_DEPTH,    RS2_FORMAT_Z16,  640, 240, 0 },
                                     { RS2_STREAM_INFRARED, RS2_FORMAT_Y8,   640, 240, 1 },
                                     { RS2_STREAM_COLOR,    RS2_FORMAT_RGB8, 640, 480, 0 } }, 30, true } },

    /* SR300*/          { {"0AA5", true },{ { { RS2_STREAM_DEPTH, RS2_FORMAT_Z16, 640, 480, 0 },
                                     { RS2_STREAM_COLOR, RS2_FORMAT_RGB8, 1920, 1080, 0 } }, 30, true } },
};

TEST_CASE("Pipeline enable stream", "[live][pipeline][using_pipeline]") {

    auto dev_requests = pipeline_custom_configurations;

    rs2::context ctx;
    if (!make_context(SECTION_FROM_TEST_NAME, &ctx, "2.13.0"))
        return;

    auto list = ctx.query_devices();
    REQUIRE(list.size());

    rs2::device dev;
    rs2::pipeline pipe(ctx);
    rs2::config cfg;
    rs2::pipeline_profile profile;
    REQUIRE_NOTHROW(profile = cfg.resolve(pipe));
    REQUIRE(profile);
    REQUIRE_NOTHROW(dev = profile.get_device());
    REQUIRE(dev);
    disable_sensitive_options_for(dev);
    dev_type PID = get_PID(dev);
    CAPTURE(PID.first);
    CAPTURE(PID.second);

    if (dev_requests.end() == dev_requests.find(PID))
    {
        WARN("Skipping test - the Device-Under-Test profile is not defined for PID " << PID.first << (PID.second ? " USB3" : " USB2"));
    }
    else
    {
        REQUIRE(dev_requests[PID].streams.size() > 0);

        for (auto req : pipeline_custom_configurations.at(PID).streams)
            REQUIRE_NOTHROW(cfg.enable_stream(req.stream, req.index, req.width, req.height, req.format, dev_requests[PID].fps));

        REQUIRE_NOTHROW(profile = pipe.start(cfg));
        REQUIRE(profile);
        REQUIRE(std::string(profile.get_device().get_info(RS2_CAMERA_INFO_SERIAL_NUMBER)) == dev.get_info(RS2_CAMERA_INFO_SERIAL_NUMBER));
        std::vector<std::vector<stream_profile>> frames;
        std::vector<std::vector<double>> timestamps;

        for (auto i = 0; i < 30; i++)
            REQUIRE_NOTHROW(pipe.wait_for_frames(5000));

        auto actual_fps = dev_requests[PID].fps;

        while (frames.size() < 100)
        {
            frameset frame;
            REQUIRE_NOTHROW(frame = pipe.wait_for_frames(5000));
            std::vector<stream_profile> frames_set;
            std::vector<double> ts;

            for (auto f : frame)
            {
                if (f.supports_frame_metadata(RS2_FRAME_METADATA_ACTUAL_FPS))
                {
                    auto val = static_cast<int>(f.get_frame_metadata(RS2_FRAME_METADATA_ACTUAL_FPS));
                    if (val < actual_fps)
                        actual_fps = val;
                }
                frames_set.push_back(f.get_profile());
                ts.push_back(f.get_timestamp());
            }
            frames.push_back(frames_set);
            timestamps.push_back(ts);
        }

        REQUIRE_NOTHROW(pipe.stop());
        validate(frames, timestamps, dev_requests[PID], actual_fps);
    }
}

static const std::map<dev_type, device_profiles> pipeline_autocomplete_configurations = {
    /* RS400/PSR*/      { {"0AD1", true },{ { { RS2_STREAM_DEPTH, RS2_FORMAT_ANY, 0, 0, 0 },{ RS2_STREAM_INFRARED, RS2_FORMAT_ANY, 0, 0, 1 } }, 30, true } },
    /* RS410/ASR*/      { {"0AD2", true },{ { { RS2_STREAM_DEPTH, RS2_FORMAT_ANY, 0, 0, 0 },{ RS2_STREAM_INFRARED, RS2_FORMAT_ANY, 0, 0, 1 } }, 30, true } },
    /* D410/USB2*/      { {"0AD2", false },{ { { RS2_STREAM_DEPTH, RS2_FORMAT_Z16, 0, 0, 0 },{ RS2_STREAM_INFRARED, RS2_FORMAT_RGB8, 0, 0, 0 } }, 15, true } },
    //                                FW issues render streaming Depth:HD + Color:FHD as not feasible. Applies for AWGC and ASRC
    /*  AWGC/ASRC should be invoked with 30 fps in order to avoid selecting FullHD for Color sensor at least with FW 5.9.6*/
    /* RS415/ASRC*/     { {"0AD3", true },{ { { RS2_STREAM_DEPTH, RS2_FORMAT_ANY, 0, 0, 0 }/*,{ RS2_STREAM_COLOR, RS2_FORMAT_RGB8, 0, 0, 0 }*/ }, 30, true } },
    /* D415/USB2*/      { {"0AD3", false },{ { { RS2_STREAM_DEPTH, RS2_FORMAT_Z16, 0, 0, 0 },{ RS2_STREAM_COLOR, RS2_FORMAT_RGB8, 0, 0, 0 } }, 60, true } },
    /* RS430/AWG*/      { {"0AD4", true },{ { { RS2_STREAM_DEPTH, RS2_FORMAT_ANY, 0, 0, 0 } }, 30, true } },
    /* RS430_MM/AWGT*/  { {"0AD5", true },{ { { RS2_STREAM_DEPTH, RS2_FORMAT_ANY, 0, 0, 0 },{ RS2_STREAM_INFRARED, RS2_FORMAT_ANY, 0, 0, 1 } }, 30, true } },
    /* RS420/PWG*/      { {"0AF6", true },{ { { RS2_STREAM_DEPTH, RS2_FORMAT_ANY, 0, 0, 0 } }, 30, true } },
    /* RS420_MM/PWGT*/  { {"0AFE", true },{ { { RS2_STREAM_DEPTH, RS2_FORMAT_Z16, 0, 0, 0 },{ RS2_STREAM_INFRARED, RS2_FORMAT_RGB8, 0, 0, 0 } }, 30, true } },
    /* RS410_MM/ASRT*/  { {"0AFF", true },{ { { RS2_STREAM_DEPTH, RS2_FORMAT_Z16, 0, 0, 0 },{ RS2_STREAM_INFRARED, RS2_FORMAT_RGB8, 0, 0, 0 } }, 30, true } },
    /* RS400_MM/PSR*/   { {"0B00", true },{ { { RS2_STREAM_DEPTH, RS2_FORMAT_Z16, 0, 0, 0 },{ RS2_STREAM_INFRARED, RS2_FORMAT_RGB8, 0, 0, 0 } }, 30, true } },
    /* RS430_MM_RGB/AWGTC*/{ {"0B01", true },{ { { RS2_STREAM_DEPTH, RS2_FORMAT_Z16, 0, 0, 0 },{ RS2_STREAM_COLOR, RS2_FORMAT_RGB8, 0, 0, 0 } }, 30, true } },
    /* RS405/DS5U*/     { {"0B03", true },{ { { RS2_STREAM_DEPTH, RS2_FORMAT_Z16, 0, 0, 0 },{ RS2_STREAM_INFRARED, RS2_FORMAT_ANY, 0, 0, 1 } }, 30, true } },
    /* RS435_RGB/AWGC*/ { {"0B07", true },{ { /*{ RS2_STREAM_DEPTH, RS2_FORMAT_ANY, 0, 0, 0 },*/{ RS2_STREAM_COLOR, RS2_FORMAT_RGB8, 0, 0, 0 } }, 30, true } },
    /* D435/USB2*/      { {"0B07", false },{ { /*{ RS2_STREAM_DEPTH, RS2_FORMAT_Z16, 0, 0, 0 },*/{ RS2_STREAM_COLOR, RS2_FORMAT_RGB8, 0, 0, 0 } }, 60, true } },

    /* SR300*/          { {"0AA5", true },{ { { RS2_STREAM_DEPTH, RS2_FORMAT_ANY, 0, 0, 0 },
                                     { RS2_STREAM_INFRARED, RS2_FORMAT_ANY, 0, 0, 1 },
                                     { RS2_STREAM_COLOR, RS2_FORMAT_RGB8, 0, 0, 0 } }, 30, true } },
};

TEST_CASE("Pipeline enable stream auto complete", "[live][pipeline][using_pipeline]")
{
    auto configurations = pipeline_autocomplete_configurations;

    rs2::context ctx;

    if (make_context(SECTION_FROM_TEST_NAME, &ctx, "2.13.0"))
    {
        auto list = ctx.query_devices();
        REQUIRE(list.size());

        rs2::device dev;
        rs2::pipeline pipe(ctx);
        rs2::config cfg;
        rs2::pipeline_profile profile;
        REQUIRE_NOTHROW(profile = cfg.resolve(pipe));
        REQUIRE(profile);
        REQUIRE_NOTHROW(dev = profile.get_device());
        REQUIRE(dev);
        disable_sensitive_options_for(dev);
        dev_type PID = get_PID(dev);
        CAPTURE(PID.first);
        CAPTURE(PID.second);

        if (configurations.end() == configurations.find(PID))
        {
            WARN("Skipping test - the Device-Under-Test profile is not defined for PID " << PID.first << (PID.second ? " USB3" : " USB2"));
        }
        else
        {
            REQUIRE(configurations[PID].streams.size() > 0);

            for (auto req : configurations[PID].streams)
                REQUIRE_NOTHROW(cfg.enable_stream(req.stream, req.index, req.width, req.height, req.format, configurations[PID].fps));

            REQUIRE_NOTHROW(profile = pipe.start(cfg));
            REQUIRE(profile);
            REQUIRE(profile.get_device());
            REQUIRE(std::string(profile.get_device().get_info(RS2_CAMERA_INFO_SERIAL_NUMBER)) == dev.get_info(RS2_CAMERA_INFO_SERIAL_NUMBER));

            std::vector<std::vector<stream_profile>> frames;
            std::vector<std::vector<double>> timestamps;

            for (auto i = 0; i < 30; i++)
                REQUIRE_NOTHROW(pipe.wait_for_frames(5000));

            auto actual_fps = configurations[PID].fps;

            while (frames.size() < 100)
            {
                frameset frame;
                REQUIRE_NOTHROW(frame = pipe.wait_for_frames(5000));
                std::vector<stream_profile> frames_set;
                std::vector<double> ts;
                for (auto f : frame)
                {
                    if (f.supports_frame_metadata(RS2_FRAME_METADATA_ACTUAL_FPS))
                    {
                        auto val = static_cast<int>(f.get_frame_metadata(RS2_FRAME_METADATA_ACTUAL_FPS));
                        if (val < actual_fps)
                            actual_fps = val;
                    }
                    frames_set.push_back(f.get_profile());
                    ts.push_back(f.get_timestamp());
                }
                frames.push_back(frames_set);
                timestamps.push_back(ts);
            }

            REQUIRE_NOTHROW(pipe.stop());
            validate(frames, timestamps, configurations[PID], actual_fps);
        }
    }
}

TEST_CASE("Pipeline disable_all", "[live][pipeline][using_pipeline]") {

    auto not_default_configurations = pipeline_custom_configurations;
    auto default_configurations = pipeline_default_configurations;

    rs2::context ctx;

    if (make_context(SECTION_FROM_TEST_NAME, &ctx, "2.13.0"))
    {
        auto list = ctx.query_devices();
        REQUIRE(list.size());

        rs2::device dev;
        rs2::pipeline pipe(ctx);
        rs2::config cfg;
        rs2::pipeline_profile profile;
        REQUIRE_NOTHROW(profile = cfg.resolve(pipe));
        REQUIRE(profile);
        REQUIRE_NOTHROW(dev = profile.get_device());
        REQUIRE(dev);
        disable_sensitive_options_for(dev);
        dev_type PID = get_PID(dev);
        CAPTURE(PID.first);
        CAPTURE(PID.second);

        if ((not_default_configurations.end() == not_default_configurations.find(PID)) || ((default_configurations.find(PID) == default_configurations.end())))
        {
            WARN("Skipping test - the Device-Under-Test profile is not defined properly for PID " << PID.first << (PID.second ? " USB3" : " USB2"));
        }
        else
        {
            REQUIRE(not_default_configurations[PID].streams.size() > 0);

            for (auto req : not_default_configurations[PID].streams)
                REQUIRE_NOTHROW(cfg.enable_stream(req.stream, req.index, req.width, req.height, req.format, not_default_configurations[PID].fps));

            REQUIRE_NOTHROW(cfg.disable_all_streams());

            REQUIRE_NOTHROW(profile = pipe.start(cfg));
            REQUIRE(profile);
            REQUIRE(std::string(profile.get_device().get_info(RS2_CAMERA_INFO_SERIAL_NUMBER)) == dev.get_info(RS2_CAMERA_INFO_SERIAL_NUMBER));


            std::vector<std::vector<stream_profile>> frames;
            std::vector<std::vector<double>> timestamps;

            for (auto i = 0; i < 30; i++)
                REQUIRE_NOTHROW(pipe.wait_for_frames(5000));

            auto actual_fps = default_configurations[PID].fps;

            while (frames.size() < 100)
            {
                frameset frame;
                REQUIRE_NOTHROW(frame = pipe.wait_for_frames(5000));
                std::vector<stream_profile> frames_set;
                std::vector<double> ts;
                for (auto f : frame)
                {
                    if (f.supports_frame_metadata(RS2_FRAME_METADATA_ACTUAL_FPS))
                    {
                        auto val = static_cast<int>(f.get_frame_metadata(RS2_FRAME_METADATA_ACTUAL_FPS));
                        if (val < actual_fps)
                            actual_fps = val;
                    }
                    frames_set.push_back(f.get_profile());
                    ts.push_back(f.get_timestamp());
                }
                frames.push_back(frames_set);
                timestamps.push_back(ts);
            }

            REQUIRE_NOTHROW(pipe.stop());
            validate(frames, timestamps, default_configurations[PID], actual_fps);
        }
    }
}

TEST_CASE("Pipeline disable stream", "[live][pipeline][using_pipeline]") {

    auto configurations = pipeline_custom_configurations;

    rs2::context ctx;

    if (make_context(SECTION_FROM_TEST_NAME, &ctx, "2.13.0"))
    {
        auto list = ctx.query_devices();
        REQUIRE(list.size());

        rs2::device dev;
        rs2::pipeline pipe(ctx);
        rs2::config cfg;
        rs2::pipeline_profile profile;
        REQUIRE_NOTHROW(profile = cfg.resolve(pipe));
        REQUIRE(profile);
        REQUIRE_NOTHROW(dev = profile.get_device());
        REQUIRE(dev);
        disable_sensitive_options_for(dev);
        dev_type PID = get_PID(dev);
        CAPTURE(PID.first);
        CAPTURE(PID.second);

        if (configurations.end() == configurations.find(PID))
        {
            WARN("Skipping test - the Device-Under-Test profile is not defined for PID " << PID.first << (PID.second ? " USB3" : " USB2"));
        }
        else
        {
            REQUIRE(configurations[PID].streams.size() > 0);

            for (auto req : configurations[PID].streams)
                REQUIRE_NOTHROW(cfg.enable_stream(req.stream, req.index, req.width, req.height, req.format, configurations[PID].fps));

            auto stream_to_be_removed = configurations[PID].streams[configurations[PID].streams.size() - 1].stream;
            REQUIRE_NOTHROW(cfg.disable_stream(stream_to_be_removed));

            auto& streams = configurations[PID].streams;
            streams.erase(streams.end() - 1);

            REQUIRE_NOTHROW(profile = pipe.start(cfg));
            REQUIRE(profile);
            REQUIRE(std::string(profile.get_device().get_info(RS2_CAMERA_INFO_SERIAL_NUMBER)) == dev.get_info(RS2_CAMERA_INFO_SERIAL_NUMBER));

            std::vector<std::vector<stream_profile>> frames;
            std::vector<std::vector<double>> timestamps;

            for (auto i = 0; i < 30; i++)
                REQUIRE_NOTHROW(pipe.wait_for_frames(5000));

            auto actual_fps = configurations[PID].fps;
            while (frames.size() < 100)
            {
                frameset frame;
                REQUIRE_NOTHROW(frame = pipe.wait_for_frames(5000));
                std::vector<stream_profile> frames_set;
                std::vector<double> ts;
                for (auto f : frame)
                {
                    if (f.supports_frame_metadata(RS2_FRAME_METADATA_ACTUAL_FPS))
                    {
                        auto val = static_cast<int>(f.get_frame_metadata(RS2_FRAME_METADATA_ACTUAL_FPS));
                        if (val < actual_fps)
                            actual_fps = val;
                    }
                    frames_set.push_back(f.get_profile());
                    ts.push_back(f.get_timestamp());
                }
                frames.push_back(frames_set);
                timestamps.push_back(ts);
            }

            REQUIRE_NOTHROW(pipe.stop());
            validate(frames, timestamps, configurations[PID], actual_fps);
        }
    }
}
// The test relies on default profiles that may alter
TEST_CASE("Pipeline with specific device", "[live][pipeline][using_pipeline]")
{

    rs2::context ctx;

    if (make_context(SECTION_FROM_TEST_NAME, &ctx, "2.13.0"))
    {
        auto list = ctx.query_devices();
        REQUIRE(list.size());

        rs2::device dev;
        REQUIRE_NOTHROW(dev = list[0]);
        disable_sensitive_options_for(dev);
        std::string serial, serial1, serial2;
        REQUIRE_NOTHROW(serial = dev.get_info(RS2_CAMERA_INFO_SERIAL_NUMBER));

        rs2::pipeline pipe(ctx);
        rs2::config cfg;
        REQUIRE_NOTHROW(cfg.enable_device(serial));
        rs2::pipeline_profile profile;
        REQUIRE_NOTHROW(profile = cfg.resolve(pipe));
        REQUIRE(profile);
        REQUIRE_NOTHROW(dev = profile.get_device());
        REQUIRE(dev);
        disable_sensitive_options_for(dev);
        REQUIRE_NOTHROW(serial1 = dev.get_info(RS2_CAMERA_INFO_SERIAL_NUMBER));
        CAPTURE(serial);
        CAPTURE(serial1);
        REQUIRE(serial1 == serial);

        REQUIRE_NOTHROW(profile = pipe.start(cfg));
        REQUIRE(profile);
        REQUIRE_NOTHROW(dev = profile.get_device());
        REQUIRE_NOTHROW(serial2 = dev.get_info(RS2_CAMERA_INFO_SERIAL_NUMBER));
        CAPTURE(serial);
        CAPTURE(serial2);
        REQUIRE(serial2 == serial);
        REQUIRE_NOTHROW(pipe.stop());

    }
}

bool operator==(std::vector<profile> streams1, std::vector<profile> streams2)
{
    if (streams1.size() != streams2.size())
        return false;

    std::sort(streams1.begin(), streams1.end());
    std::sort(streams2.begin(), streams2.end());

    auto equals = true;
    for (auto i = 0; i < streams1.size(); i++)
    {
        if (streams1[i] != streams2[i])
        {
            equals = false;
            break;
        }
    }
    return equals;
}

TEST_CASE("Pipeline start stop", "[live][pipeline][using_pipeline]") {

    auto configurations = pipeline_custom_configurations;

    rs2::context ctx;

    if (make_context(SECTION_FROM_TEST_NAME, &ctx, "2.13.0"))
    {
        auto list = ctx.query_devices();
        REQUIRE(list.size());

        rs2::device dev;
        rs2::pipeline pipe(ctx);
        rs2::config cfg;
        rs2::pipeline_profile pipe_profile;
        REQUIRE_NOTHROW(pipe_profile = cfg.resolve(pipe));
        REQUIRE(pipe_profile);
        REQUIRE_NOTHROW(dev = pipe_profile.get_device());
        REQUIRE(dev);
        disable_sensitive_options_for(dev);
        dev_type PID = get_PID(dev);
        CAPTURE(PID.first);
        CAPTURE(PID.second);

        if (configurations.end() == configurations.find(PID))
        {
            WARN("Skipping test - the Device-Under-Test profile is not defined for PID " << PID.first << (PID.second ? " USB3" : " USB2"));
        }
        else
        {
            REQUIRE(configurations[PID].streams.size() > 0);

            for (auto req : configurations[PID].streams)
                REQUIRE_NOTHROW(cfg.enable_stream(req.stream, req.index, req.width, req.height, req.format, configurations[PID].fps));

            auto& streams = configurations[PID].streams;

            REQUIRE_NOTHROW(pipe.start(cfg));

            std::vector<device_profiles> frames;

            for (auto i = 0; i < 10; i++)
                REQUIRE_NOTHROW(pipe.wait_for_frames(5000));


            REQUIRE_NOTHROW(pipe.stop());
            REQUIRE_NOTHROW(pipe.start(cfg));

            for (auto i = 0; i < 20; i++)
                REQUIRE_NOTHROW(pipe.wait_for_frames(5000));

            std::vector<profile> profiles;
            auto equals = 0;
            for (auto i = 0; i < 30; i++)
            {
                frameset frame;
                REQUIRE_NOTHROW(frame = pipe.wait_for_frames(5000));
                REQUIRE(frame.size() > 0);

                for (auto f : frame)
                {
                    auto profile = f.get_profile();
                    auto video_profile = profile.as<video_stream_profile>();

                    profiles.push_back({ profile.stream_type(),
                        profile.format(),
                        video_profile.width(),
                        video_profile.height(),
                        video_profile.stream_index() });

                }
                if (profiles == streams)
                    equals++;
                profiles.clear();
            }

            REQUIRE_NOTHROW(pipe.stop());
            REQUIRE(equals > 1);
        }
    }
}

bool compare(const rs2_extrinsics& first, const rs2_extrinsics& second, double delta = 0)
{
    for (auto i = 0; i < 9; i++)
    {
        if (std::abs(first.rotation[i] - second.rotation[i]) > delta)
        {
            return false;
        }
    }
    for (auto i = 0; i < 3; i++)
    {
        if (std::abs(first.translation[i] - second.translation[i]) > delta)
        {
            return false;
        }
    }
    return true;
}


static const std::map<dev_type, device_profiles> pipeline_configurations_for_extrinsic = {
    /* D400/PSR*/      { {"0AD1", true},{ { { RS2_STREAM_DEPTH,    RS2_FORMAT_Z16,  640, 480, 0 },
                                     { RS2_STREAM_INFRARED, RS2_FORMAT_RGB8, 640, 480, 0 } }, 30, true } },
    /* D410/ASR*/      { {"0AD2", true },{ { { RS2_STREAM_DEPTH,    RS2_FORMAT_Z16,  640, 480, 0 },
                                     { RS2_STREAM_INFRARED, RS2_FORMAT_RGB8, 640, 480, 0 } }, 30, true } },
    /* D410/USB2*/      { {"0AD2", false },{ { { RS2_STREAM_DEPTH, RS2_FORMAT_Z16, 480, 270, 0 },
                                     { RS2_STREAM_INFRARED, RS2_FORMAT_RGB8, 480, 270, 0 } }, 30, true } },
    /* D415/ASRC*/     { {"0AD3", true },{ { { RS2_STREAM_DEPTH,    RS2_FORMAT_Z16, 640, 480, 0 },
                                     { RS2_STREAM_INFRARED, RS2_FORMAT_Y8,  640, 480, 1 } ,
                                     { RS2_STREAM_COLOR,    RS2_FORMAT_RGB8, 1920, 1080, 0 } }, 30, true } },
    /* D415/USB2*/      { {"0AD3", false },{ { { RS2_STREAM_DEPTH, RS2_FORMAT_Z16, 480, 270, 0 },
                                     { RS2_STREAM_COLOR, RS2_FORMAT_RGB8, 424, 240, 0 } }, 30, true } },
    /* RS430/AWG*/      { {"0AD4", true },{ { { RS2_STREAM_DEPTH,    RS2_FORMAT_Z16, 640, 480, 0 },
                                     { RS2_STREAM_INFRARED, RS2_FORMAT_Y8,  640, 480, 1 } }, 30, true } },
    /* RS430_MM/AWGT*/  { {"0AD5", true },{ { { RS2_STREAM_DEPTH,    RS2_FORMAT_Z16, 640, 480, 0 },
                                     { RS2_STREAM_INFRARED, RS2_FORMAT_Y8,  640, 480, 1 } }, 30, true } },
    /* RS420/PWG*/      { {"0AF6", true },{ { { RS2_STREAM_DEPTH,    RS2_FORMAT_Z16, 640, 480, 0 },
                                     { RS2_STREAM_INFRARED, RS2_FORMAT_Y8,  640, 480, 1 } }, 30, true } },
    /* RS420_MM/PWGT*/  { {"0AFE", true },{ { { RS2_STREAM_DEPTH,    RS2_FORMAT_Z16, 640, 480, 0 },
                                     { RS2_STREAM_INFRARED, RS2_FORMAT_Y8,  640, 480, 1 } }, 30, true } },
    /* RS410_MM/ASRT*/  { {"0AFF", true },{ { { RS2_STREAM_DEPTH,    RS2_FORMAT_Z16,  640, 480, 0 },
                                     { RS2_STREAM_INFRARED, RS2_FORMAT_RGB8, 640, 480, 0 } }, 30, true } },
    /* RS400_MM/PSR*/   { {"0B00", true },{ { { RS2_STREAM_DEPTH,    RS2_FORMAT_Z16,  640, 480, 0 },
                                     { RS2_STREAM_INFRARED, RS2_FORMAT_RGB8, 640, 480, 0 } }, 30, true } },
    /* RS430_MM_RGB/AWGTC*/{ {"0B01", true },{ { { RS2_STREAM_DEPTH,  RS2_FORMAT_Z16, 640, 480, 0 },
                                     { RS2_STREAM_INFRARED, RS2_FORMAT_Y8,  640, 480, 1 } ,
                                     { RS2_STREAM_COLOR,    RS2_FORMAT_RGB8, 1920, 1080, 0 } }, 30, true } },
    /* RS405/DS5U*/     { {"0B03", true },{ { { RS2_STREAM_DEPTH,    RS2_FORMAT_Z16,  640, 480, 0 },
                                     { RS2_STREAM_INFRARED, RS2_FORMAT_RGB8, 640, 480, 0 } }, 30, true } },
    /* RS435_RGB/AWGC*/ { {"0B07", true },{ { { RS2_STREAM_DEPTH,    RS2_FORMAT_Z16, 640, 480, 0 },
                                     { RS2_STREAM_INFRARED, RS2_FORMAT_Y8,  640, 480, 1 } ,
                                     { RS2_STREAM_COLOR,    RS2_FORMAT_RGB8, 1920, 1080, 0 } }, 30, true } },
    /* D435/USB2*/      { {"0B07", false },{ { { RS2_STREAM_DEPTH, RS2_FORMAT_Z16, 480, 270, 0 },
                                     { RS2_STREAM_COLOR, RS2_FORMAT_RGB8, 424, 240, 0 } }, 30, true } },

    /* SR300*/          { {"0AA5", true },{ { { RS2_STREAM_DEPTH,    RS2_FORMAT_Z16, 640, 240, 0 },
                                     { RS2_STREAM_INFRARED, RS2_FORMAT_Y8, 640, 240, 1 },
                                     { RS2_STREAM_COLOR,    RS2_FORMAT_RGB8, 640, 480, 0 } }, 30, true } },
                        };

TEST_CASE("Pipeline get selection", "[live][pipeline][using_pipeline]") {
    rs2::context ctx;
    auto configurations = pipeline_configurations_for_extrinsic;

    if (make_context(SECTION_FROM_TEST_NAME, &ctx, "2.13.0"))
    {
        auto list = ctx.query_devices();
        REQUIRE(list.size());

        rs2::device dev;
        rs2::pipeline pipe(ctx);
        rs2::config cfg;
        rs2::pipeline_profile pipe_profile;
        REQUIRE_NOTHROW(pipe_profile = cfg.resolve(pipe));
        REQUIRE(pipe_profile);
        REQUIRE_NOTHROW(dev = pipe_profile.get_device());
        REQUIRE(dev);
        disable_sensitive_options_for(dev);
        dev_type PID = get_PID(dev);
        CAPTURE(PID.first);
        CAPTURE(PID.second);

        if (configurations.end() == configurations.find(PID))
        {
            WARN("Skipping test - the Device-Under-Test profile is not defined for PID " << PID.first << (PID.second ? " USB3" : " USB2"));
        }
        else
        {
            REQUIRE(configurations[PID].streams.size() > 0);

            for (auto req : configurations[PID].streams)
                REQUIRE_NOTHROW(cfg.enable_stream(req.stream, req.index, req.width, req.height, req.format, configurations[PID].fps));

            REQUIRE_NOTHROW(pipe.start(cfg));
            std::vector<stream_profile> profiles;
            REQUIRE_NOTHROW(pipe_profile = pipe.get_active_profile());
            REQUIRE(pipe_profile);
            REQUIRE_NOTHROW(profiles = pipe_profile.get_streams());

            auto streams = configurations[PID].streams;
            std::vector<profile> pipe_streams;
            for (auto s : profiles)
            {
                REQUIRE(s.is<video_stream_profile>());
                auto video = s.as<video_stream_profile>();

                pipe_streams.push_back({ video.stream_type(), video.format(), video.width(), video.height(), video.stream_index() });
            }
            REQUIRE(pipe_streams.size() == streams.size());

            std::sort(pipe_streams.begin(), pipe_streams.end());
            std::sort(streams.begin(), streams.end());

            for (auto i = 0; i < pipe_streams.size(); i++)
            {
                REQUIRE(pipe_streams[i] == streams[i]);
            }
        }
    }
}

TEST_CASE("Per-frame metadata sanity check", "[live][!mayfail]") {
    //Require at least one device to be plugged in
    rs2::context ctx;
    if (make_context(SECTION_FROM_TEST_NAME, &ctx))
    {
        std::vector<sensor> list;
        REQUIRE_NOTHROW(list = ctx.query_all_sensors());
        REQUIRE(list.size() > 0);

        const int frames_before_start_measure = 10;
        const int frames_for_fps_measure = 50;
        const double msec_to_sec = 0.001;
        const int num_of_profiles_for_each_subdevice = 2;
        const float max_diff_between_real_and_metadata_fps = 1.0f;

        for (auto && subdevice : list) {
            std::vector<rs2::stream_profile> modes;
            REQUIRE_NOTHROW(modes = subdevice.get_stream_profiles());

            REQUIRE(modes.size() > 0);
            CAPTURE(subdevice.get_info(RS2_CAMERA_INFO_NAME));

            //the test will be done only on sub set of profile for each sub device
            for (int i = 0; i < modes.size(); i += static_cast<int>(std::ceil((float)modes.size() / (float)num_of_profiles_for_each_subdevice)))
            {
                // Full-HD is often times too heavy for the build machine to handle
                if (auto video_profile = modes[i].as<video_stream_profile>())
                {
                    if (video_profile.width() == 1920 && video_profile.height() == 1080 && video_profile.fps() == 60)
                    {
                        continue;   // Disabling for now
                    }
                }
                // GPIO Requires external triggers to produce events
                if (RS2_STREAM_GPIO == modes[i].stream_type())
                    continue;   // Disabling for now

                CAPTURE(modes[i].format());
                CAPTURE(modes[i].fps());
                CAPTURE(modes[i].stream_type());
                CAPTURE(modes[i].stream_index());
                if (auto video = modes[i].as<video_stream_profile>())
                {
                    CAPTURE(video.width());
                    CAPTURE(video.height());
                }

                std::vector<internal_frame_additional_data> frames_additional_data;
                auto frames = 0;
                double start;
                std::condition_variable cv;
                std::mutex m;
                auto first = true;

                REQUIRE_NOTHROW(subdevice.open({ modes[i] }));
                disable_sensitive_options_for(subdevice);

                REQUIRE_NOTHROW(subdevice.start([&](rs2::frame f)
                {
                    if ((frames >= frames_before_start_measure) && (frames_additional_data.size() < frames_for_fps_measure))
                    {
                        if (first)
                        {
                            start = internal::get_time();
                        }
                        first = false;

                        internal_frame_additional_data data{ f.get_timestamp(),
                            f.get_frame_number(),
                            f.get_frame_timestamp_domain(),
                            f.get_profile().stream_type(),
                            f.get_profile().format() };

                        // Store frame metadata attributes, verify API behavior correctness
                        for (auto i = 0; i < rs2_frame_metadata_value::RS2_FRAME_METADATA_COUNT; i++)
                        {
                            CAPTURE(i);
                            bool supported = false;
                            REQUIRE_NOTHROW(supported = f.supports_frame_metadata((rs2_frame_metadata_value)i));
                            if (supported)
                            {
                                rs2_metadata_type val{};
                                REQUIRE_NOTHROW(val = f.get_frame_metadata((rs2_frame_metadata_value)i));
                                data.frame_md.md_attributes[i] = std::make_pair(true, val);
                            }
                            else
                            {

                                REQUIRE_THROWS(f.get_frame_metadata((rs2_frame_metadata_value)i));
                                data.frame_md.md_attributes[i].first = false;
                            }
                        }


                        std::unique_lock<std::mutex> lock(m);
                        frames_additional_data.push_back(data);
                    }
                    frames++;
                    if (frames_additional_data.size() >= frames_for_fps_measure)
                    {
                        cv.notify_one();
                    }
                }));


                CAPTURE(frames_additional_data.size());
                CAPTURE(frames_for_fps_measure);
                std::unique_lock<std::mutex> lock(m);
                cv.wait_for(lock, std::chrono::seconds(15), [&] {return ((frames_additional_data.size() >= frames_for_fps_measure)); });

                REQUIRE_NOTHROW(subdevice.stop());
                REQUIRE_NOTHROW(subdevice.close());

                auto end = internal::get_time();
                lock.unlock();

                auto seconds = (end - start)*msec_to_sec;

                CAPTURE(start);
                CAPTURE(end);
                CAPTURE(seconds);

                REQUIRE(seconds > 0);

                if (frames_additional_data.size())
                {
                    auto actual_fps = (double)frames_additional_data.size() / (double)seconds;
                    double metadata_seconds = frames_additional_data[frames_additional_data.size() - 1].timestamp - frames_additional_data[0].timestamp;
                    metadata_seconds *= msec_to_sec;
                    CAPTURE(frames_additional_data[frames_additional_data.size() - 1].timestamp);
                    CAPTURE(frames_additional_data[0].timestamp);

                    if (metadata_seconds <= 0)
                    {
                        std::cout << "Start metadata " << std::fixed << frames_additional_data[0].timestamp << "\n";
                        std::cout << "End metadata   " << std::fixed << frames_additional_data[frames_additional_data.size() - 1].timestamp << "\n";
                    }
                    REQUIRE(metadata_seconds > 0);

                    auto metadata_frames = frames_additional_data[frames_additional_data.size() - 1].frame_number - frames_additional_data[0].frame_number;
                    auto metadata_fps = (double)metadata_frames / (double)metadata_seconds;

                    for (auto i = 0; i < frames_additional_data.size() - 1; i++)
                    {
                        CAPTURE(i);
                        CAPTURE(frames_additional_data[i].timestamp_domain);
                        CAPTURE(frames_additional_data[i + 1].timestamp_domain);
                        REQUIRE((frames_additional_data[i].timestamp_domain == frames_additional_data[i + 1].timestamp_domain));

                        CAPTURE(frames_additional_data[i].frame_number);
                        CAPTURE(frames_additional_data[i + 1].frame_number);

                        REQUIRE((frames_additional_data[i].frame_number < frames_additional_data[i + 1].frame_number));
                    }

                    CAPTURE(metadata_frames);
                    CAPTURE(metadata_seconds);
                    CAPTURE(metadata_fps);
                    CAPTURE(frames_additional_data.size());
                    CAPTURE(actual_fps);

                    //it the diff in percentage between metadata fps and actual fps is bigger than max_diff_between_real_and_metadata_fps
                    //the test will fail
                    REQUIRE(std::fabs(metadata_fps / actual_fps - 1) < max_diff_between_real_and_metadata_fps);

                    // Verify per-frame metadata attributes
                    metadata_verification(frames_additional_data);
                }
            }
        }
    }
}
// the tests may incorrectly interpret changes to librealsense-core, namely default profiles selections
TEST_CASE("All suggested profiles can be opened", "[live][!mayfail]") {

    //Require at least one device to be plugged in
    rs2::context ctx;
    if (make_context(SECTION_FROM_TEST_NAME, &ctx))
    {

        const int num_of_profiles_for_each_subdevice = 2;

        std::vector<sensor> list;
        REQUIRE_NOTHROW(list = ctx.query_all_sensors());
        REQUIRE(list.size() > 0);

        for (auto && subdevice : list) {

            disable_sensitive_options_for(subdevice);

            std::vector<rs2::stream_profile> modes;
            REQUIRE_NOTHROW(modes = subdevice.get_stream_profiles());

            REQUIRE(modes.size() > 0);
            //the test will be done only on sub set of profile for each sub device
            for (int i = 0; i < modes.size(); i += (int)std::ceil((float)modes.size() / (float)num_of_profiles_for_each_subdevice)) {
                //CAPTURE(rs2_subdevice(subdevice));
                CAPTURE(modes[i].format());
                CAPTURE(modes[i].fps());
                CAPTURE(modes[i].stream_type());
                REQUIRE_NOTHROW(subdevice.open({ modes[i] }));
                REQUIRE_NOTHROW(subdevice.start([](rs2::frame fref) {}));
                REQUIRE_NOTHROW(subdevice.stop());
                REQUIRE_NOTHROW(subdevice.close());
            }
        }
    }
}

TEST_CASE("Pipeline config enable resolve start flow", "[live][pipeline][using_pipeline]") {
    rs2::context ctx;

    if (make_context(SECTION_FROM_TEST_NAME, &ctx, "2.13.0"))
    {
        auto list = ctx.query_devices();
        REQUIRE(list.size());

        rs2::device dev;
        rs2::pipeline pipe(ctx);
        rs2::config cfg;
        rs2::pipeline_profile profile;
        REQUIRE_NOTHROW(profile = cfg.resolve(pipe));
        REQUIRE(profile);
        REQUIRE_NOTHROW(dev = profile.get_device());
        REQUIRE(dev);
        disable_sensitive_options_for(dev);
        REQUIRE_NOTHROW(profile = cfg.resolve(pipe));
        REQUIRE(profile);
        REQUIRE_NOTHROW(dev = profile.get_device());
        REQUIRE(dev);

        REQUIRE_NOTHROW(profile = cfg.resolve(pipe));
        REQUIRE(profile);
        REQUIRE_NOTHROW(dev = profile.get_device());
        REQUIRE(dev);

        REQUIRE_NOTHROW(cfg.enable_stream(RS2_STREAM_DEPTH, -1, 0, 0, RS2_FORMAT_Z16, 0));
        REQUIRE_NOTHROW(pipe.start(cfg));

        REQUIRE_NOTHROW(profile = pipe.get_active_profile());
        auto depth_profile = profile.get_stream(RS2_STREAM_DEPTH).as<video_stream_profile>();
        CAPTURE(depth_profile.stream_index());
        CAPTURE(depth_profile.stream_type());
        CAPTURE(depth_profile.format());
        CAPTURE(depth_profile.fps());
        CAPTURE(depth_profile.width());
        CAPTURE(depth_profile.height());
        std::vector<device_profiles> frames;


        uint32_t timeout = is_usb3(dev) ? 500 : 2000; // for USB2 it takes longer to produce frames

        for (auto i = 0; i < 5; i++)
            REQUIRE_NOTHROW(pipe.wait_for_frames(timeout));

        REQUIRE_NOTHROW(pipe.stop());
        REQUIRE_NOTHROW(pipe.start(cfg));

        for (auto i = 0; i < 5; i++)
            REQUIRE_NOTHROW(pipe.wait_for_frames(timeout));

        REQUIRE_NOTHROW(cfg.disable_all_streams());

        REQUIRE_NOTHROW(cfg.enable_stream(RS2_STREAM_DEPTH, -1, 0, 0, RS2_FORMAT_ANY, 0));
        REQUIRE_NOTHROW(profile = cfg.resolve(pipe));
        REQUIRE(profile);
        REQUIRE_NOTHROW(dev = profile.get_device());
        REQUIRE(dev);

        REQUIRE_NOTHROW(cfg.disable_all_streams());
        REQUIRE_NOTHROW(profile = cfg.resolve(pipe));
        REQUIRE(profile);
        REQUIRE_NOTHROW(dev = profile.get_device());
        REQUIRE(dev);
    }
}

TEST_CASE("Pipeline - multicam scenario with specific devices", "[live][multicam][pipeline][using_pipeline]") {
    rs2::context ctx;

    if (make_context(SECTION_FROM_TEST_NAME, &ctx, "2.13.0"))
    {

        auto list = ctx.query_devices();
        int realsense_devices_count = 0;
        rs2::device d;
        for (auto&& dev : list)
        {
            if (dev.supports(RS2_CAMERA_INFO_NAME))
            {
                std::string name = dev.get_info(RS2_CAMERA_INFO_NAME);
                if (name != "Platform Camera")
                {
                    realsense_devices_count++;
                    d = dev;
                }
            }
        }
        if (realsense_devices_count < 2)
        {
            WARN("Skipping test! This test requires multiple RealSense devices connected");
            return;
        }

        disable_sensitive_options_for(d);
        //After getting the device, find a serial and a profile it can use
        std::string required_serial;
        REQUIRE_NOTHROW(required_serial = d.get_info(RS2_CAMERA_INFO_SERIAL_NUMBER));
        stream_profile required_profile;
        //find the a video profile of some sensor
        for (auto&& sensor : d.query_sensors())
        {
            for (auto&& profile : sensor.get_stream_profiles())
            {
                auto vid_profile = profile.as<video_stream_profile>();
                if (vid_profile)
                {
                    required_profile = vid_profile;
                    break;
                }
            }
            if (required_profile)
                break;
        }
        REQUIRE(required_profile);
        CAPTURE(required_profile);
        auto vid_profile = required_profile.as<video_stream_profile>();

        rs2::device dev;
        rs2::pipeline pipe(ctx);
        rs2::config cfg;

        //Using the config object to request the serial and stream that we found above
        REQUIRE_NOTHROW(cfg.enable_device(required_serial));
        REQUIRE_NOTHROW(cfg.enable_stream(vid_profile.stream_type(), vid_profile.stream_index(), vid_profile.width(), vid_profile.height(), vid_profile.format(), vid_profile.fps()));

        //Testing that config.resolve() returns the right data
        rs2::pipeline_profile resolved_profile;
        REQUIRE_NOTHROW(resolved_profile = cfg.resolve(pipe));
        REQUIRE(resolved_profile);
        rs2::pipeline_profile resolved_profile_from_start;
        REQUIRE_NOTHROW(resolved_profile_from_start = pipe.start(cfg));
        REQUIRE(resolved_profile_from_start);

        REQUIRE_NOTHROW(dev = resolved_profile.get_device());
        REQUIRE(dev);
        rs2::device dev_from_start;
        REQUIRE_NOTHROW(dev_from_start = resolved_profile_from_start.get_device());
        REQUIRE(dev_from_start);

        //Compare serial number
        std::string actual_serial;
        std::string actual_serial_from_start;
        REQUIRE_NOTHROW(actual_serial = dev.get_info(RS2_CAMERA_INFO_SERIAL_NUMBER));
        REQUIRE_NOTHROW(actual_serial_from_start = dev_from_start.get_info(RS2_CAMERA_INFO_SERIAL_NUMBER));
        REQUIRE(actual_serial == required_serial);
        REQUIRE(actual_serial == actual_serial_from_start);

        //Compare Stream
        std::vector<rs2::stream_profile> actual_streams;
        REQUIRE_NOTHROW(actual_streams = resolved_profile.get_streams());
        REQUIRE(actual_streams.size() == 1);
        REQUIRE(actual_streams[0] == required_profile);
        std::vector<rs2::stream_profile> actual_streams_from_start;
        REQUIRE_NOTHROW(actual_streams_from_start = resolved_profile_from_start.get_streams());
        REQUIRE(actual_streams_from_start.size() == 1);
        REQUIRE(actual_streams_from_start[0] == required_profile);

        pipe.stop();

        //Using the config object to request the serial and stream that we found above, and test the pipeline.start() returns the right data
        rs2::device started_dev;
        rs2::pipeline_profile strarted_profile;
        cfg = rs2::config(); //Clean previous config

        //Using the config object to request the serial and stream that we found above
        REQUIRE_NOTHROW(cfg.enable_device(required_serial));
        REQUIRE_NOTHROW(cfg.enable_stream(vid_profile.stream_type(), vid_profile.stream_index(), vid_profile.width(), vid_profile.height(), vid_profile.format(), vid_profile.fps()));

        //Testing that pipeline.start(cfg) returns the right data
        REQUIRE_NOTHROW(strarted_profile = pipe.start(cfg));
        REQUIRE(strarted_profile);
        REQUIRE_NOTHROW(started_dev = strarted_profile.get_device());
        REQUIRE(started_dev);

        //Compare serial number
        std::string started_serial;
        REQUIRE_NOTHROW(started_serial = started_dev.get_info(RS2_CAMERA_INFO_SERIAL_NUMBER));
        REQUIRE(started_serial == required_serial);

        //Compare Stream
        std::vector<rs2::stream_profile> started_streams;
        REQUIRE_NOTHROW(started_streams = strarted_profile.get_streams());
        REQUIRE(started_streams.size() == 1);
        REQUIRE(started_streams[0] == required_profile);
        pipe.stop();
    }
}

TEST_CASE("Empty Pipeline Profile", "[live][pipeline][using_pipeline]") {
    rs2::context ctx;

    if (make_context(SECTION_FROM_TEST_NAME, &ctx, "2.13.0"))
    {
        REQUIRE_NOTHROW(rs2::pipeline_profile p);
        rs2::pipeline_profile prof;
        REQUIRE_FALSE(prof);
        rs2::device dev;
        CHECK_THROWS(dev = prof.get_device());
        REQUIRE(!dev);
        for (int i = 0; i < (int)RS2_STREAM_COUNT; i++)
        {
            rs2_stream stream = static_cast<rs2_stream>(i);
            CAPTURE(stream);
            rs2::stream_profile sp;
            CHECK_THROWS(sp = prof.get_stream(stream));
            REQUIRE(!sp);
        }
        std::vector<rs2::stream_profile> spv;
        CHECK_THROWS(spv = prof.get_streams());
        REQUIRE(spv.size() == 0);
    }
}

void require_pipeline_profile_same(const rs2::pipeline_profile& profile1, const rs2::pipeline_profile& profile2)
{
    rs2::device d1 = profile1.get_device();
    rs2::device d2 = profile2.get_device();

    REQUIRE(d1.get().get());
    REQUIRE(d2.get().get());
    std::string serial1, serial2;
    REQUIRE_NOTHROW(serial1 = d1.get_info(RS2_CAMERA_INFO_SERIAL_NUMBER));
    REQUIRE_NOTHROW(serial2 = d2.get_info(RS2_CAMERA_INFO_SERIAL_NUMBER));
    if (serial1 != serial2)
    {
        throw std::runtime_error(serial1 + " is different than " + serial2);
    }

    std::string name1, name2;
    REQUIRE_NOTHROW(name1 = d1.get_info(RS2_CAMERA_INFO_NAME));
    REQUIRE_NOTHROW(name2 = d2.get_info(RS2_CAMERA_INFO_NAME));
    if (name1 != name2)
    {
        throw std::runtime_error(name1 + " is different than " + name2);
    }

    auto streams1 = profile1.get_streams();
    auto streams2 = profile2.get_streams();
    if (streams1.size() != streams2.size())
    {
        throw std::runtime_error(std::string("Profiles contain different number of streams ") +  std::to_string(streams1.size()) + " vs " + std::to_string(streams2.size()));
    }

    auto streams1_and_2_equals = true;
    for (auto&& s : streams1)
    {
        auto it = std::find_if(streams2.begin(), streams2.end(), [&s](const stream_profile& sp) {
            return
                s.format() == sp.format() &&
                s.fps() == sp.fps() &&
                s.is_default() == sp.is_default() &&
                s.stream_index() == sp.stream_index() &&
                s.stream_type() == sp.stream_type() &&
                s.stream_name() == sp.stream_name();
        });
        if (it == streams2.end())
        {
            streams1_and_2_equals = false;
        }
    }

    if (!streams1_and_2_equals)
    {
        throw std::runtime_error(std::string("Profiles contain different streams"));
    }
}
TEST_CASE("Pipeline empty Config", "[live][pipeline][using_pipeline]") {
    rs2::context ctx;

    if (make_context(SECTION_FROM_TEST_NAME, &ctx, "2.13.0"))
    {
        REQUIRE_NOTHROW(rs2::config c);
        //Empty config
        rs2::pipeline p(ctx);
        rs2::config c1;
        REQUIRE(c1.get().get() != nullptr);
        bool can_resolve = false;
        REQUIRE_NOTHROW(can_resolve = c1.can_resolve(p));
        REQUIRE(true == can_resolve);
        REQUIRE_THROWS(c1.resolve(nullptr));
        rs2::pipeline_profile profile;
        REQUIRE_NOTHROW(profile = c1.resolve(p));
        REQUIRE(true == profile);
    }
}

TEST_CASE("Pipeline 2 Configs", "[live][pipeline][using_pipeline]") {
    rs2::context ctx;

    if (make_context(SECTION_FROM_TEST_NAME, &ctx, "2.13.0"))
    {
        rs2::pipeline p(ctx);
        REQUIRE_NOTHROW(rs2::config c1);
        REQUIRE_NOTHROW(rs2::config c2);
        rs2::config c1;
        rs2::config c2;
        bool can_resolve1 = false;
        bool can_resolve2 = false;
        REQUIRE_NOTHROW(can_resolve1 = c1.can_resolve(p));
        REQUIRE_NOTHROW(can_resolve2 = c2.can_resolve(p));
        REQUIRE(can_resolve1);
        REQUIRE(can_resolve2);
        rs2::pipeline_profile profile1;
        rs2::pipeline_profile profile2;

        REQUIRE_NOTHROW(profile1 = c1.resolve(p));
        REQUIRE(profile1);
        REQUIRE_NOTHROW(profile2 = c2.resolve(p));
        REQUIRE(profile2);

        REQUIRE_NOTHROW(require_pipeline_profile_same(profile1, profile2));
    }
}

TEST_CASE("Pipeline start after resolve uses the same profile", "[live][pipeline][using_pipeline]") {
    rs2::context ctx;

    if (make_context(SECTION_FROM_TEST_NAME, &ctx, "2.13.0"))
    {
        rs2::pipeline pipe(ctx);
        rs2::config cfg;
        cfg.enable_stream(RS2_STREAM_DEPTH);
        rs2::pipeline_profile profile_from_cfg;
        REQUIRE_NOTHROW(profile_from_cfg = cfg.resolve(pipe));
        REQUIRE(profile_from_cfg);
        rs2::pipeline_profile profile_from_start;
        REQUIRE_NOTHROW(profile_from_start = pipe.start(cfg));
        REQUIRE(profile_from_start);
        REQUIRE_NOTHROW(require_pipeline_profile_same(profile_from_cfg, profile_from_start));

    }
}

TEST_CASE("Pipeline start ignores previous config if it was changed", "[live][pipeline][using_pipeline][!mayfail]") {
    rs2::context ctx;
    if (make_context(SECTION_FROM_TEST_NAME, &ctx, "2.13.0"))
    {
        rs2::pipeline pipe(ctx);
        rs2::config cfg;
        rs2::pipeline_profile profile_from_cfg;
        REQUIRE_NOTHROW(profile_from_cfg = cfg.resolve(pipe));
        REQUIRE(profile_from_cfg);
        cfg.enable_stream(RS2_STREAM_INFRARED, RS2_FORMAT_ANY, 60); //enable a single stream (unlikely to be the default one)
        rs2::pipeline_profile profile_from_start;
        REQUIRE_NOTHROW(profile_from_start = pipe.start(cfg));
        REQUIRE(profile_from_start);
        REQUIRE_THROWS(require_pipeline_profile_same(profile_from_cfg, profile_from_start));
    }
}

TEST_CASE("Pipeline Config disable all is a nop with empty config", "[live][pipeline][using_pipeline]") {
    rs2::context ctx;

    if (make_context(SECTION_FROM_TEST_NAME, &ctx, "2.13.0"))
    {
        rs2::pipeline p(ctx);
        rs2::config c1;
        c1.disable_all_streams();
        rs2::config c2;
        rs2::pipeline_profile profile1;
        rs2::pipeline_profile profile2;

        REQUIRE_NOTHROW(profile1 = c1.resolve(p));
        REQUIRE(profile1);
        REQUIRE_NOTHROW(profile2 = c2.resolve(p));
        REQUIRE(profile2);
        REQUIRE_NOTHROW(require_pipeline_profile_same(profile1, profile2));
    }
}
TEST_CASE("Pipeline Config disable each stream is nop on empty config", "[live][pipeline][using_pipeline]") {
    rs2::context ctx;

    if (make_context(SECTION_FROM_TEST_NAME, &ctx, "2.13.0"))
    {
        rs2::pipeline p(ctx);
        rs2::config c1;
        for (int i = 0; i < (int)RS2_STREAM_COUNT; i++)
        {
            REQUIRE_NOTHROW(c1.disable_stream(static_cast<rs2_stream>(i)));
        }
        rs2::config c2;
        rs2::pipeline_profile profile1;
        rs2::pipeline_profile profile2;

        REQUIRE_NOTHROW(profile1 = c1.resolve(p));
        REQUIRE(profile1);
        REQUIRE_NOTHROW(profile2 = c2.resolve(p));
        REQUIRE(profile2);
        REQUIRE_NOTHROW(require_pipeline_profile_same(profile1, profile2));
    }
}

TEST_CASE("Pipeline record and playback", "[live][pipeline][using_pipeline][!mayfail]") {
    rs2::context ctx;

    if (make_context(SECTION_FROM_TEST_NAME, &ctx, "2.13.0"))
    {
        const std::string filename = get_folder_path(special_folder::temp_folder) + "test_file.bag";
        //Scoping the below code to make sure no one holds the device
        {
            rs2::pipeline p(ctx);
            rs2::config cfg;
            REQUIRE_NOTHROW(cfg.enable_record_to_file(filename));
            rs2::pipeline_profile profile;
            REQUIRE_NOTHROW(profile = cfg.resolve(p));
            REQUIRE(profile);
            auto dev = profile.get_device();
            REQUIRE(dev);
            disable_sensitive_options_for(dev);
            REQUIRE_NOTHROW(p.start(cfg));
            std::this_thread::sleep_for(std::chrono::seconds(5));
            rs2::frameset frames;
            REQUIRE_NOTHROW(frames = p.wait_for_frames(200));
            REQUIRE(frames);
            REQUIRE(frames.size() > 0);
            REQUIRE_NOTHROW(p.stop());
        }
        //Scoping the above code to make sure no one holds the device
        REQUIRE(file_exists(filename));

        {
            rs2::pipeline p(ctx);
            rs2::config cfg;
            rs2::pipeline_profile profile;
            REQUIRE_NOTHROW(cfg.enable_device_from_file(filename));
            REQUIRE_NOTHROW(profile = cfg.resolve(p));
            REQUIRE(profile);
            REQUIRE_NOTHROW(p.start(cfg));
            std::this_thread::sleep_for(std::chrono::seconds(5));
            rs2::frameset frames;
            REQUIRE_NOTHROW(frames = p.wait_for_frames(200));
            REQUIRE(frames);
            REQUIRE_NOTHROW(p.stop());
        }
    }
}


<<<<<<< HEAD
TEST_CASE("Pipeline enable bad configuration", "[pipeline][using_pipeline]")
{
    rs2::context ctx;
    if (!make_context(SECTION_FROM_TEST_NAME, &ctx, "2.13.0"))
        return;

    pipeline pipe(ctx);
    rs2::config cfg;

    cfg.enable_stream(rs2_stream::RS2_STREAM_COLOR, 1000);
    REQUIRE_THROWS(pipe.start(cfg));
}

TEST_CASE("Pipeline stream enable hierarchy", "[pipeline]")
{
    rs2::context ctx;
    if (!make_context(SECTION_FROM_TEST_NAME, &ctx, "2.13.0"))
        return;

    pipeline pipe(ctx);
    rs2::config cfg;
    std::vector<stream_profile> default_streams = pipe.start(cfg).get_streams();
    pipe.stop();

    cfg.enable_all_streams();
    std::vector<stream_profile> all_streams = pipe.start(cfg).get_streams();
    pipe.stop();

    cfg.disable_all_streams();
    cfg.enable_stream(rs2_stream::RS2_STREAM_DEPTH);
    std::vector<stream_profile> wildcards_streams = pipe.start(cfg).get_streams();
    pipe.stop();

    for (auto d : default_streams)
    {
        auto it = std::find(begin(all_streams), end(all_streams), d);
        REQUIRE(it != std::end(all_streams));
    }
    for (auto w : wildcards_streams)
    {
        auto it = std::find(begin(all_streams), end(all_streams), w);
        REQUIRE(it != std::end(all_streams));
    }
}

TEST_CASE("Syncer sanity with software-device device", "[live][software-device]") {
=======
TEST_CASE("Syncer sanity with  -device device", "[live][software-device]") {
>>>>>>> c7a07dd8
    rs2::context ctx;
    if (make_context(SECTION_FROM_TEST_NAME, &ctx))
    {

        const int W = 640;
        const int H = 480;
        const int BPP = 2;
        std::shared_ptr<software_device> dev = std::move(std::make_shared<software_device>());
        auto s = dev->add_sensor("software_sensor");

        rs2_intrinsics intrinsics{ W, H, 0, 0, 0, 0, RS2_DISTORTION_NONE ,{ 0,0,0,0,0 } };

        s.add_video_stream({ RS2_STREAM_DEPTH, 0, 0, W, H, 60, BPP, RS2_FORMAT_Z16, intrinsics });
        s.add_video_stream({ RS2_STREAM_INFRARED, 1, 1, W, H,60, BPP, RS2_FORMAT_Y8, intrinsics });
        dev->create_matcher(RS2_MATCHER_DI);

        frame_queue q;

        auto profiles = s.get_stream_profiles();
        auto depth = profiles[0];
        auto ir = profiles[1];

        syncer sync;
        s.open(profiles);
        s.start(sync);

        std::vector<uint8_t> pixels(W * H * BPP, 0);
        std::weak_ptr<rs2::software_device> weak_dev(dev);

        std::thread t([&s, weak_dev, pixels, depth, ir]() mutable {

            auto shared_dev = weak_dev.lock();
            if (shared_dev == nullptr)
                return;
            s.on_video_frame({ pixels.data(), [](void*) {}, 0,0,0, RS2_TIMESTAMP_DOMAIN_HARDWARE_CLOCK, 7, depth });
            s.on_video_frame({ pixels.data(), [](void*) {}, 0,0,0, RS2_TIMESTAMP_DOMAIN_HARDWARE_CLOCK, 5, ir });

            s.on_video_frame({ pixels.data(), [](void*) {},0,0, 0, RS2_TIMESTAMP_DOMAIN_HARDWARE_CLOCK, 8, depth });
            s.on_video_frame({ pixels.data(), [](void*) {},0,0, 0, RS2_TIMESTAMP_DOMAIN_HARDWARE_CLOCK, 6, ir });

            s.on_video_frame({ pixels.data(), [](void*) {},0,0, 0, RS2_TIMESTAMP_DOMAIN_HARDWARE_CLOCK, 8, ir });
        });
        t.detach();

        std::vector<std::vector<std::pair<rs2_stream, int>>> expected =
        {
            { { RS2_STREAM_DEPTH , 7}},
            { { RS2_STREAM_INFRARED , 5 } },
            { { RS2_STREAM_INFRARED , 6 } },
            { { RS2_STREAM_DEPTH , 8 },{ RS2_STREAM_INFRARED , 8 } }
        };

        std::vector<std::vector<std::pair<rs2_stream, int>>> results;

        for (auto i = 0; i < expected.size(); i++)
        {
            frameset fs;
            REQUIRE_NOTHROW(fs = sync.wait_for_frames(5000));
            std::vector < std::pair<rs2_stream, int>> curr;

            for (auto f : fs)
            {
                curr.push_back({ f.get_profile().stream_type(), f.get_frame_number() });
            }
            results.push_back(curr);
        }

        CAPTURE(results.size());
        CAPTURE(expected.size());
        REQUIRE(results.size() == expected.size());

        for (auto i = 0; i < expected.size(); i++)
        {
            auto exp = expected[i];
            auto curr = results[i];
            CAPTURE(i);
            CAPTURE(exp.size());
            CAPTURE(curr.size());
            REQUIRE(exp.size() == curr.size());

            for (auto j = 0; j < exp.size(); j++)
            {
                CAPTURE(j);
                CAPTURE(exp[j].first);
                CAPTURE(exp[j].second);
                CAPTURE(curr[j].first);
                CAPTURE(curr[j].second);
                REQUIRE(std::find(curr.begin(), curr.end(), exp[j]) != curr.end());
            }
        }
    }
}

TEST_CASE("Syncer try wait for frames", "[live][software-device]") {
    rs2::context ctx;
    if (make_context(SECTION_FROM_TEST_NAME, &ctx))
    {
        std::shared_ptr<software_device> dev = std::move(std::make_shared<software_device>());
        auto s = dev->add_sensor("software_sensor");

        const int W = 640, H = 480, BPP = 2;
        rs2_intrinsics intrinsics{ W, H, 0, 0, 0, 0, RS2_DISTORTION_NONE ,{ 0,0,0,0,0 } };
        s.add_video_stream({ RS2_STREAM_DEPTH, 0, 0, W, H, 60, BPP, RS2_FORMAT_Z16, intrinsics });
        s.add_video_stream({ RS2_STREAM_INFRARED, 1, 1, W, H,60, BPP, RS2_FORMAT_Y8, intrinsics });
        dev->create_matcher(RS2_MATCHER_DI);

        auto profiles = s.get_stream_profiles();
        syncer sync;
        s.open(profiles);
        s.start(sync);

        std::vector<uint8_t> pixels(W * H * BPP, 0);
        std::weak_ptr<rs2::software_device> weak_dev(dev);

        auto depth = profiles[0];
        auto ir = profiles[1];
        std::thread t([&s, weak_dev, pixels, depth, ir]() mutable {

            auto shared_dev = weak_dev.lock();
            if (shared_dev == nullptr)
                return;
            s.on_video_frame({ pixels.data(), [](void*) {}, 0,0,0, RS2_TIMESTAMP_DOMAIN_HARDWARE_CLOCK, 7, depth });
            s.on_video_frame({ pixels.data(), [](void*) {}, 0,0,0, RS2_TIMESTAMP_DOMAIN_HARDWARE_CLOCK, 5, ir });

            s.on_video_frame({ pixels.data(), [](void*) {},0,0, 0, RS2_TIMESTAMP_DOMAIN_HARDWARE_CLOCK, 8, depth });
            s.on_video_frame({ pixels.data(), [](void*) {},0,0, 0, RS2_TIMESTAMP_DOMAIN_HARDWARE_CLOCK, 6, ir });

            s.on_video_frame({ pixels.data(), [](void*) {},0,0, 0, RS2_TIMESTAMP_DOMAIN_HARDWARE_CLOCK, 8, ir });
        });
        t.detach();

        std::vector<std::vector<std::pair<rs2_stream, int>>> expected =
        {
        { { RS2_STREAM_DEPTH , 7 } },
        { { RS2_STREAM_INFRARED , 5 } },
        { { RS2_STREAM_INFRARED , 6 } },
        { { RS2_STREAM_DEPTH , 8 },{ RS2_STREAM_INFRARED , 8 } }
        };

        std::vector<std::vector<std::pair<rs2_stream, int>>> results;
        for (auto i = 0; i < expected.size(); i++)
        {
            frameset fs;
            REQUIRE(sync.try_wait_for_frames(&fs,5000));
            std::vector < std::pair<rs2_stream, int>> curr;

            for (auto f : fs)
            {
                curr.push_back({ f.get_profile().stream_type(), f.get_frame_number() });
            }
            results.push_back(curr);
        }

        CAPTURE(results.size());
        CAPTURE(expected.size());
        REQUIRE(results.size() == expected.size());

        for (auto i = 0; i < expected.size(); i++)
        {
            auto exp = expected[i];
            auto curr = results[i];
            CAPTURE(exp.size());
            CAPTURE(curr.size());
            REQUIRE(exp.size() == curr.size());

            for (auto j = 0; j < exp.size(); j++)
            {
                CAPTURE(exp[j].first);
                CAPTURE(exp[j].second);
                REQUIRE(std::find(curr.begin(), curr.end(), exp[j]) != curr.end());
            }
        }
    }
}


TEST_CASE("Syncer clean_inactive_streams by frame number with software-device device", "[live][software-device]") {
    rs2::context ctx;
    if (make_context(SECTION_FROM_TEST_NAME, &ctx))
    {
        log_to_file(RS2_LOG_SEVERITY_DEBUG);
        const int W = 640;
        const int H = 480;
        const int BPP = 2;

        std::shared_ptr<software_device> dev = std::make_shared<software_device>();
        auto s = dev->add_sensor("software_sensor");

        rs2_intrinsics intrinsics{ W, H, 0, 0, 0, 0, RS2_DISTORTION_NONE ,{ 0,0,0,0,0 } };
        s.add_video_stream({ RS2_STREAM_DEPTH, 0, 0, W, H, 60, BPP, RS2_FORMAT_Z16, intrinsics });
        s.add_video_stream({ RS2_STREAM_INFRARED, 1, 1, W, H,60,  BPP, RS2_FORMAT_Y8, intrinsics });
        dev->create_matcher(RS2_MATCHER_DI);
        frame_queue q;

        auto profiles = s.get_stream_profiles();
        auto depth = profiles[0];
        auto ir = profiles[1];

        syncer sync(10);
        s.open(profiles);
        s.start(sync);

        std::vector<uint8_t> pixels(W * H * BPP, 0);
        std::weak_ptr<rs2::software_device> weak_dev(dev);
        std::thread t([s, weak_dev, pixels, depth, ir]() mutable {
            auto shared_dev = weak_dev.lock();
            if (shared_dev == nullptr)
                return;
            s.on_video_frame({ pixels.data(), [](void*) {}, 0,0,0, RS2_TIMESTAMP_DOMAIN_HARDWARE_CLOCK, 1, depth });
            s.on_video_frame({ pixels.data(), [](void*) {}, 0,0, 0, RS2_TIMESTAMP_DOMAIN_HARDWARE_CLOCK, 1, ir });

            s.on_video_frame({ pixels.data(), [](void*) {}, 0,0,0, RS2_TIMESTAMP_DOMAIN_HARDWARE_CLOCK, 3, depth });

            s.on_video_frame({ pixels.data(), [](void*) {}, 0,0, 0, RS2_TIMESTAMP_DOMAIN_HARDWARE_CLOCK, 4, depth });

            s.on_video_frame({ pixels.data(), [](void*) {},0,0, 0, RS2_TIMESTAMP_DOMAIN_HARDWARE_CLOCK, 5, depth });

            s.on_video_frame({ pixels.data(), [](void*) {}, 0,0,0, RS2_TIMESTAMP_DOMAIN_HARDWARE_CLOCK, 6, depth });

            s.on_video_frame({ pixels.data(), [](void*) {}, 0, 0, 0, RS2_TIMESTAMP_DOMAIN_HARDWARE_CLOCK, 7, depth });
        });

        t.detach();

        std::vector<std::vector<std::pair<rs2_stream, int>>> expected =
        {
            { { RS2_STREAM_DEPTH , 1 } },
            { { RS2_STREAM_INFRARED , 1 } },
            { { RS2_STREAM_DEPTH , 3 } },
            { { RS2_STREAM_DEPTH , 4 } },
            { { RS2_STREAM_DEPTH , 5 } },
            { { RS2_STREAM_DEPTH , 6 } },
            { { RS2_STREAM_DEPTH , 7 } },
        };

        std::vector<std::vector<std::pair<rs2_stream, int>>> results;

        for (auto i = 0; i < expected.size(); i++)
        {
            frameset fs;
            CAPTURE(i);
            REQUIRE_NOTHROW(fs = sync.wait_for_frames(5000));
            std::vector < std::pair<rs2_stream, int>> curr;

            for (auto f : fs)
            {
                curr.push_back({ f.get_profile().stream_type(), f.get_frame_number() });
            }
            results.push_back(curr);
        }

        CAPTURE(results.size());
        CAPTURE(expected.size());
        REQUIRE(results.size() == expected.size());

        for (auto i = 0; i < expected.size(); i++)
        {
            auto exp = expected[i];
            auto curr = results[i];
            CAPTURE(i);
            CAPTURE(exp.size());
            CAPTURE(curr.size());
            REQUIRE(exp.size() == exp.size());

            for (auto j = 0; j < exp.size(); j++)
            {
                CAPTURE(j);
                CAPTURE(exp[j].first);
                CAPTURE(exp[j].second);
                CAPTURE(curr[j].first);
                CAPTURE(curr[j].second);
                REQUIRE(std::find(curr.begin(), curr.end(), exp[j]) != curr.end());
            }
        }
    }
}

#define ADD_ENUM_TEST_CASE(rs2_enum_type, RS2_ENUM_COUNT)                                  \
TEST_CASE(#rs2_enum_type " enum test", "[live]") {                                         \
    int last_item_index = static_cast<int>(RS2_ENUM_COUNT);                                \
    for (int i = 0; i < last_item_index; i++)                                              \
    {                                                                                      \
        rs2_enum_type enum_value = static_cast<rs2_enum_type>(i);                          \
        std::string str;                                                                   \
        REQUIRE_NOTHROW(str = rs2_enum_type##_to_string(enum_value));                      \
        REQUIRE(str.empty() == false);                                                     \
        std::string error = "Unknown enum value passed to " #rs2_enum_type "_to_string";   \
        error += " (Value: " + std::to_string(i) + ")";                                    \
        error += "\nDid you add a new value but forgot to add it to:\n"                    \
                   " librealsense::get_string(" #rs2_enum_type ") ?";                      \
        CAPTURE(error);                                                                    \
        REQUIRE(str != "UNKNOWN");                                                         \
    }                                                                                      \
    /* Test for false positive*/                                                           \
    for (int i = last_item_index; i < last_item_index + 1; i++)                            \
    {                                                                                      \
        rs2_enum_type enum_value = static_cast<rs2_enum_type>(i);                          \
        std::string str;                                                                   \
        REQUIRE_NOTHROW(str = rs2_enum_type##_to_string(enum_value));                      \
        REQUIRE(str == "UNKNOWN");                                                         \
    }                                                                                      \
}

ADD_ENUM_TEST_CASE(rs2_stream, RS2_STREAM_COUNT)
ADD_ENUM_TEST_CASE(rs2_format, RS2_FORMAT_COUNT)
ADD_ENUM_TEST_CASE(rs2_distortion, RS2_DISTORTION_COUNT)
ADD_ENUM_TEST_CASE(rs2_option, RS2_OPTION_COUNT)
ADD_ENUM_TEST_CASE(rs2_camera_info, RS2_CAMERA_INFO_COUNT)
ADD_ENUM_TEST_CASE(rs2_timestamp_domain, RS2_TIMESTAMP_DOMAIN_COUNT)
ADD_ENUM_TEST_CASE(rs2_notification_category, RS2_NOTIFICATION_CATEGORY_COUNT)
ADD_ENUM_TEST_CASE(rs2_sr300_visual_preset, RS2_SR300_VISUAL_PRESET_COUNT)
ADD_ENUM_TEST_CASE(rs2_log_severity, RS2_LOG_SEVERITY_COUNT)
ADD_ENUM_TEST_CASE(rs2_exception_type, RS2_EXCEPTION_TYPE_COUNT)
ADD_ENUM_TEST_CASE(rs2_playback_status, RS2_PLAYBACK_STATUS_COUNT)
ADD_ENUM_TEST_CASE(rs2_extension, RS2_EXTENSION_COUNT)
ADD_ENUM_TEST_CASE(rs2_frame_metadata_value, RS2_FRAME_METADATA_COUNT)
ADD_ENUM_TEST_CASE(rs2_rs400_visual_preset, RS2_RS400_VISUAL_PRESET_COUNT)

void dev_changed(rs2_device_list* removed_devs, rs2_device_list* added_devs, void* ptr) {}
TEST_CASE("C API Compilation", "[live]") {
    rs2_error* e;
    REQUIRE_NOTHROW(rs2_set_devices_changed_callback(NULL, dev_changed, NULL, &e));
    REQUIRE(e != nullptr);
}<|MERGE_RESOLUTION|>--- conflicted
+++ resolved
@@ -4372,8 +4372,6 @@
     }
 }
 
-
-<<<<<<< HEAD
 TEST_CASE("Pipeline enable bad configuration", "[pipeline][using_pipeline]")
 {
     rs2::context ctx;
@@ -4420,9 +4418,6 @@
 }
 
 TEST_CASE("Syncer sanity with software-device device", "[live][software-device]") {
-=======
-TEST_CASE("Syncer sanity with  -device device", "[live][software-device]") {
->>>>>>> c7a07dd8
     rs2::context ctx;
     if (make_context(SECTION_FROM_TEST_NAME, &ctx))
     {
