--- conflicted
+++ resolved
@@ -3,18 +3,9 @@
 
 #pragma once
 
-<<<<<<< HEAD
 #include "notificationPubSubTypes.h"
 
 #include <string>
-=======
-
-#include <string>
-
-#include <librealsense2/h/rs_sensor.h>
-#include "notificationPubSubTypes.h"
-
->>>>>>> 6aa372d8
 
 namespace realdds {
 
@@ -58,7 +49,7 @@
 
     struct video_stream_profile
     {
-        int8_t stream_index;     // Normally used to distinguish IR L / R, not related to stream_header_msg::index
+        int8_t stream_index;     // Used to distinguish similar streams like IR L / R
         int16_t uid;             // Stream unique ID
         int16_t framerate;       // FPS
         int8_t format;           // Corresponds to rs2_format
@@ -71,7 +62,7 @@
 
     struct motion_stream_profile
     {
-        int8_t stream_index;     // Normally used to distinguish IR L / R, not related to stream_header_msg::index
+        int8_t stream_index;     // Used to distinguish similar streams like IR L / R
         int16_t uid;             // Stream unique ID
         int16_t framerate;       // FPS
         int8_t format;           // Corresponds to rs2_format
