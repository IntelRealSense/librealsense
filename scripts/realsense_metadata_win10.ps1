--- conflicted
+++ resolved
@@ -1,181 +1,177 @@
-#﻿Copyright 2017 Intel Corporation
-#
-#Licensed under the Apache License, Version 2.0 (the "License");
-#you may not use this file except in compliance with the License.
-#You may obtain a copy of the License at
-#
-#    http://www.apache.org/licenses/LICENSE-2.0
-#
-#Unless required by applicable law or agreed to in writing, software
-#distributed under the License is distributed on an "AS IS" BASIS,
-#WITHOUT WARRANTIES OR CONDITIONS OF ANY KIND, either express or implied.
-#See the License for the specific language governing permissions and
-#limitations under the License.
-
-# The scripts is a part of Metadata enablement for IntelRealsense on Windows10 OS.
-#
-# The flow is summarized as follows
-# Find all the connected Intel Realsense devices
-# For each device that supports metadata
-#	Check whether the Metadata registry key is present
-#	Add the missing key(s) if necessary
-# Additionally the script can retrofit the metadata keys for all devices that were registered, but not necessarily connected
-# Usage:
-#Launch Windows PowerShell, and navigate to the script directory
-#PS> .\realsense_metadata_win10.ps1                    - Add metadata reg. keys for the connected Realsense devices
-#PS> .\realsense_metadata_win10.ps1 -op install        - See above
-#PS> .\realsense_metadata_win10.ps1 -op install_all    - Add metadata reg. keys for all RealSense devices that were previously connected
-#PS> .\realsense_metadata_win10.ps1 -op remove         - Remove metadata reg. keys for the connected Realsense devices
-#PS> .\realsense_metadata_win10.ps1 -op remove_all     - Remove metadata reg. keys for all RealSense devices that were previously connected
-
-
-#Parse command-line argument
-param (
-    [string]$op = "install"
-)
-
-# Elevate to admin - https://stackoverflow.com/questions/7690994/powershell-running-a-command-as-administrator
-If (-NOT ([Security.Principal.WindowsPrincipal][Security.Principal.WindowsIdentity]::GetCurrent()).IsInRole([Security.Principal.WindowsBuiltInRole]::Administrator))
-{
-    # The original script is modified to pass through the command-line parameter
-    $arguments = "& '" + $myinvocation.mycommand.definition + "'" + " -op " + $op
-    Start-Process powershell -Verb runAs -ArgumentList $arguments
-    Break
-}
-
-# Base location for the registry keys we need to add
-$DevConfigRegBase = "HKLM:\SYSTEM\CurrentControlSet\Control\DeviceClasses"
-# The Registry subtrees for the Metadata keys shall be added
-$guid1 = "{e5323777-f976-4f5b-9b55-b94699c46e44}";
-$guid2 = "{65E8773D-8F56-11D0-A3B9-00A0C9223196}";
-
-$SearchTrees = "$DevConfigRegBase\$guid1", "$DevConfigRegBase\$guid2"
-
-# Multipin devices that need additional key MetadataBufferSizeInKB1
-$MultiPinDevices =
-    "USB\VID_8086&PID_0AD1&MI_00",# D400(PSR)
-    "USB\VID_8086&PID_0AD2&MI_00",# D410(ASR)
-    "USB\VID_8086&PID_0AD3&MI_00",# D410+RGB(ASRC)
-    "USB\VID_8086&PID_0AD4&MI_00",# D430(AWG)
-    "USB\VID_8086&PID_0AD5&MI_00",# D430+MM(AWGT)
-    "USB\VID_8086&PID_0AD6&MI_00",# D400/ USB2
-    "USB\VID_8086&PID_0AF6&MI_00",# D420 (PWG)
-    "USB\VID_8086&PID_0AFE&MI_00",# D420+MM(PWGT)
-    "USB\VID_8086&PID_0AFF&MI_00",# D410+MM(ASRT)
-    "USB\VID_8086&PID_0B00&MI_00",# D400+MM(PSRT)
-    "USB\VID_8086&PID_0B01&MI_00",# D430+RGB+MM(AWGCT)
-    "USB\VID_8086&PID_0B03&MI_00",# D460(DS5U)
-    "USB\VID_8086&PID_0B07&MI_00",# D430+RGB(AWGC)
-    "USB\VID_8086&PID_0B0C&MI_00",# D405
-    "USB\VID_8086&PID_0B0D&MI_00",# L500
-    "USB\VID_8086&PID_0B3A&MI_00",# D435i
-    "USB\VID_8086&PID_0B3D&MI_00",# L515 PRQ
-    "USB\VID_8086&PID_0B49&MI_00",# F416
-    "USB\VID_8086&PID_0B4B&MI_00",# D430i
-    "USB\VID_8086&PID_0B4D&MI_00",# D465
-    "USB\VID_8086&PID_0B52&MI_00",# F416+RGB
-    "USB\VID_8086&PID_0B5B&MI_00",# D405
-    "USB\VID_8086&PID_0B5C&MI_00",# D455
-    "USB\VID_8086&PID_0B64&MI_00",# L515
-    "USB\VID_8086&PID_0B68&MI_00",# L535
-    "USB\VID_8086&PID_0B56&MI_00",# D555
-<<<<<<< HEAD
-    "USB\VID_8086&PID_1155&MI_00",# D421
-    "USB\VID_8086&PID_0B6A&MI_00",# D585
-    "USB\VID_8086&PID_0B6B&MI_00" # D585S
-=======
-    "USB\VID_8086&PID_1155&MI_00" # D421
-    "USB\VID_8086&PID_1156&MI_00" # D436
->>>>>>> 20dae964
-
-#Inhibit system warnings and erros, such as permissions or missing values
-$ErrorActionPreference = "silentlycontinue"
-
-
-$ConnectedDev = @()
-#Retrieve all connected UVC devices
-$DevInReg = Get-ChildItem hklm:\SYSTEM\CurrentControlSet\Services\usbvideo | ForEach-Object {Get-ItemProperty $_.pspath}
-
-#Transform output into a standard container
-for ($i=0; $i -lt $DevInReg[0].Count; $i++) { $ConnectedDev +=$DevInReg[0].$i}
-
-#Filter Intel Realsense devices
-$ConnectedDev = $ConnectedDev -like "*VID_8086*"
-
-#Progress notification
-$rs_count = $ConnectedDev.Count
-echo "$rs_count connected RealSense devices were found:" $ConnectedDev
-
-#Search each subtree for values that correspond to the requested Intel Realsense devices
-foreach ($subtree in $SearchTrees)
-{
-    "`nProcessing Registry branch $subtree"
-    #Get records for all UVC devices records
-    $Items = Get-ChildItem $subtree | Foreach-Object {Get-ItemProperty $_.PsPath }
-
-    #Filter Intel RealSense devices
-    "There are " + $Items.Count +" total devices listed"
-    $Items = $Items | Where { $_.DeviceInstance -like "*VID_8086*" }
-    "" + $Items.Count + " of them are Intel Realsense"
-
-    $remove_keys = 0
-    switch ($op)
-    {
-        "install"     { $Items =  $Items | Where { $ConnectedDev -contains $_.DeviceInstance }}
-        "remove"      { $Items =  $Items | Where { $ConnectedDev -contains $_.DeviceInstance }; $remove_keys = 1 }
-        "install_all" { }
-        "remove_all"  { $remove_keys = 1 }
-        default       { "Aborting: unrecognized argument "" + $op + "" provided.`nPossible values are:";
-                        "`t`t -op [install/install_all/remove/remove_all].`nRefer to the installation manual for details"; Sleep 2; Exit }
-    }
-
-    foreach  ($item in $Items)
-    {
-        
-        $fullPath = $item.PSPath+'\#global\Device Parameters'
-
-        if ($remove_keys -ge 1)
-        {
-            "Remove keys for device: " + $item.DeviceInstance.ToString()
-            # Non-present value will be ignored as for script execution policy
-            Remove-ItemProperty -path $fullPath -name MetadataBufferSizeInKB0
-            Remove-ItemProperty -path $fullPath -name MetadataBufferSizeInKB1
-			Remove-ItemProperty -path $fullPath -name MetadataBufferSizeInKB2
-        }
-        else
-        {
-            $val = 0,0,0
-            $val[0] = Get-ItemPropertyValue -Path $fullPath -Name MetadataBufferSizeInKB0
-            $val[1] = Get-ItemPropertyValue -Path $fullPath -Name MetadataBufferSizeInKB1
-			$val[2] = Get-ItemPropertyValue -Path $fullPath -Name MetadataBufferSizeInKB2
-
-            if ($val[0] -eq 0)
-            {
-                "Device " +  $item.DeviceInstance.ToString() + ": adding metadata key"
-                Set-ItemProperty -path $fullPath -name MetadataBufferSizeInKB0 -value 5
-            }
-            else
-            {
-                "Device " +  $item.DeviceInstance.ToString() + ": skiping - metadata key already exists"
-            }
-
-            #convert "USB\VID_8086&PID_0B07&MI_03\6&269496df&0&0003" into "USB\VID_8086&PID_0B07&MI_03"
-            if (($MultiPinDevices -contains $item.DeviceInstance.Substring(0,27)) -and ($val[1] -eq 0))
-            {
-                # Multi-pin interface requires an additional key
-                "Device " +  $item.DeviceInstance.ToString() +": adding extra key for multipin interface"
-                Set-ItemProperty -path $fullPath -name MetadataBufferSizeInKB1 -value 5
-            }
-			#convert "USB\VID_8086&PID_0B07&MI_03\6&269496df&0&0003" into "USB\VID_8086&PID_0B07&MI_03"
-            if (($MultiPinDevices -contains $item.DeviceInstance.Substring(0,27)) -and ($val[2] -eq 0))
-            {
-                # Multi-pin interface requires an additional key
-                "Device " +  $item.DeviceInstance.ToString() +": adding extra key for multipin interface"
-                Set-ItemProperty -path $fullPath -name MetadataBufferSizeInKB2 -value 5
-            }
-        }
-    }
-}
-
-"`nTask Completed"
-sleep 1
+#﻿Copyright 2017 Intel Corporation
+#
+#Licensed under the Apache License, Version 2.0 (the "License");
+#you may not use this file except in compliance with the License.
+#You may obtain a copy of the License at
+#
+#    http://www.apache.org/licenses/LICENSE-2.0
+#
+#Unless required by applicable law or agreed to in writing, software
+#distributed under the License is distributed on an "AS IS" BASIS,
+#WITHOUT WARRANTIES OR CONDITIONS OF ANY KIND, either express or implied.
+#See the License for the specific language governing permissions and
+#limitations under the License.
+
+# The scripts is a part of Metadata enablement for IntelRealsense on Windows10 OS.
+#
+# The flow is summarized as follows
+# Find all the connected Intel Realsense devices
+# For each device that supports metadata
+#	Check whether the Metadata registry key is present
+#	Add the missing key(s) if necessary
+# Additionally the script can retrofit the metadata keys for all devices that were registered, but not necessarily connected
+# Usage:
+#Launch Windows PowerShell, and navigate to the script directory
+#PS> .\realsense_metadata_win10.ps1                    - Add metadata reg. keys for the connected Realsense devices
+#PS> .\realsense_metadata_win10.ps1 -op install        - See above
+#PS> .\realsense_metadata_win10.ps1 -op install_all    - Add metadata reg. keys for all RealSense devices that were previously connected
+#PS> .\realsense_metadata_win10.ps1 -op remove         - Remove metadata reg. keys for the connected Realsense devices
+#PS> .\realsense_metadata_win10.ps1 -op remove_all     - Remove metadata reg. keys for all RealSense devices that were previously connected
+
+
+#Parse command-line argument
+param (
+    [string]$op = "install"
+)
+
+# Elevate to admin - https://stackoverflow.com/questions/7690994/powershell-running-a-command-as-administrator
+If (-NOT ([Security.Principal.WindowsPrincipal][Security.Principal.WindowsIdentity]::GetCurrent()).IsInRole([Security.Principal.WindowsBuiltInRole]::Administrator))
+{
+    # The original script is modified to pass through the command-line parameter
+    $arguments = "& '" + $myinvocation.mycommand.definition + "'" + " -op " + $op
+    Start-Process powershell -Verb runAs -ArgumentList $arguments
+    Break
+}
+
+# Base location for the registry keys we need to add
+$DevConfigRegBase = "HKLM:\SYSTEM\CurrentControlSet\Control\DeviceClasses"
+# The Registry subtrees for the Metadata keys shall be added
+$guid1 = "{e5323777-f976-4f5b-9b55-b94699c46e44}";
+$guid2 = "{65E8773D-8F56-11D0-A3B9-00A0C9223196}";
+
+$SearchTrees = "$DevConfigRegBase\$guid1", "$DevConfigRegBase\$guid2"
+
+# Multipin devices that need additional key MetadataBufferSizeInKB1
+$MultiPinDevices =
+    "USB\VID_8086&PID_0AD1&MI_00",# D400(PSR)
+    "USB\VID_8086&PID_0AD2&MI_00",# D410(ASR)
+    "USB\VID_8086&PID_0AD3&MI_00",# D410+RGB(ASRC)
+    "USB\VID_8086&PID_0AD4&MI_00",# D430(AWG)
+    "USB\VID_8086&PID_0AD5&MI_00",# D430+MM(AWGT)
+    "USB\VID_8086&PID_0AD6&MI_00",# D400/ USB2
+    "USB\VID_8086&PID_0AF6&MI_00",# D420 (PWG)
+    "USB\VID_8086&PID_0AFE&MI_00",# D420+MM(PWGT)
+    "USB\VID_8086&PID_0AFF&MI_00",# D410+MM(ASRT)
+    "USB\VID_8086&PID_0B00&MI_00",# D400+MM(PSRT)
+    "USB\VID_8086&PID_0B01&MI_00",# D430+RGB+MM(AWGCT)
+    "USB\VID_8086&PID_0B03&MI_00",# D460(DS5U)
+    "USB\VID_8086&PID_0B07&MI_00",# D430+RGB(AWGC)
+    "USB\VID_8086&PID_0B0C&MI_00",# D405
+    "USB\VID_8086&PID_0B0D&MI_00",# L500
+    "USB\VID_8086&PID_0B3A&MI_00",# D435i
+    "USB\VID_8086&PID_0B3D&MI_00",# L515 PRQ
+    "USB\VID_8086&PID_0B49&MI_00",# F416
+    "USB\VID_8086&PID_0B4B&MI_00",# D430i
+    "USB\VID_8086&PID_0B4D&MI_00",# D465
+    "USB\VID_8086&PID_0B52&MI_00",# F416+RGB
+    "USB\VID_8086&PID_0B5B&MI_00",# D405
+    "USB\VID_8086&PID_0B5C&MI_00",# D455
+    "USB\VID_8086&PID_0B64&MI_00",# L515
+    "USB\VID_8086&PID_0B68&MI_00",# L535
+    "USB\VID_8086&PID_0B56&MI_00",# D555
+    "USB\VID_8086&PID_1155&MI_00",# D421
+    "USB\VID_8086&PID_1156&MI_00", # D436
+    "USB\VID_8086&PID_0B6A&MI_00",# D585
+    "USB\VID_8086&PID_0B6B&MI_00" # D585S
+
+#Inhibit system warnings and erros, such as permissions or missing values
+$ErrorActionPreference = "silentlycontinue"
+
+
+$ConnectedDev = @()
+#Retrieve all connected UVC devices
+$DevInReg = Get-ChildItem hklm:\SYSTEM\CurrentControlSet\Services\usbvideo | ForEach-Object {Get-ItemProperty $_.pspath}
+
+#Transform output into a standard container
+for ($i=0; $i -lt $DevInReg[0].Count; $i++) { $ConnectedDev +=$DevInReg[0].$i}
+
+#Filter Intel Realsense devices
+$ConnectedDev = $ConnectedDev -like "*VID_8086*"
+
+#Progress notification
+$rs_count = $ConnectedDev.Count
+echo "$rs_count connected RealSense devices were found:" $ConnectedDev
+
+#Search each subtree for values that correspond to the requested Intel Realsense devices
+foreach ($subtree in $SearchTrees)
+{
+    "`nProcessing Registry branch $subtree"
+    #Get records for all UVC devices records
+    $Items = Get-ChildItem $subtree | Foreach-Object {Get-ItemProperty $_.PsPath }
+
+    #Filter Intel RealSense devices
+    "There are " + $Items.Count +" total devices listed"
+    $Items = $Items | Where { $_.DeviceInstance -like "*VID_8086*" }
+    "" + $Items.Count + " of them are Intel Realsense"
+
+    $remove_keys = 0
+    switch ($op)
+    {
+        "install"     { $Items =  $Items | Where { $ConnectedDev -contains $_.DeviceInstance }}
+        "remove"      { $Items =  $Items | Where { $ConnectedDev -contains $_.DeviceInstance }; $remove_keys = 1 }
+        "install_all" { }
+        "remove_all"  { $remove_keys = 1 }
+        default       { "Aborting: unrecognized argument "" + $op + "" provided.`nPossible values are:";
+                        "`t`t -op [install/install_all/remove/remove_all].`nRefer to the installation manual for details"; Sleep 2; Exit }
+    }
+
+    foreach  ($item in $Items)
+    {
+        
+        $fullPath = $item.PSPath+'\#global\Device Parameters'
+
+        if ($remove_keys -ge 1)
+        {
+            "Remove keys for device: " + $item.DeviceInstance.ToString()
+            # Non-present value will be ignored as for script execution policy
+            Remove-ItemProperty -path $fullPath -name MetadataBufferSizeInKB0
+            Remove-ItemProperty -path $fullPath -name MetadataBufferSizeInKB1
+			Remove-ItemProperty -path $fullPath -name MetadataBufferSizeInKB2
+        }
+        else
+        {
+            $val = 0,0,0
+            $val[0] = Get-ItemPropertyValue -Path $fullPath -Name MetadataBufferSizeInKB0
+            $val[1] = Get-ItemPropertyValue -Path $fullPath -Name MetadataBufferSizeInKB1
+			$val[2] = Get-ItemPropertyValue -Path $fullPath -Name MetadataBufferSizeInKB2
+
+            if ($val[0] -eq 0)
+            {
+                "Device " +  $item.DeviceInstance.ToString() + ": adding metadata key"
+                Set-ItemProperty -path $fullPath -name MetadataBufferSizeInKB0 -value 5
+            }
+            else
+            {
+                "Device " +  $item.DeviceInstance.ToString() + ": skiping - metadata key already exists"
+            }
+
+            #convert "USB\VID_8086&PID_0B07&MI_03\6&269496df&0&0003" into "USB\VID_8086&PID_0B07&MI_03"
+            if (($MultiPinDevices -contains $item.DeviceInstance.Substring(0,27)) -and ($val[1] -eq 0))
+            {
+                # Multi-pin interface requires an additional key
+                "Device " +  $item.DeviceInstance.ToString() +": adding extra key for multipin interface"
+                Set-ItemProperty -path $fullPath -name MetadataBufferSizeInKB1 -value 5
+            }
+			#convert "USB\VID_8086&PID_0B07&MI_03\6&269496df&0&0003" into "USB\VID_8086&PID_0B07&MI_03"
+            if (($MultiPinDevices -contains $item.DeviceInstance.Substring(0,27)) -and ($val[2] -eq 0))
+            {
+                # Multi-pin interface requires an additional key
+                "Device " +  $item.DeviceInstance.ToString() +": adding extra key for multipin interface"
+                Set-ItemProperty -path $fullPath -name MetadataBufferSizeInKB2 -value 5
+            }
+        }
+    }
+}
+
+"`nTask Completed"
+sleep 1