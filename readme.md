--- conflicted
+++ resolved
@@ -8,8 +8,6 @@
 
 ## Overview
 **Intel® RealSense™ SDK 2.0** is a cross-platform library for Intel® RealSense™ depth cameras (D400 series and the SR300). 
-
-> For the latest release and further information such as supporting OS and platforms, please refer to [latest release](https://github.com/IntelRealSense/librealsense/releases/latest)
 
 > For other Intel® RealSense™ devices (F200, R200, LR200 and ZR300), please refer to the [latest legacy release](https://github.com/IntelRealSense/librealsense/tree/v1.12.1).
 
@@ -36,12 +34,7 @@
    These simple examples demonstrate how to easily use the SDK to include code snippets that access the camera into your applications.
 
 **[Wrappers](https://github.com/IntelRealSense/librealsense/tree/development/wrappers)**
-<<<<<<< HEAD
-  We provide a C, C++, [Python](./wrappers/python), [Node.js](./wrappers/nodejs) API, [ROS](https://github.com/intel-ros/realsense/releases) and [LabVIEW](./wrappers/labview). More to come, including C# (.NET Framework), Unity and Matlab.
-
-=======
   We provide a C, C++, [Python](./wrappers/python), [Node.js](./wrappers/nodejs) API, as well as integration with the following 3rd-party technologies: [ROS](https://github.com/intel-ros/realsense/releases), [LabVIEW](./wrappers/labview), [OpenCV](./wrappers/opencv), [PCL](./wrappers/pcl) and more to come, including C#, Unity and Matlab.
->>>>>>> e5a359d6
 
 ## Quick Start
 
