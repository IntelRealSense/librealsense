// License: Apache 2.0. See LICENSE file in root directory.
// Copyright(c) 2018 Intel Corporation. All Rights Reserved.
#pragma once

#include "core/streaming.h"
#include "device.h"
#include "context.h"
#include <librealsense2/h/rs_internal.h>

namespace librealsense
{
    class software_sensor;
    class software_device_info;
    class video_stream_profile_interface;

    class software_device : public device
    {
    public:
        software_device();
        software_device( std::shared_ptr< context > ctx );
        virtual ~software_device();

        software_sensor& add_software_sensor(const std::string& name);

        software_sensor& get_software_sensor( size_t index);

        void set_matcher_type(rs2_matchers matcher);
        
        std::shared_ptr<software_device_info> get_info();

        std::shared_ptr<matcher> create_matcher(const frame_holder& frame) const override;

        std::vector<tagged_profile> get_profiles_tags() const override
        {
            std::vector<tagged_profile> markers;
            return markers;
        };
        void register_extrinsic(const stream_interface& stream);

        void register_destruction_callback(software_device_destruction_callback_ptr);

    protected:
        std::vector<std::shared_ptr<software_sensor>> _software_sensors;
        librealsense::software_device_destruction_callback_ptr _user_destruction_callback;
        rs2_matchers _matcher = RS2_MATCHER_DEFAULT;
        std::shared_ptr<software_device_info> _info;
    };
    
    class software_device_info : public device_info
    {
        std::weak_ptr<software_device> _dev;
    public:
        explicit software_device_info(std::shared_ptr<software_device> dev)
            : device_info(nullptr), _dev(dev)
        {
        }
        
        std::shared_ptr<device_interface> create_device() const override
        {
            return _dev.lock();
        }
        platform::backend_device_group get_device_data() const override
        {
            std::stringstream address;
            address << "software-device://";
            if (auto dev = _dev.lock())
            {
                auto ptr = dev.get();
                address << (unsigned long long)ptr;
            }
            return platform::backend_device_group({ platform::playback_device_info{ address.str() } });
        }
        
        std::shared_ptr<device_interface> create(std::shared_ptr<context>, bool) const override
        {
            return _dev.lock();
        }
    };

    class software_recommended_proccesing_blocks : public recommended_proccesing_blocks_interface
    {
    public:
        processing_blocks get_recommended_processing_blocks() const override {
            return _blocks;
        }
        ~software_recommended_proccesing_blocks() override {}

    private:
        processing_blocks _blocks;
    };

    class software_sensor : public sensor_base, public extendable_interface
    {
    public:
        software_sensor(std::string name, software_device* owner);

        std::shared_ptr<stream_profile_interface> add_video_stream(rs2_video_stream video_stream, bool is_default=false);
        std::shared_ptr<stream_profile_interface> add_motion_stream(rs2_motion_stream motion_stream, bool is_default = false);
        std::shared_ptr<stream_profile_interface> add_pose_stream(rs2_pose_stream pose_stream, bool is_default = false);

        bool extend_to(rs2_extension extension_type, void** ptr) override;

        stream_profiles init_stream_profiles() override;

        void open(const stream_profiles& requests) override;
        void close() override;

        void start(frame_callback_ptr callback) override;
        void stop() override;

        void on_video_frame( rs2_software_video_frame const & );
        void on_motion_frame( rs2_software_motion_frame const & );
        void on_pose_frame( rs2_software_pose_frame const & );
        void on_notification( rs2_software_notification const & );
        void add_read_only_option(rs2_option option, float val);
        void update_read_only_option(rs2_option option, float val);
        void add_option(rs2_option option, option_range range, bool is_writable);
        void set_metadata(rs2_frame_metadata_value key, rs2_metadata_type value);
<<<<<<< HEAD
        void clear_metadata();

    protected:
        frame_interface * allocate_new_frame( rs2_extension, stream_profile_interface *, frame_additional_data && );
        frame_interface * allocate_new_video_frame( video_stream_profile_interface *, int stride, int bpp, frame_additional_data && );
        void invoke_new_frame( frame_interface * frame, void const * pixels, std::function< void() > on_release );

        std::array< rs2_metadata_type, RS2_FRAME_METADATA_ACTUAL_COUNT > _metadata_map;

    private:
        friend class software_device;
        stream_profiles _profiles;
=======
    private:
        friend class software_device;
        stream_profiles _profiles;
        std::array< metadata_array_value, RS2_FRAME_METADATA_ACTUAL_COUNT > _metadata_map;
>>>>>>> 3aa0de8d
        uint64_t _unique_id;

        class stereo_extension : public depth_stereo_sensor
        {
        public:
            stereo_extension(software_sensor* owner) : _owner(owner) {}

            float get_depth_scale() const override {
                return _owner->get_option(RS2_OPTION_DEPTH_UNITS).query();
            }

            float get_stereo_baseline_mm() const override {
                return _owner->get_option(RS2_OPTION_STEREO_BASELINE).query();
            }

            void create_snapshot(std::shared_ptr<depth_stereo_sensor>& snapshot) const override {}
            void enable_recording(std::function<void(const depth_stereo_sensor&)> recording_function) override {}

            void create_snapshot(std::shared_ptr<depth_sensor>& snapshot) const override {}
            void enable_recording(std::function<void(const depth_sensor&)> recording_function) override {}
        private:
            software_sensor* _owner;
        };

        class depth_extension : public depth_sensor
        {
        public:
            depth_extension(software_sensor* owner) : _owner(owner) {}

            float get_depth_scale() const override {
                return _owner->get_option(RS2_OPTION_DEPTH_UNITS).query();
            }

            void create_snapshot(std::shared_ptr<depth_sensor>& snapshot) const override {}
            void enable_recording(std::function<void(const depth_sensor&)> recording_function) override {}
        private:
            software_sensor* _owner;
        };

        lazy<stereo_extension> _stereo_extension;
        lazy<depth_extension> _depth_extension;

        software_recommended_proccesing_blocks _pbs;
    };
    MAP_EXTENSION(RS2_EXTENSION_SOFTWARE_SENSOR, software_sensor);
    MAP_EXTENSION(RS2_EXTENSION_SOFTWARE_DEVICE, software_device);
}<|MERGE_RESOLUTION|>--- conflicted
+++ resolved
@@ -116,8 +116,6 @@
         void update_read_only_option(rs2_option option, float val);
         void add_option(rs2_option option, option_range range, bool is_writable);
         void set_metadata(rs2_frame_metadata_value key, rs2_metadata_type value);
-<<<<<<< HEAD
-        void clear_metadata();
 
     protected:
         frame_interface * allocate_new_frame( rs2_extension, stream_profile_interface *, frame_additional_data && );
@@ -129,12 +127,6 @@
     private:
         friend class software_device;
         stream_profiles _profiles;
-=======
-    private:
-        friend class software_device;
-        stream_profiles _profiles;
-        std::array< metadata_array_value, RS2_FRAME_METADATA_ACTUAL_COUNT > _metadata_map;
->>>>>>> 3aa0de8d
         uint64_t _unique_id;
 
         class stereo_extension : public depth_stereo_sensor
