--- conflicted
+++ resolved
@@ -256,11 +256,7 @@
     rs2_load_json
     rs2_serialize_json
     rs2_emitter_frequency_mode_to_string
-<<<<<<< HEAD
-    rs2_safety_mode_to_string
-=======
     rs2_depth_auto_exposure_mode_to_string
->>>>>>> 2c85f7f4
 
     rs2_create_record_device
     rs2_create_record_device_ex
@@ -429,6 +425,7 @@
     rs2_fov
     rs2_project_color_pixel_to_depth_pixel
 
+    rs2_safety_mode_to_string
     rs2_get_safety_preset
     rs2_set_safety_preset
     