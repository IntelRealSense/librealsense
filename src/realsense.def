--- conflicted
+++ resolved
@@ -316,11 +316,8 @@
     rs2_software_sensor_update_read_only_option
     rs2_software_sensor_add_option
     rs2_software_sensor_set_metadata
-<<<<<<< HEAD
     rs2_software_sensor_add_recommended_processing_block
-=======
     rs2_software_sensor_detach
->>>>>>> 1b20fb4d
 
     rs2_loopback_enable
     rs2_loopback_disable
