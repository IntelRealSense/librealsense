#include "r200.h"
#include "r200-private.h"

namespace rsimpl
{
    enum { LR_FULL, LR_BIG, Z_FULL, Z_BIG, THIRD_HD, THIRD_VGA, NUM_INTRINSICS };
    static static_camera_info get_r200_info()
    {
        static_camera_info info;
        for(auto fps : {30, 60, 90})
        {
            auto uvcFps = fps == 60 ? 59 : fps; // UVC sees the 60 fps mode as 59 fps

            info.stream_subdevices[RS_STREAM_INFRARED  ] = 0;
            info.stream_subdevices[RS_STREAM_INFRARED_2] = 0;
            info.subdevice_modes.push_back({0,  640, 481, UVC_FRAME_FORMAT_Y8,   uvcFps, {{RS_STREAM_INFRARED,   640,  480, RS_FORMAT_Y8, fps, LR_FULL}}, &unpack_strided_image});
            info.subdevice_modes.push_back({0,  640, 481, UVC_FRAME_FORMAT_Y12I, uvcFps, {{RS_STREAM_INFRARED,   640,  480, RS_FORMAT_Y8, fps, LR_FULL},
                                                                                          {RS_STREAM_INFRARED_2, 640,  480, RS_FORMAT_Y8, fps, LR_FULL}}, &unpack_rly12_to_y8});
            info.subdevice_modes.push_back({0,  640, 373, UVC_FRAME_FORMAT_Y8,   uvcFps, {{RS_STREAM_INFRARED,   492,  372, RS_FORMAT_Y8, fps, LR_BIG }}, &unpack_strided_image});
            info.subdevice_modes.push_back({0,  640, 373, UVC_FRAME_FORMAT_Y12I, uvcFps, {{RS_STREAM_INFRARED,   492,  372, RS_FORMAT_Y8, fps, LR_BIG },
                                                                                          {RS_STREAM_INFRARED_2, 492,  372, RS_FORMAT_Y8, fps, LR_BIG }}, &unpack_rly12_to_y8});

            info.stream_subdevices[RS_STREAM_DEPTH] = 1;
            info.subdevice_modes.push_back({1,  628, 469, UVC_FRAME_FORMAT_Z16,  uvcFps, {{RS_STREAM_DEPTH,      628,  468, RS_FORMAT_Z16, fps, Z_FULL}}, &unpack_strided_image});
            info.subdevice_modes.push_back({1,  628, 361, UVC_FRAME_FORMAT_Z16,  uvcFps, {{RS_STREAM_DEPTH,      480,  360, RS_FORMAT_Z16, fps, Z_BIG }}, &unpack_strided_image});

            if(fps == 90) continue;
            info.stream_subdevices[RS_STREAM_COLOR] = 2;
            info.subdevice_modes.push_back({2, 1920, 1080, UVC_FRAME_FORMAT_YUYV, uvcFps, {{RS_STREAM_COLOR,    1920, 1080, RS_FORMAT_RGB8, fps, THIRD_HD }}, &unpack_yuyv_to_rgb});
            info.subdevice_modes.push_back({2,  640,  480, UVC_FRAME_FORMAT_YUYV, uvcFps, {{RS_STREAM_COLOR,     640,  480, RS_FORMAT_RGB8, fps, THIRD_VGA}}, &unpack_yuyv_to_rgb});
        }

        info.presets[RS_STREAM_INFRARED][RS_PRESET_BEST_QUALITY] = {true, 492, 372, RS_FORMAT_Y8,   60};
        info.presets[RS_STREAM_DEPTH   ][RS_PRESET_BEST_QUALITY] = {true, 480, 360, RS_FORMAT_Z16,  60};
        info.presets[RS_STREAM_COLOR   ][RS_PRESET_BEST_QUALITY] = {true, 640, 480, RS_FORMAT_RGB8, 60};

        info.presets[RS_STREAM_INFRARED][RS_PRESET_LARGEST_IMAGE] = {true,  640,  480, RS_FORMAT_Y8,   60};
        info.presets[RS_STREAM_DEPTH   ][RS_PRESET_LARGEST_IMAGE] = {true,  628,  468, RS_FORMAT_Z16,  60};
        info.presets[RS_STREAM_COLOR   ][RS_PRESET_LARGEST_IMAGE] = {true, 1920, 1080, RS_FORMAT_RGB8, 30};

        info.presets[RS_STREAM_INFRARED][RS_PRESET_HIGHEST_FRAMERATE] = {true, 492, 372, RS_FORMAT_Y8,   90};
        info.presets[RS_STREAM_DEPTH   ][RS_PRESET_HIGHEST_FRAMERATE] = {true, 480, 360, RS_FORMAT_Z16,  90};
        info.presets[RS_STREAM_COLOR   ][RS_PRESET_HIGHEST_FRAMERATE] = {true, 640, 480, RS_FORMAT_RGB8, 60};

        for(int i=0; i<RS_PRESET_NUM; ++i) info.presets[RS_STREAM_INFRARED_2][i] = info.presets[RS_STREAM_INFRARED][i];

        for(int i = RS_OPTION_R200_LR_AUTO_EXPOSURE_ENABLED; i <= RS_OPTION_R200_DISPARITY_SHIFT; ++i) info.option_supported[i] = true;
        return info;
    }

    r200_camera::r200_camera(uvc_context_t * ctx, uvc_device_t * device) : rs_camera(ctx, device, get_r200_info())
    {

    }
    
    r200_camera::~r200_camera()
    {
        if(first_handle) r200::force_firmware_reset(first_handle);
    }

    static rs_intrinsics MakeLeftRightIntrinsics(const r200::RectifiedIntrinsics & i)
    {
        return {{(int)i.rw, (int)i.rh}, {i.rfx, i.rfy}, {i.rpx, i.rpy}, {0,0,0,0,0}, RS_DISTORTION_NONE};
    }

    static rs_intrinsics MakeDepthIntrinsics(const r200::RectifiedIntrinsics & i)
    {
        return {{(int)i.rw-12, (int)i.rh-12}, {i.rfx, i.rfy}, {i.rpx-6, i.rpy-6}, {0,0,0,0,0}, RS_DISTORTION_NONE};
    }

    static rs_intrinsics MakeColorIntrinsics(const r200::UnrectifiedIntrinsics & i)
    {
        return {{(int)i.w, (int)i.h}, {i.fx,i.fy}, {i.px,i.py}, {i.k[0],i.k[1],i.k[2],i.k[3],i.k[4]}, RS_DISTORTION_GORDON_BROWN_CONRADY};
    }

    calibration_info r200_camera::retrieve_calibration()
    {
        r200::CameraCalibrationParameters calib;
        r200::CameraHeaderInfo header;
        r200::read_camera_info(first_handle, calib, header);

        calibration_info c;
        c.intrinsics.resize(NUM_INTRINSICS);
        c.intrinsics[LR_FULL] = MakeLeftRightIntrinsics(calib.modesLR[0]);
        c.intrinsics[LR_BIG] = MakeLeftRightIntrinsics(calib.modesLR[1]);
        c.intrinsics[Z_FULL] = MakeDepthIntrinsics(calib.modesLR[0]);
        c.intrinsics[Z_BIG] = MakeDepthIntrinsics(calib.modesLR[1]);
        c.intrinsics[THIRD_HD] = MakeColorIntrinsics(calib.intrinsicsThird[0]);
        c.intrinsics[THIRD_VGA] = MakeColorIntrinsics(calib.intrinsicsThird[1]);
        c.stream_poses[RS_STREAM_DEPTH] = {{{1,0,0},{0,1,0},{0,0,1}}, {0,0,0}};
        c.stream_poses[RS_STREAM_INFRARED] = c.stream_poses[RS_STREAM_DEPTH];
        c.stream_poses[RS_STREAM_INFRARED_2] = c.stream_poses[RS_STREAM_DEPTH]; // TODO: Figure out the correct translation vector to put here
        for(int i=0; i<3; ++i) for(int j=0; j<3; ++j) c.stream_poses[RS_STREAM_COLOR].orientation(i,j) = calib.Rthird[0][i*3+j];
        for(int i=0; i<3; ++i) c.stream_poses[RS_STREAM_COLOR].position[i] = calib.T[0][i] * 0.001f;
        c.stream_poses[RS_STREAM_COLOR].position = c.stream_poses[RS_STREAM_COLOR].orientation * c.stream_poses[RS_STREAM_COLOR].position;
        c.depth_scale = 0.001f;
        return c;
    }

    void r200_camera::set_stream_intent()
    {
        uint8_t streamIntent = 0;
        if(subdevices[0]) streamIntent |= STATUS_BIT_LR_STREAMING;
        if(subdevices[1]) streamIntent |= STATUS_BIT_Z_STREAMING;
        if(subdevices[2]) streamIntent |= STATUS_BIT_WEB_STREAMING;

        if(first_handle)
        {
            if (!r200::set_stream_intent(first_handle, streamIntent)) throw std::runtime_error("could not set stream intent");
        }
    }

<<<<<<< HEAD
=======
    void r200_camera::set_option(rs_option option, int value)
    {
        //r200::auto_exposure_params aep;
        //r200::depth_params dp;
        r200::disparity_mode dm;
        uint32_t u32[2];
        uint16_t u16[2];

        // TODO: Range check value before write
        bool result = false;
        switch(option)
        {
        case RS_OPTION_R200_LR_AUTO_EXPOSURE_ENABLED:
            result = r200::set_lr_exposure_mode(first_handle, value);
            break;
        case RS_OPTION_R200_LR_GAIN:
            result = r200::get_lr_gain(first_handle, u32[0], u32[1]);
            if(result) result = r200::set_lr_gain(first_handle, u32[0], value);
            break;
        case RS_OPTION_R200_LR_EXPOSURE:
            result = r200::get_lr_exposure(first_handle, u32[0], u32[1]);
            if(result) result = r200::set_lr_exposure(first_handle, u32[0], value);
            break;
        case RS_OPTION_R200_EMITTER_ENABLED:
            result = r200::set_emitter_state(first_handle, !!value);
            break;
        case RS_OPTION_R200_DEPTH_CONTROL_PRESET:
            // TODO: Set dp according to value
            //result = r200::set_depth_params(first_handle, dp);
            result = false;
            break;
        case RS_OPTION_R200_DEPTH_UNITS:
            result = r200::set_depth_units(first_handle, value);
            break;
        case RS_OPTION_R200_DEPTH_CLAMP_MIN:
            result = r200::get_min_max_depth(first_handle, u16[0], u16[1]);
            if(result) result = r200::set_min_max_depth(first_handle, value, u16[1]);
            break;
        case RS_OPTION_R200_DEPTH_CLAMP_MAX:
            result = r200::get_min_max_depth(first_handle, u16[0], u16[1]);
            if(result) result = r200::set_min_max_depth(first_handle, u16[0], value);
            break;
        case RS_OPTION_R200_DISPARITY_MODE_ENABLED:
            result = r200::get_disparity_mode(first_handle, dm);
            dm.format = value ? r200::range_format::RANGE_FORMAT_DISPARITY : r200::range_format::RANGE_FORMAT_DISTANCE;
            if(result) result = r200::set_disparity_mode(first_handle, dm);
            break;
        case RS_OPTION_R200_DISPARITY_MULTIPLIER:
            result = r200::get_disparity_mode(first_handle, dm);
            dm.multiplier = value;
            if(result) result = r200::set_disparity_mode(first_handle, dm);
            break;
        case RS_OPTION_R200_DISPARITY_SHIFT:
            r200::set_disparity_shift(first_handle, value);
            break;
        }
        if(!result) throw std::runtime_error("failed to read option from device");
        return value;
    }

    int r200_camera::get_option(rs_option option)
    {
        //r200::auto_exposure_params aep;
        r200::depth_params dp;
        r200::disparity_mode dm;
        uint32_t u32[2];
        uint16_t u16[2];
        bool b;

        int value = 0;
        bool result = false;
        switch(option)
        {
        case RS_OPTION_R200_LR_AUTO_EXPOSURE_ENABLED: result = r200::get_lr_exposure_mode(first_handle, u32[0]);         value = u32[0]; break;
        case RS_OPTION_R200_LR_GAIN:                  result = r200::get_lr_gain         (first_handle, u32[0], u32[1]); value = u32[1]; break;
        case RS_OPTION_R200_LR_EXPOSURE:              result = r200::get_lr_exposure     (first_handle, u32[0], u32[1]); value = u32[1]; break;
        case RS_OPTION_R200_EMITTER_ENABLED:          result = r200::get_emitter_state   (first_handle, b);              value = b; break;
        case RS_OPTION_R200_DEPTH_CONTROL_PRESET:     result = r200::get_depth_params    (first_handle, dp);             value = 0; break;
        case RS_OPTION_R200_DEPTH_UNITS:              result = r200::get_depth_units     (first_handle, u32[0]);         value = u32[0]; break;
        case RS_OPTION_R200_DEPTH_CLAMP_MIN:          result = r200::get_min_max_depth   (first_handle, u16[0], u16[1]); value = u16[0]; break;
        case RS_OPTION_R200_DEPTH_CLAMP_MAX:          result = r200::get_min_max_depth   (first_handle, u16[0], u16[1]); value = u16[1]; break;
        case RS_OPTION_R200_DISPARITY_MODE_ENABLED:   result = r200::get_disparity_mode  (first_handle, dm);             value = dm.format == r200::range_format::RANGE_FORMAT_DISPARITY; break;
        case RS_OPTION_R200_DISPARITY_MULTIPLIER:     result = r200::get_disparity_mode  (first_handle, dm);             value = static_cast<int>(dm.multiplier); break;
        case RS_OPTION_R200_DISPARITY_SHIFT:          result = r200::get_disparity_shift (first_handle, u32[0]);         value = u32[0]; break;
        }
        if(!result) throw std::runtime_error("failed to read option from device");
        return value;
    }
>>>>>>> 3cf057d7
}
<|MERGE_RESOLUTION|>--- conflicted
+++ resolved
@@ -110,8 +110,6 @@
         }
     }
 
-<<<<<<< HEAD
-=======
     void r200_camera::set_option(rs_option option, int value)
     {
         //r200::auto_exposure_params aep;
@@ -169,7 +167,6 @@
             break;
         }
         if(!result) throw std::runtime_error("failed to read option from device");
-        return value;
     }
 
     int r200_camera::get_option(rs_option option)
@@ -200,5 +197,5 @@
         if(!result) throw std::runtime_error("failed to read option from device");
         return value;
     }
->>>>>>> 3cf057d7
-}
+    
+}