// License: Apache 2.0. See LICENSE file in root directory.
// Copyright(c) 2015 Intel Corporation. All Rights Reserved.

#include "r200.h"
#include "r200-private.h"
#include "image.h"

#include <cstring>
#include <climits>
#include <algorithm>

namespace rsimpl
{
    r200_camera::r200_camera(std::shared_ptr<uvc::device> device, const static_device_info & info) : rs_device(device, info)
    {
        rs_option opt[] = {RS_OPTION_R200_DEPTH_UNITS};
        double units;
        get_options(opt, 1, &units);
        on_update_depth_units(static_cast<int>(units));
    }
    
    r200_camera::~r200_camera()
    {

    }

    bool is_fisheye_uvc_control(rs_option option)
    {
        return (option == RS_OPTION_FISHEYE_COLOR_EXPOSURE) ||
               (option == RS_OPTION_FISHEYE_COLOR_GAIN);
    }

    bool is_fisheye_xu_control(rs_option option)
    {
        return (option == RS_OPTION_FISHEYE_STROBE) ||
               (option == RS_OPTION_FISHEYE_EXT_TRIG);
    }

    std::shared_ptr<rs_device> make_device(std::shared_ptr<uvc::device> device, static_device_info& info, r200::r200_calibration& c)
    {
        info.stream_subdevices[RS_STREAM_DEPTH] = 1;
        info.stream_subdevices[RS_STREAM_COLOR] = 2;
        info.stream_subdevices[RS_STREAM_INFRARED] = 0;
        info.stream_subdevices[RS_STREAM_INFRARED2] = 0;

        // Set up modes for left/right/z images
        for(auto fps : {30, 60, 90})
        {
            // Subdevice 0 can provide left/right infrared via four pixel formats, in three resolutions, which can either be uncropped or cropped to match Z
            for(auto pf : {pf_y8, pf_y8i, pf_y16, pf_y12i})
            {
                info.subdevice_modes.push_back({0, {640, 481}, pf, fps, c.modesLR[0], {}, { -6}});  
                info.subdevice_modes.push_back({0, {640, 373}, pf, fps, c.modesLR[1], {}, { -6}});  
                info.subdevice_modes.push_back({0, {640, 254}, pf, fps, c.modesLR[2], {}, { -6}});  
            }

            // Subdevice 1 can provide depth, in three resolutions, which can either be unpadded or padded to match left/right
            info.subdevice_modes.push_back({1, {628, 469}, pf_z16,  fps, pad_crop_intrinsics(c.modesLR[0], -6), {}, {0}});
            info.subdevice_modes.push_back({1, {628, 361}, pf_z16,  fps, pad_crop_intrinsics(c.modesLR[1], -6), {}, {0}});
            info.subdevice_modes.push_back({1, {628, 242}, pf_z16,  fps, pad_crop_intrinsics(c.modesLR[2], -6), {}, {0}});
        }

        // Subdevice 2 can provide color, in several formats and framerates
        info.subdevice_modes.push_back({ 2, { 320, 240 }, pf_yuy2, 60, scale_intrinsics(c.intrinsicsThird[1], 320, 240), { c.modesThird[1][1] }, { 0 } });
        info.subdevice_modes.push_back({ 2, { 320, 240 }, pf_yuy2, 30, scale_intrinsics(c.intrinsicsThird[1], 320, 240), { c.modesThird[1][1] }, { 0 } });
        info.subdevice_modes.push_back({ 2, { 320, 240 }, pf_yuy2, 15, scale_intrinsics(c.intrinsicsThird[1], 320, 240), { c.modesThird[1][1] }, { 0 } });
        info.subdevice_modes.push_back({ 2, { 640, 480 }, pf_yuy2, 60, c.intrinsicsThird[1], { c.modesThird[1][0] }, { 0 } });
        info.subdevice_modes.push_back({ 2, { 640, 480 }, pf_yuy2, 30, c.intrinsicsThird[1], { c.modesThird[1][0] }, { 0 } });
        info.subdevice_modes.push_back({ 2, { 640, 480 }, pf_yuy2, 15, c.intrinsicsThird[1], { c.modesThird[1][0] }, { 0 } });
        info.subdevice_modes.push_back({ 2, { 1280, 720 }, pf_yuy2, 30, scale_intrinsics(c.intrinsicsThird[0], 1280, 720), { c.modesThird[0][1] }, { 0 } });
        info.subdevice_modes.push_back({ 2, { 1280, 720 }, pf_yuy2, 15, scale_intrinsics(c.intrinsicsThird[0], 1280, 720), { c.modesThird[0][1] }, { 0 } });

        info.subdevice_modes.push_back({ 2, { 1920, 1080 }, pf_yuy2, 30, c.intrinsicsThird[0], { c.modesThird[0][0] }, { 0 } });
        info.subdevice_modes.push_back({ 2, { 1920, 1080 }, pf_yuy2, 15, c.intrinsicsThird[0], { c.modesThird[0][0] }, { 0 } });        

        // Set up interstream rules for left/right/z images
        for(auto ir : {RS_STREAM_INFRARED, RS_STREAM_INFRARED2})
        {
            info.interstream_rules.push_back({RS_STREAM_DEPTH, ir, &stream_request::width, 0, 12});
            info.interstream_rules.push_back({RS_STREAM_DEPTH, ir, &stream_request::height, 0, 12});
            info.interstream_rules.push_back({RS_STREAM_DEPTH, ir, &stream_request::fps, 0, 0});
        }

        info.presets[RS_STREAM_INFRARED][RS_PRESET_BEST_QUALITY] = {true, 480, 360, RS_FORMAT_Y8,   60};
        info.presets[RS_STREAM_DEPTH   ][RS_PRESET_BEST_QUALITY] = {true, 480, 360, RS_FORMAT_Z16,  60};
        info.presets[RS_STREAM_COLOR   ][RS_PRESET_BEST_QUALITY] = {true, 640, 480, RS_FORMAT_RGB8, 60};

        info.presets[RS_STREAM_INFRARED][RS_PRESET_LARGEST_IMAGE] = {true, 640,   480, RS_FORMAT_Y8,   60};
        info.presets[RS_STREAM_DEPTH   ][RS_PRESET_LARGEST_IMAGE] = {true, 640,   480, RS_FORMAT_Z16,  60};
        info.presets[RS_STREAM_COLOR   ][RS_PRESET_LARGEST_IMAGE] = {true, 1920, 1080, RS_FORMAT_RGB8, 30};

        info.presets[RS_STREAM_INFRARED][RS_PRESET_HIGHEST_FRAMERATE] = {true, 320, 240, RS_FORMAT_Y8,   60};
        info.presets[RS_STREAM_DEPTH   ][RS_PRESET_HIGHEST_FRAMERATE] = {true, 320, 240, RS_FORMAT_Z16,  60};
        info.presets[RS_STREAM_COLOR   ][RS_PRESET_HIGHEST_FRAMERATE] = {true, 640, 480, RS_FORMAT_RGB8, 60};

        for(int i=0; i<RS_PRESET_COUNT; ++i)
            info.presets[RS_STREAM_INFRARED2][i] = info.presets[RS_STREAM_INFRARED][i];

<<<<<<< HEAD
		info.options = {
			{RS_OPTION_R200_LR_AUTO_EXPOSURE_ENABLED,                   0, 1,           1},
			{RS_OPTION_R200_EMITTER_ENABLED,                            0, 1,           1},
			{RS_OPTION_R200_DEPTH_UNITS,                                1, INT_MAX,     1}, // What is the real range?
			{RS_OPTION_R200_DEPTH_CLAMP_MIN,                            0, USHRT_MAX,   1},
			{RS_OPTION_R200_DEPTH_CLAMP_MAX,                            0, USHRT_MAX,   1},
			{RS_OPTION_R200_DISPARITY_MULTIPLIER,                       1, 1000,        1},
			{RS_OPTION_R200_DISPARITY_SHIFT,                            0, 0,           1},

			{RS_OPTION_R200_AUTO_EXPOSURE_MEAN_INTENSITY_SET_POINT,     0, 4095,        0},
			{RS_OPTION_R200_AUTO_EXPOSURE_BRIGHT_RATIO_SET_POINT,       0, 1,           0},
			{RS_OPTION_R200_AUTO_EXPOSURE_KP_GAIN,                      0, 1000,        0},
			{RS_OPTION_R200_AUTO_EXPOSURE_KP_EXPOSURE,                  0, 1000,        0},
			{RS_OPTION_R200_AUTO_EXPOSURE_KP_DARK_THRESHOLD,            0, 1000,        0},
			{RS_OPTION_R200_AUTO_EXPOSURE_TOP_EDGE,                     0, USHRT_MAX,   1},
			{RS_OPTION_R200_AUTO_EXPOSURE_BOTTOM_EDGE,                  0, USHRT_MAX,   1},
			{RS_OPTION_R200_AUTO_EXPOSURE_LEFT_EDGE,                    0, USHRT_MAX,   1},
			{RS_OPTION_R200_AUTO_EXPOSURE_RIGHT_EDGE,                   0, USHRT_MAX,   1},

			{RS_OPTION_R200_DEPTH_CONTROL_ESTIMATE_MEDIAN_DECREMENT,    0, 0xFF,        1},
			{RS_OPTION_R200_DEPTH_CONTROL_ESTIMATE_MEDIAN_INCREMENT,    0, 0xFF,        1},
			{RS_OPTION_R200_DEPTH_CONTROL_MEDIAN_THRESHOLD,             0, 0x3FF,       1},
			{RS_OPTION_R200_DEPTH_CONTROL_SCORE_MINIMUM_THRESHOLD,      0, 0x3FF,       1},
			{RS_OPTION_R200_DEPTH_CONTROL_SCORE_MAXIMUM_THRESHOLD,      0, 0x3FF,       1},
			{RS_OPTION_R200_DEPTH_CONTROL_TEXTURE_COUNT_THRESHOLD,      0, 0x1F,        1},
			{RS_OPTION_R200_DEPTH_CONTROL_TEXTURE_DIFFERENCE_THRESHOLD, 0, 0x3FF,       1},
			{RS_OPTION_R200_DEPTH_CONTROL_SECOND_PEAK_THRESHOLD,        0, 0x3FF,       1},
			{RS_OPTION_R200_DEPTH_CONTROL_NEIGHBOR_THRESHOLD,           0, 0x3FF,       1},
			{RS_OPTION_R200_DEPTH_CONTROL_LR_THRESHOLD,                 0, 0x7FF,       1},
		};
=======
        info.options = {
            {RS_OPTION_R200_LR_AUTO_EXPOSURE_ENABLED,                   0, 1,           1},
            {RS_OPTION_R200_EMITTER_ENABLED,                            0, 1,           1},
            {RS_OPTION_R200_DEPTH_UNITS,                                1, INT_MAX,     1}, // What is the real range?
            {RS_OPTION_R200_DEPTH_CLAMP_MIN,                            0, USHRT_MAX,   1},
            {RS_OPTION_R200_DEPTH_CLAMP_MAX,                            0, USHRT_MAX,   1},
            {RS_OPTION_R200_DISPARITY_MULTIPLIER,                       1, 1000,        1},
            {RS_OPTION_R200_DISPARITY_SHIFT,                            0, 0,           1},

            {RS_OPTION_R200_AUTO_EXPOSURE_MEAN_INTENSITY_SET_POINT,     0, 4095,        0},
            {RS_OPTION_R200_AUTO_EXPOSURE_BRIGHT_RATIO_SET_POINT,       0, 1,           0},
            {RS_OPTION_R200_AUTO_EXPOSURE_KP_GAIN,                      0, 1000,        0},
            {RS_OPTION_R200_AUTO_EXPOSURE_KP_EXPOSURE,                  0, 1000,        0},
            {RS_OPTION_R200_AUTO_EXPOSURE_KP_DARK_THRESHOLD,            0, 1000,        0},
            {RS_OPTION_R200_AUTO_EXPOSURE_TOP_EDGE,                     0, USHRT_MAX,   1},
            {RS_OPTION_R200_AUTO_EXPOSURE_BOTTOM_EDGE,                  0, USHRT_MAX,   1},
            {RS_OPTION_R200_AUTO_EXPOSURE_LEFT_EDGE,                    0, USHRT_MAX,   1},
            {RS_OPTION_R200_AUTO_EXPOSURE_RIGHT_EDGE,                   0, USHRT_MAX,   1},

            {RS_OPTION_R200_DEPTH_CONTROL_ESTIMATE_MEDIAN_DECREMENT,    0, 0xFF,        1},
            {RS_OPTION_R200_DEPTH_CONTROL_ESTIMATE_MEDIAN_INCREMENT,    0, 0xFF,        1},
            {RS_OPTION_R200_DEPTH_CONTROL_MEDIAN_THRESHOLD,             0, 0x3FF,       1},
            {RS_OPTION_R200_DEPTH_CONTROL_SCORE_MINIMUM_THRESHOLD,      0, 0x3FF,       1},
            {RS_OPTION_R200_DEPTH_CONTROL_SCORE_MAXIMUM_THRESHOLD,      0, 0x3FF,       1},
            {RS_OPTION_R200_DEPTH_CONTROL_TEXTURE_COUNT_THRESHOLD,      0, 0x1F,        1},
            {RS_OPTION_R200_DEPTH_CONTROL_TEXTURE_DIFFERENCE_THRESHOLD, 0, 0x3FF,       1},
            {RS_OPTION_R200_DEPTH_CONTROL_SECOND_PEAK_THRESHOLD,        0, 0x3FF,       1},
            {RS_OPTION_R200_DEPTH_CONTROL_NEIGHBOR_THRESHOLD,           0, 0x3FF,       1},
            {RS_OPTION_R200_DEPTH_CONTROL_LR_THRESHOLD,                 0, 0x7FF,       1},
            {RS_OPTION_FISHEYE_COLOR_EXPOSURE},
            {RS_OPTION_FISHEYE_COLOR_GAIN},
            {RS_OPTION_FISHEYE_STROBE,                                  0, 1,           1, 0},
            {RS_OPTION_FISHEYE_EXT_TRIG,                               0, 1,           1, 0}
        };
>>>>>>> fb5fa053


        // We select the depth/left infrared camera's viewpoint to be the origin
        info.stream_poses[RS_STREAM_DEPTH] = {{{1,0,0},{0,1,0},{0,0,1}},{0,0,0}};
        info.stream_poses[RS_STREAM_INFRARED] = {{{1,0,0},{0,1,0},{0,0,1}},{0,0,0}};

        // The right infrared camera is offset along the +x axis by the baseline (B)
        info.stream_poses[RS_STREAM_INFRARED2] = {{{1, 0, 0}, {0, 1, 0}, {0, 0, 1}}, {c.B * 0.001f, 0, 0}}; // Sterling comment

        // The transformation between the depth camera and third camera is described by a translation vector (T), followed by rotation matrix (Rthird)
        for(int i=0; i<3; ++i) for(int j=0; j<3; ++j)
            info.stream_poses[RS_STREAM_COLOR].orientation(i,j) = c.Rthird[i*3+j];
        for(int i=0; i<3; ++i)
            info.stream_poses[RS_STREAM_COLOR].position[i] = c.T[i] * 0.001f;

        // Our position is added AFTER orientation is applied, not before, so we must multiply Rthird * T to compute it
        info.stream_poses[RS_STREAM_COLOR].position = info.stream_poses[RS_STREAM_COLOR].orientation * info.stream_poses[RS_STREAM_COLOR].position;
        info.nominal_depth_scale = 0.001f;
        info.serial = std::to_string(c.serial_number);
        info.firmware_version = r200::read_firmware_version(*device);

        // On LibUVC backends, the R200 should use four transfer buffers
        info.num_libuvc_transfer_buffers = 4;
        return std::make_shared<r200_camera>(device, info);
    }

    bool r200_camera::is_disparity_mode_enabled() const
    {
        auto & depth = get_stream_interface(RS_STREAM_DEPTH);
        return depth.is_enabled() && depth.get_format() == RS_FORMAT_DISPARITY16;
    }

    void r200_camera::on_update_depth_units(uint32_t units)
    {
        if(is_disparity_mode_enabled()) return;
        config.depth_scale = (float)units / 1000000; // Convert from micrometers to meters
    }

    void r200_camera::on_update_disparity_multiplier(double multiplier)
    {
        if(!is_disparity_mode_enabled()) return;
        auto & depth = get_stream_interface(RS_STREAM_DEPTH);
        float baseline = get_stream_interface(RS_STREAM_INFRARED2).get_extrinsics_to(depth).translation[0];
        config.depth_scale = static_cast<float>(depth.get_intrinsics().fx * baseline * multiplier);
    }

    void r200_camera::set_options(const rs_option options[], int count, const double values[])
    {
        auto & dev = get_device();
        auto minmax_writer = make_struct_interface<r200::range    >([&dev]() { return r200::get_min_max_depth(dev);           }, [&dev](r200::range     v) { r200::set_min_max_depth(dev,v);           });
        auto disp_writer   = make_struct_interface<r200::disp_mode>([&dev]() { return r200::get_disparity_mode(dev);          }, [&dev](r200::disp_mode v) { r200::set_disparity_mode(dev,v);          });
        auto ae_writer     = make_struct_interface<r200::ae_params>([&dev]() { return r200::get_lr_auto_exposure_params(dev); }, [&dev](r200::ae_params v) { r200::set_lr_auto_exposure_params(dev,v); });
        auto dc_writer     = make_struct_interface<r200::dc_params>([&dev]() { return r200::get_depth_params(dev);            }, [&dev](r200::dc_params v) { r200::set_depth_params(dev,v);            });

        for(int i=0; i<count; ++i)
        {
            if(is_fisheye_uvc_control(options[i]))
            {
                uvc::set_pu_control_with_retry(get_device(), 3, options[i], static_cast<int>(values[i]));
                continue;
            }

            if(uvc::is_pu_control(options[i]))
            {
                uvc::set_pu_control_with_retry(get_device(), 2, options[i], static_cast<int>(values[i]));
                continue;
            }

            switch(options[i])
            {
            case RS_OPTION_FISHEYE_STROBE:             r200::set_strobe            (get_device(), static_cast<uint8_t>(values[i])); break;
            case RS_OPTION_FISHEYE_EXT_TRIG:           r200::set_ext_trig          (get_device(), static_cast<uint8_t>(values[i])); break;

            case RS_OPTION_R200_LR_AUTO_EXPOSURE_ENABLED:                   r200::set_lr_exposure_mode(get_device(), static_cast<uint8_t>(values[i])); break;
            case RS_OPTION_R200_LR_GAIN:                                    r200::set_lr_gain(get_device(), {get_lr_framerate(), static_cast<uint32_t>(values[i])}); break; // TODO: May need to set this on start if framerate changes
            case RS_OPTION_R200_LR_EXPOSURE:                                r200::set_lr_exposure(get_device(), {get_lr_framerate(), static_cast<uint32_t>(values[i])}); break; // TODO: May need to set this on start if framerate changes
            case RS_OPTION_R200_EMITTER_ENABLED:                            r200::set_emitter_state(get_device(), !!values[i]); break;
            case RS_OPTION_R200_DEPTH_UNITS:                                r200::set_depth_units(get_device(), static_cast<uint32_t>(values[i]));
                on_update_depth_units(static_cast<uint32_t>(values[i])); break;

            case RS_OPTION_R200_DEPTH_CLAMP_MIN:                            minmax_writer.set(&r200::range::min, values[i]); break;
            case RS_OPTION_R200_DEPTH_CLAMP_MAX:                            minmax_writer.set(&r200::range::max, values[i]); break;

            case RS_OPTION_R200_DISPARITY_MULTIPLIER:                       disp_writer.set(&r200::disp_mode::disparity_multiplier, values[i]); break;
            case RS_OPTION_R200_DISPARITY_SHIFT:                            r200::set_disparity_shift(get_device(), static_cast<uint32_t>(values[i])); break;

            case RS_OPTION_R200_AUTO_EXPOSURE_MEAN_INTENSITY_SET_POINT:     ae_writer.set(&r200::ae_params::mean_intensity_set_point, values[i]); break;
            case RS_OPTION_R200_AUTO_EXPOSURE_BRIGHT_RATIO_SET_POINT:       ae_writer.set(&r200::ae_params::bright_ratio_set_point,   values[i]); break;
            case RS_OPTION_R200_AUTO_EXPOSURE_KP_GAIN:                      ae_writer.set(&r200::ae_params::kp_gain,                  values[i]); break;
            case RS_OPTION_R200_AUTO_EXPOSURE_KP_EXPOSURE:                  ae_writer.set(&r200::ae_params::kp_exposure,              values[i]); break;
            case RS_OPTION_R200_AUTO_EXPOSURE_KP_DARK_THRESHOLD:            ae_writer.set(&r200::ae_params::kp_dark_threshold,        values[i]); break;
            case RS_OPTION_R200_AUTO_EXPOSURE_TOP_EDGE:                     ae_writer.set(&r200::ae_params::exposure_top_edge,        values[i]); break;
            case RS_OPTION_R200_AUTO_EXPOSURE_BOTTOM_EDGE:                  ae_writer.set(&r200::ae_params::exposure_bottom_edge,     values[i]); break;
            case RS_OPTION_R200_AUTO_EXPOSURE_LEFT_EDGE:                    ae_writer.set(&r200::ae_params::exposure_left_edge,       values[i]); break;
            case RS_OPTION_R200_AUTO_EXPOSURE_RIGHT_EDGE:                   ae_writer.set(&r200::ae_params::exposure_right_edge,      values[i]); break;

            case RS_OPTION_R200_DEPTH_CONTROL_ESTIMATE_MEDIAN_DECREMENT:    dc_writer.set(&r200::dc_params::robbins_munroe_minus_inc, values[i]); break;
            case RS_OPTION_R200_DEPTH_CONTROL_ESTIMATE_MEDIAN_INCREMENT:    dc_writer.set(&r200::dc_params::robbins_munroe_plus_inc,  values[i]); break;
            case RS_OPTION_R200_DEPTH_CONTROL_MEDIAN_THRESHOLD:             dc_writer.set(&r200::dc_params::median_thresh,            values[i]); break;
            case RS_OPTION_R200_DEPTH_CONTROL_SCORE_MINIMUM_THRESHOLD:      dc_writer.set(&r200::dc_params::score_min_thresh,         values[i]); break;
            case RS_OPTION_R200_DEPTH_CONTROL_SCORE_MAXIMUM_THRESHOLD:      dc_writer.set(&r200::dc_params::score_max_thresh,         values[i]); break;
            case RS_OPTION_R200_DEPTH_CONTROL_TEXTURE_COUNT_THRESHOLD:      dc_writer.set(&r200::dc_params::texture_count_thresh,     values[i]); break;
            case RS_OPTION_R200_DEPTH_CONTROL_TEXTURE_DIFFERENCE_THRESHOLD: dc_writer.set(&r200::dc_params::texture_diff_thresh,      values[i]); break;
            case RS_OPTION_R200_DEPTH_CONTROL_SECOND_PEAK_THRESHOLD:        dc_writer.set(&r200::dc_params::second_peak_thresh,       values[i]); break;
            case RS_OPTION_R200_DEPTH_CONTROL_NEIGHBOR_THRESHOLD:           dc_writer.set(&r200::dc_params::neighbor_thresh,          values[i]); break;
            case RS_OPTION_R200_DEPTH_CONTROL_LR_THRESHOLD:                 dc_writer.set(&r200::dc_params::lr_thresh,                values[i]); break;

            default: LOG_WARNING("Cannot set " << options[i] << " to " << values[i] << " on " << get_name()); break;
            }
        }

        minmax_writer.commit();
        disp_writer.commit();
        if(disp_writer.active) on_update_disparity_multiplier(disp_writer.struct_.disparity_multiplier);
        ae_writer.commit();
        dc_writer.commit();
    }

    std::shared_ptr<rs_device> make_r200_device(std::shared_ptr<uvc::device> device)
    {
        LOG_INFO("Connecting to Intel RealSense R200");

        static_device_info info;
        info.name = {"Intel RealSense R200"};
        auto c = r200::read_camera_info(*device);
        info.subdevice_modes.push_back({ 2, { 1920, 1080 }, pf_rw10, 30, c.intrinsicsThird[0], { c.modesThird[0][0] }, { 0 } });

        return make_device(device, info, c);
    }

    std::shared_ptr<rs_device> make_lr200_device(std::shared_ptr<uvc::device> device)
    {
        LOG_INFO("Connecting to Intel RealSense LR200");

        static_device_info info;
        info.name = { "Intel RealSense LR200" };
        auto c = r200::read_camera_info(*device);
        info.subdevice_modes.push_back({ 2, { 1920, 1080 }, pf_rw16, 30, c.intrinsicsThird[0], { c.modesThird[0][0] }, { 0 } });

        return make_device(device, info, c);
    }

    std::shared_ptr<rs_device> make_zr300_device(std::shared_ptr<uvc::device> device)
    {
        LOG_INFO("Connecting to Intel RealSense ZR300");

        static_device_info info;
        info.name = { "Intel RealSense ZR300" };
        auto c = r200::read_camera_info(*device);
        info.subdevice_modes.push_back({ 2, { 1920, 1080 }, pf_rw16, 30, c.intrinsicsThird[0], { c.modesThird[0][0] }, { 0 } });

        // TODO: need to check if there is a connected Fisheye camera
        info.stream_subdevices[RS_STREAM_FISHEYE] = 3;
        info.presets[RS_STREAM_FISHEYE][RS_PRESET_BEST_QUALITY] = {true, 640, 480, RS_FORMAT_RAW10,   60};
        info.subdevice_modes.push_back({3, {640, 480}, pf_rw10, 60, c.intrinsicsThird[1], {c.modesThird[1][0]}, {0}});
        // TODO: Power on Fisheye camera (mmpwr 1)

        return make_device(device, info, c);
    }

    void r200_camera::get_options(const rs_option options[], int count, double values[])
    {
        auto & dev = get_device();
        auto minmax_reader = make_struct_interface<r200::range    >([&dev]() { return r200::get_min_max_depth(dev);           }, [&dev](r200::range     v) { r200::set_min_max_depth(dev,v);           });
        auto disp_reader   = make_struct_interface<r200::disp_mode>([&dev]() { return r200::get_disparity_mode(dev);          }, [&dev](r200::disp_mode v) { r200::set_disparity_mode(dev,v);          });
        auto ae_reader     = make_struct_interface<r200::ae_params>([&dev]() { return r200::get_lr_auto_exposure_params(dev); }, [&dev](r200::ae_params v) { r200::set_lr_auto_exposure_params(dev,v); });
        auto dc_reader     = make_struct_interface<r200::dc_params>([&dev]() { return r200::get_depth_params(dev);            }, [&dev](r200::dc_params v) { r200::set_depth_params(dev,v);            }); 

        for(int i=0; i<count; ++i)
        {
            if (is_fisheye_uvc_control(options[i]))
            {
                values[i] = uvc::get_pu_control(get_device(), 3, options[i]);
                continue;
            }

            if(uvc::is_pu_control(options[i]))
            {
                values[i] = uvc::get_pu_control(get_device(), 2, options[i]);
                continue;
            }

            switch(options[i])
            {

            case RS_OPTION_FISHEYE_STROBE:             values[i] = r200::get_strobe            (get_device()); break;
            case RS_OPTION_FISHEYE_EXT_TRIG:           values[i] = r200::get_ext_trig          (get_device()); break;

            case RS_OPTION_R200_LR_AUTO_EXPOSURE_ENABLED:                   values[i] = r200::get_lr_exposure_mode(get_device()); break;
            
            case RS_OPTION_R200_LR_GAIN: // Gain is framerate dependent
                r200::set_lr_gain_discovery(get_device(), {get_lr_framerate()});
                values[i] = r200::get_lr_gain(get_device()).value;
                break;
            case RS_OPTION_R200_LR_EXPOSURE: // Exposure is framerate dependent
                r200::set_lr_exposure_discovery(get_device(), {get_lr_framerate()});
                values[i] = r200::get_lr_exposure(get_device()).value;
                break;
            case RS_OPTION_R200_EMITTER_ENABLED:
                values[i] = r200::get_emitter_state(get_device(), is_capturing(), get_stream_interface(RS_STREAM_DEPTH).is_enabled());
                break;

            case RS_OPTION_R200_DEPTH_UNITS:                                values[i] = r200::get_depth_units(get_device());  break;

            case RS_OPTION_R200_DEPTH_CLAMP_MIN:                            values[i] = minmax_reader.get(&r200::range::min); break;
            case RS_OPTION_R200_DEPTH_CLAMP_MAX:                            values[i] = minmax_reader.get(&r200::range::max); break;

            case RS_OPTION_R200_DISPARITY_MULTIPLIER:                       values[i] = disp_reader.get(&r200::disp_mode::disparity_multiplier); break;
            case RS_OPTION_R200_DISPARITY_SHIFT:                            values[i] = r200::get_disparity_shift(get_device()); break;

            case RS_OPTION_R200_AUTO_EXPOSURE_MEAN_INTENSITY_SET_POINT:     values[i] = ae_reader.get(&r200::ae_params::mean_intensity_set_point); break;
            case RS_OPTION_R200_AUTO_EXPOSURE_BRIGHT_RATIO_SET_POINT:       values[i] = ae_reader.get(&r200::ae_params::bright_ratio_set_point  ); break;
            case RS_OPTION_R200_AUTO_EXPOSURE_KP_GAIN:                      values[i] = ae_reader.get(&r200::ae_params::kp_gain                 ); break;
            case RS_OPTION_R200_AUTO_EXPOSURE_KP_EXPOSURE:                  values[i] = ae_reader.get(&r200::ae_params::kp_exposure             ); break;
            case RS_OPTION_R200_AUTO_EXPOSURE_KP_DARK_THRESHOLD:            values[i] = ae_reader.get(&r200::ae_params::kp_dark_threshold       ); break;
            case RS_OPTION_R200_AUTO_EXPOSURE_TOP_EDGE:                     values[i] = ae_reader.get(&r200::ae_params::exposure_top_edge       ); break;
            case RS_OPTION_R200_AUTO_EXPOSURE_BOTTOM_EDGE:                  values[i] = ae_reader.get(&r200::ae_params::exposure_bottom_edge    ); break;
            case RS_OPTION_R200_AUTO_EXPOSURE_LEFT_EDGE:                    values[i] = ae_reader.get(&r200::ae_params::exposure_left_edge      ); break;
            case RS_OPTION_R200_AUTO_EXPOSURE_RIGHT_EDGE:                   values[i] = ae_reader.get(&r200::ae_params::exposure_right_edge     ); break;

            case RS_OPTION_R200_DEPTH_CONTROL_ESTIMATE_MEDIAN_DECREMENT:    values[i] = dc_reader.get(&r200::dc_params::robbins_munroe_minus_inc); break;
            case RS_OPTION_R200_DEPTH_CONTROL_ESTIMATE_MEDIAN_INCREMENT:    values[i] = dc_reader.get(&r200::dc_params::robbins_munroe_plus_inc ); break;
            case RS_OPTION_R200_DEPTH_CONTROL_MEDIAN_THRESHOLD:             values[i] = dc_reader.get(&r200::dc_params::median_thresh           ); break;
            case RS_OPTION_R200_DEPTH_CONTROL_SCORE_MINIMUM_THRESHOLD:      values[i] = dc_reader.get(&r200::dc_params::score_min_thresh        ); break;
            case RS_OPTION_R200_DEPTH_CONTROL_SCORE_MAXIMUM_THRESHOLD:      values[i] = dc_reader.get(&r200::dc_params::score_max_thresh        ); break;
            case RS_OPTION_R200_DEPTH_CONTROL_TEXTURE_COUNT_THRESHOLD:      values[i] = dc_reader.get(&r200::dc_params::texture_count_thresh    ); break;
            case RS_OPTION_R200_DEPTH_CONTROL_TEXTURE_DIFFERENCE_THRESHOLD: values[i] = dc_reader.get(&r200::dc_params::texture_diff_thresh     ); break;
            case RS_OPTION_R200_DEPTH_CONTROL_SECOND_PEAK_THRESHOLD:        values[i] = dc_reader.get(&r200::dc_params::second_peak_thresh      ); break;
            case RS_OPTION_R200_DEPTH_CONTROL_NEIGHBOR_THRESHOLD:           values[i] = dc_reader.get(&r200::dc_params::neighbor_thresh         ); break;
            case RS_OPTION_R200_DEPTH_CONTROL_LR_THRESHOLD:                 values[i] = dc_reader.get(&r200::dc_params::lr_thresh               ); break;

            default: LOG_WARNING("Cannot get " << options[i] << " on " << get_name()); break;
            }
        }
    }

    void r200_camera::on_before_start(const std::vector<subdevice_mode_selection> & selected_modes)
    {
        rs_option depth_units_option = RS_OPTION_R200_DEPTH_UNITS;
        double depth_units;

        uint8_t streamIntent = 0;
        for(const auto & m : selected_modes)
        {
            switch(m.mode.subdevice)
            {
            case 0: streamIntent |= r200::STATUS_BIT_LR_STREAMING; break;
            case 2: streamIntent |= r200::STATUS_BIT_WEB_STREAMING; break;
            case 1: 
                streamIntent |= r200::STATUS_BIT_Z_STREAMING; 
                auto dm = r200::get_disparity_mode(get_device());
                switch(m.get_format(RS_STREAM_DEPTH))
                {
                default: throw std::logic_error("unsupported R200 depth format");
                case RS_FORMAT_Z16: 
                    dm.is_disparity_enabled = 0;
                    get_options(&depth_units_option, 1, &depth_units);
                    on_update_depth_units(static_cast<int>(depth_units));
                    break;
                case RS_FORMAT_DISPARITY16: 
                    dm.is_disparity_enabled = 1;
                    on_update_disparity_multiplier(static_cast<float>(dm.disparity_multiplier));
                    break;
                }
                r200::set_disparity_mode(get_device(), dm);
                break;
            }
        }
        r200::set_stream_intent(get_device(), streamIntent);
    }

    rs_stream r200_camera::select_key_stream(const std::vector<rsimpl::subdevice_mode_selection> & selected_modes)
    {
        // When all streams are enabled at an identical framerate, R200 images are delivered in the order: Z -> Third -> L/R
        // To maximize the chance of being able to deliver coherent framesets, we want to wait on the latest image coming from
        // a stream running at the fastest framerate.
        int fps[RS_STREAM_NATIVE_COUNT] = {}, max_fps = 0;
        for(const auto & m : selected_modes)
        {
            for(const auto & output : m.get_outputs())
            {
                fps[output.first] = m.mode.fps;
                max_fps = std::max(max_fps, m.mode.fps);
            }
        }

        // Select the "latest arriving" stream which is running at the fastest framerate
        for(auto s : {RS_STREAM_COLOR, RS_STREAM_INFRARED2, RS_STREAM_INFRARED, RS_STREAM_FISHEYE})
        {
            if(fps[s] == max_fps) return s;
        }
        return RS_STREAM_DEPTH;
    }

    uint32_t r200_camera::get_lr_framerate() const
    {
        for(auto s : {RS_STREAM_DEPTH, RS_STREAM_INFRARED, RS_STREAM_INFRARED2})
        {
            auto & stream = get_stream_interface(s);
            if(stream.is_enabled()) return static_cast<uint32_t>(stream.get_framerate());
        }
        return 30; // If no streams have yet been enabled, return the minimum possible left/right framerate, to allow the maximum possible exposure range
    }

    /*void r200_camera::set_xu_option(rs_option option, int value)
    {
        if(is_capturing())
        {
            switch(option)
            {
            case RS_OPTION_R200_DEPTH_UNITS:
            case RS_OPTION_R200_DEPTH_CLAMP_MIN:
            case RS_OPTION_R200_DEPTH_CLAMP_MAX:
            case RS_OPTION_R200_DISPARITY_MULTIPLIER:
            case RS_OPTION_R200_DISPARITY_SHIFT:
                throw std::runtime_error("cannot set this option after rs_start_capture(...)");
            }
        }
    }*/
    
    bool r200_camera::supports_option(rs_option option) const
    {
        // We have special logic to implement LR gain and exposure, so they do not belong to the standard option list
        return option == RS_OPTION_R200_LR_GAIN || option == RS_OPTION_R200_LR_EXPOSURE || rs_device::supports_option(option);
    }

    void r200_camera::get_option_range(rs_option option, double & min, double & max, double & step, double & def)
    {
        if (is_fisheye_uvc_control(option))
        {
            int mn, mx, stp, df;
            uvc::get_pu_control_range(get_device(), 3, option, &mn, &mx, &stp, &df);
            min = mn;
            max = mx;
            step = stp;
            def = df;
            return;
        }

        // Gain min/max is framerate dependent
        if(option == RS_OPTION_R200_LR_GAIN)
        {
            r200::set_lr_gain_discovery(get_device(), {get_lr_framerate()});
            auto disc = r200::get_lr_gain_discovery(get_device());
            min = disc.min;
            max = disc.max;
            step = 1;
            def = disc.default_value;
            return;
        }

        // Exposure min/max is framerate dependent
        if(option == RS_OPTION_R200_LR_EXPOSURE)
        {
            r200::set_lr_exposure_discovery(get_device(), {get_lr_framerate()});
            auto disc = r200::get_lr_exposure_discovery(get_device());
            min = disc.min;
            max = disc.max;
            step = 1;
            def = disc.default_value;
            return;
        }

        // Default to parent implementation
        rs_device::get_option_range(option, min, max, step, def);
    }

    // All R200 images which are not in YUY2 format contain an extra row of pixels, called the "dinghy", which contains useful information
    const r200::Dinghy & get_dinghy(const subdevice_mode & mode, const void * frame)
    {
        return *reinterpret_cast<const r200::Dinghy *>(reinterpret_cast<const uint8_t *>(frame) + mode.pf.get_image_size(mode.native_dims.x, mode.native_dims.y-1));
    }

    class dinghy_timestamp_reader : public frame_timestamp_reader
    {
        int max_fps;
    public:
        dinghy_timestamp_reader(int max_fps) : max_fps(max_fps) {}

        bool validate_frame(const subdevice_mode & mode, const void * frame) const override 
        {
            if (mode.subdevice == 3) // Fisheye camera
                return true;


            // No dinghy available on YUY2 images
            if(mode.pf.fourcc == pf_yuy2.fourcc) return true;

            // Check magic number for all subdevices
            auto & dinghy = get_dinghy(mode, frame);
            const uint32_t magic_numbers[] = {0x08070605, 0x04030201, 0x8A8B8C8D};
            if(dinghy.magicNumber != magic_numbers[mode.subdevice])
            {
                LOG_WARNING("Subdevice " << mode.subdevice << " bad magic number 0x" << std::hex << dinghy.magicNumber);
                return false;
            }

            // Check frame status for left/right/Z subdevices only
            if(dinghy.frameStatus != 0 && mode.subdevice != 2)
            {
                LOG_WARNING("Subdevice " << mode.subdevice << " frame status 0x" << std::hex << dinghy.frameStatus);
                return false;
            }

            // Check VDF error status for all subdevices
            if(dinghy.VDFerrorStatus != 0)
            {
                LOG_WARNING("Subdevice " << mode.subdevice << " VDF error status 0x" << std::hex << dinghy.VDFerrorStatus);
                return false;
            }

            // Check CAM module status for left/right subdevice only
            if (dinghy.CAMmoduleStatus != 0 && mode.subdevice == 0)
            {
                LOG_WARNING("Subdevice " << mode.subdevice << " CAM module status 0x" << std::hex << dinghy.CAMmoduleStatus);
                return false;
            }        
            
            // TODO: Check for missing or duplicate frame numbers
            return true;
        }

        int get_frame_timestamp(const subdevice_mode & mode, const void * frame) override 
        { 
            int frame_number = 0;
            if(mode.pf.fourcc == pf_yuy2.fourcc)
            {
                // YUY2 images encode the frame number in the low order bits of the final 32 bytes of the image
                auto data = reinterpret_cast<const uint8_t *>(frame) + ((mode.native_dims.x * mode.native_dims.y) - 32) * 2;
                for(int i = 0; i < 32; ++i)
                {
                    frame_number |= ((*data & 1) << (i & 1 ? 32 - i : 30 - i));
                    data += 2;
                }
            }
            else frame_number = get_dinghy(mode, frame).frameCount; // All other formats can use the frame number in the dinghy row
            return frame_number * 1000 / max_fps;
        }
    };

    class serial_timestamp_generator : public frame_timestamp_reader
    {
        int fps, serial_frame_number;
    public:
        serial_timestamp_generator(int fps) : fps(fps), serial_frame_number() {}

        bool validate_frame(const subdevice_mode & mode, const void * frame) const override { return true; }
        int get_frame_timestamp(const subdevice_mode &, const void *) override 
        { 
            ++serial_frame_number;
            return serial_frame_number * 1000 / fps;
        }
    };

    std::shared_ptr<frame_timestamp_reader> r200_camera::create_frame_timestamp_reader() const
    {
        // If left, right, or Z streams are enabled, convert frame numbers to millisecond timestamps based on LRZ framerate
        for(auto s : {RS_STREAM_DEPTH, RS_STREAM_INFRARED, RS_STREAM_INFRARED2, RS_STREAM_FISHEYE})
        {
            auto & si = get_stream_interface(s);
            if(si.is_enabled()) return std::make_shared<dinghy_timestamp_reader>(si.get_framerate());
        }

        // If only color stream is enabled, generate serial frame timestamps (no HW frame numbers available)
        auto & si = get_stream_interface(RS_STREAM_COLOR);
        if(si.is_enabled()) return std::make_shared<serial_timestamp_generator>(si.get_framerate());

        // No streams enabled, so no need for a timestamp converter
        return nullptr;
    }
}<|MERGE_RESOLUTION|>--- conflicted
+++ resolved
@@ -96,7 +96,6 @@
         for(int i=0; i<RS_PRESET_COUNT; ++i)
             info.presets[RS_STREAM_INFRARED2][i] = info.presets[RS_STREAM_INFRARED][i];
 
-<<<<<<< HEAD
 		info.options = {
 			{RS_OPTION_R200_LR_AUTO_EXPOSURE_ENABLED,                   0, 1,           1},
 			{RS_OPTION_R200_EMITTER_ENABLED,                            0, 1,           1},
@@ -126,43 +125,11 @@
 			{RS_OPTION_R200_DEPTH_CONTROL_SECOND_PEAK_THRESHOLD,        0, 0x3FF,       1},
 			{RS_OPTION_R200_DEPTH_CONTROL_NEIGHBOR_THRESHOLD,           0, 0x3FF,       1},
 			{RS_OPTION_R200_DEPTH_CONTROL_LR_THRESHOLD,                 0, 0x7FF,       1},
-		};
-=======
-        info.options = {
-            {RS_OPTION_R200_LR_AUTO_EXPOSURE_ENABLED,                   0, 1,           1},
-            {RS_OPTION_R200_EMITTER_ENABLED,                            0, 1,           1},
-            {RS_OPTION_R200_DEPTH_UNITS,                                1, INT_MAX,     1}, // What is the real range?
-            {RS_OPTION_R200_DEPTH_CLAMP_MIN,                            0, USHRT_MAX,   1},
-            {RS_OPTION_R200_DEPTH_CLAMP_MAX,                            0, USHRT_MAX,   1},
-            {RS_OPTION_R200_DISPARITY_MULTIPLIER,                       1, 1000,        1},
-            {RS_OPTION_R200_DISPARITY_SHIFT,                            0, 0,           1},
-
-            {RS_OPTION_R200_AUTO_EXPOSURE_MEAN_INTENSITY_SET_POINT,     0, 4095,        0},
-            {RS_OPTION_R200_AUTO_EXPOSURE_BRIGHT_RATIO_SET_POINT,       0, 1,           0},
-            {RS_OPTION_R200_AUTO_EXPOSURE_KP_GAIN,                      0, 1000,        0},
-            {RS_OPTION_R200_AUTO_EXPOSURE_KP_EXPOSURE,                  0, 1000,        0},
-            {RS_OPTION_R200_AUTO_EXPOSURE_KP_DARK_THRESHOLD,            0, 1000,        0},
-            {RS_OPTION_R200_AUTO_EXPOSURE_TOP_EDGE,                     0, USHRT_MAX,   1},
-            {RS_OPTION_R200_AUTO_EXPOSURE_BOTTOM_EDGE,                  0, USHRT_MAX,   1},
-            {RS_OPTION_R200_AUTO_EXPOSURE_LEFT_EDGE,                    0, USHRT_MAX,   1},
-            {RS_OPTION_R200_AUTO_EXPOSURE_RIGHT_EDGE,                   0, USHRT_MAX,   1},
-
-            {RS_OPTION_R200_DEPTH_CONTROL_ESTIMATE_MEDIAN_DECREMENT,    0, 0xFF,        1},
-            {RS_OPTION_R200_DEPTH_CONTROL_ESTIMATE_MEDIAN_INCREMENT,    0, 0xFF,        1},
-            {RS_OPTION_R200_DEPTH_CONTROL_MEDIAN_THRESHOLD,             0, 0x3FF,       1},
-            {RS_OPTION_R200_DEPTH_CONTROL_SCORE_MINIMUM_THRESHOLD,      0, 0x3FF,       1},
-            {RS_OPTION_R200_DEPTH_CONTROL_SCORE_MAXIMUM_THRESHOLD,      0, 0x3FF,       1},
-            {RS_OPTION_R200_DEPTH_CONTROL_TEXTURE_COUNT_THRESHOLD,      0, 0x1F,        1},
-            {RS_OPTION_R200_DEPTH_CONTROL_TEXTURE_DIFFERENCE_THRESHOLD, 0, 0x3FF,       1},
-            {RS_OPTION_R200_DEPTH_CONTROL_SECOND_PEAK_THRESHOLD,        0, 0x3FF,       1},
-            {RS_OPTION_R200_DEPTH_CONTROL_NEIGHBOR_THRESHOLD,           0, 0x3FF,       1},
-            {RS_OPTION_R200_DEPTH_CONTROL_LR_THRESHOLD,                 0, 0x7FF,       1},
             {RS_OPTION_FISHEYE_COLOR_EXPOSURE},
             {RS_OPTION_FISHEYE_COLOR_GAIN},
             {RS_OPTION_FISHEYE_STROBE,                                  0, 1,           1, 0},
             {RS_OPTION_FISHEYE_EXT_TRIG,                               0, 1,           1, 0}
-        };
->>>>>>> fb5fa053
+		};
 
 
         // We select the depth/left infrared camera's viewpoint to be the origin
