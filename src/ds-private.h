--- conflicted
+++ resolved
@@ -6,12 +6,8 @@
 #define LIBREALSENSE_DS_PRIVATE_H
 
 #include "uvc.h"
-<<<<<<< HEAD
-#include <iostream>
-=======
 #include <algorithm>
 
->>>>>>> 69659325
 namespace rsimpl
 {
     namespace ds
@@ -164,18 +160,11 @@
         inline void         set_min_max_depth           (uvc::device & device, range min_max)       { xu_write(device, lr_xu, control::min_max, min_max); }
         inline void         set_disparity_mode          (uvc::device & device, disp_mode mode)      { xu_write(device, lr_xu, control::disparity, mode); }
         inline void         set_temperature             (uvc::device & device, temperature temp)    { xu_write(device, lr_xu, control::temperature, temp); }
-        inline void         set_depth_params            (uvc::device & device, dc_params params)    { xu_write(device, lr_xu, control::depth_params, params); }
-<<<<<<< HEAD
-        inline void         set_lr_auto_exposure_params (uvc::device & device, ae_params params)    { xu_write(device, lr_xu, control::lr_autoexposure_parameters, params); }
-=======
-        inline void         set_lr_exposure             (uvc::device & device, rate_value exposure) { xu_write(device, lr_xu, control::lr_exposure, exposure); }
+        inline void         set_depth_params            (uvc::device & device, dc_params params)    { xu_write(device, lr_xu, control::depth_params, params); }        
         inline void         set_lr_auto_exposure_params (uvc::device & device, ae_params params)    {
             if (params.exposure_top_edge >= params.exposure_bottom_edge || params.exposure_left_edge >= params.exposure_right_edge)
                 throw std::logic_error("set_lr_auto_exposure_params failed.");
-
-            xu_write(device, lr_xu, control::lr_autoexposure_parameters, params); }
-        inline void         set_lr_gain                 (uvc::device & device, rate_value gain)     { xu_write(device, lr_xu, control::lr_gain, gain); }
->>>>>>> 69659325
+            xu_write(device, lr_xu, control::lr_autoexposure_parameters, params); }        
         inline void         set_lr_exposure_mode        (uvc::device & device, uint8_t mode)        { xu_write(device, lr_xu, control::lr_exposure_mode, mode); }
         inline void         set_disparity_shift         (uvc::device & device, uint32_t shift)      { xu_write(device, lr_xu, control::disparity_shift, shift); }
         inline void         set_lr_exposure_discovery   (uvc::device & device, discovery disc)      { xu_write(device, lr_xu, control::lr_exposure_discovery, disc); }
