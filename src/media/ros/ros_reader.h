--- conflicted
+++ resolved
@@ -91,20 +91,13 @@
         void update_proccesing_blocks(const rosbag::Bag& file, uint32_t sensor_index, const nanoseconds& time, uint32_t file_version, snapshot_collection& sensor_extensions, uint32_t version, std::string pid, std::string sensor_name);
         void add_sensor_extension(snapshot_collection & sensor_extensions, std::string sensor_name);
        
-<<<<<<< HEAD
         bool is_depth_sensor(const std::string& sensor_name);
+        bool is_stereo_depth_sensor( std::string sensor_name );
         bool is_color_sensor(const std::string& sensor_name);
         bool is_motion_module_sensor(const std::string& sensor_name);
         bool is_fisheye_module_sensor(const std::string& sensor_name); 
         bool is_safety_module_sensor(const std::string& sensor_name);
         bool is_depth_mapping_sensor(const std::string& sensor_name);
-=======
-        bool is_depth_sensor( std::string sensor_name );
-        bool is_stereo_depth_sensor( std::string sensor_name );
-        bool is_color_sensor(std::string sensor_name);
-        bool is_motion_module_sensor(std::string sensor_name);
-        bool is_fisheye_module_sensor(std::string sensor_name);
->>>>>>> 7726e153
         bool is_ds_PID(int pid);
         std::shared_ptr<recommended_proccesing_blocks_snapshot> read_proccesing_blocks_for_version_under_4(std::string pid, std::string sensor_name, std::shared_ptr<options_interface> options);
         std::shared_ptr<recommended_proccesing_blocks_snapshot> read_proccesing_blocks(const rosbag::Bag& file, device_serializer::sensor_identifier sensor_id, const nanoseconds& timestamp,
