--- conflicted
+++ resolved
@@ -1121,9 +1121,7 @@
 }
 HANDLE_EXCEPTIONS_AND_RETURN(0, dev, extension_type)
 
-<<<<<<< HEAD
-//TODO: Ziv, int rs2_is_frame(const rs2_frame* frame, rs2_extension_type extension_type, rs2_error ** error)
-=======
+
 int rs2_is_frame(const rs2_frame* f, rs2_extension_type extension_type, rs2_error ** error) try
 {
     VALIDATE_NOT_NULL(f);
@@ -1137,10 +1135,6 @@
 }
 HANDLE_EXCEPTIONS_AND_RETURN(0, f, extension_type)
 
-//TODO: int rs2_is_frame(const rs2_frame* frame, rs2_extension_type extension_type, rs2_error ** error)
-//TODO: int rs2_is_device(const rs2_device* frame, rs2_extension_type extension_type, rs2_error ** error)
->>>>>>> 6a8d1ffe
-
 rs2_device_serializer * rs2_create_device_serializer(const char* file, rs2_error ** error) try
 {
     VALIDATE_NOT_NULL(file);
