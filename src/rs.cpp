// License: Apache 2.0 See LICENSE file in root directory.
// Copyright(c) 2015 Intel Corporation. All Rights Reserved.

#include <functional>   // For function

#include "api.h"
#include "log.h"
#include "context.h"
#include "device.h"
#include "algo.h"
#include "core/debug.h"
#include "core/motion.h"
#include "core/extension.h"
#include "media/record/record_device.h"
#include <media/ros/ros_writer.h>
#include <media/ros/ros_reader.h>
#include "core/advanced_mode.h"
#include "source.h"
#include "core/processing.h"
#include "proc/synthetic-stream.h"
#include "proc/processing-blocks-factory.h"
#include "proc/colorizer.h"
#include "proc/pointcloud.h"
#include "proc/threshold.h"
#include "proc/units-transform.h"
#include "proc/disparity-transform.h"
#include "proc/syncer-processing-block.h"
#include "proc/decimation-filter.h"
#include "proc/spatial-filter.h"
#include "proc/zero-order.h"
#include "proc/hole-filling-filter.h"
#include "proc/color-formats-converter.h"
#include "proc/y411-converter.h"
#include "proc/rates-printer.h"
#include "proc/hdr-merge.h"
#include "proc/sequence-id-filter.h"
#include "media/playback/playback_device.h"
#include "stream.h"
#include "../include/librealsense2/h/rs_types.h"
#include "pipeline/pipeline.h"
#include "environment.h"
#include "proc/temporal-filter.h"
#include "proc/depth-decompress.h"
#include "software-device.h"
#include "global_timestamp_reader.h"
#include "auto-calibrated-device.h"
#include "terminal-parser.h"
#include "firmware_logger_device.h"
#include "device-calibration.h"
#include "calibrated-sensor.h"

////////////////////////
// API implementation //
////////////////////////

using namespace librealsense;

struct rs2_stream_profile_list
{
    std::vector<std::shared_ptr<stream_profile_interface>> list;
};

struct rs2_processing_block_list
{
    processing_blocks list;
};

struct rs2_sensor : public rs2_options
{
    rs2_sensor(rs2_device parent,
        librealsense::sensor_interface* sensor) :
        rs2_options((librealsense::options_interface*)sensor),
        parent(parent), sensor(sensor)
    {}

    rs2_device parent;
    librealsense::sensor_interface* sensor;

    rs2_sensor& operator=(const rs2_sensor&) = delete;
    rs2_sensor(const rs2_sensor&) = delete;
};


struct rs2_context
{
    ~rs2_context() { ctx->stop(); }
    std::shared_ptr<librealsense::context> ctx;
};

struct rs2_device_hub
{
    std::shared_ptr<librealsense::device_hub> hub;
};

struct rs2_pipeline
{
    std::shared_ptr<librealsense::pipeline::pipeline> pipeline;
};

struct rs2_config
{
    std::shared_ptr<librealsense::pipeline::config> config;
};

struct rs2_pipeline_profile
{
    std::shared_ptr<librealsense::pipeline::profile> profile;
};

struct rs2_frame_queue
{
    explicit rs2_frame_queue(int cap)
        : queue( cap, [cap]( librealsense::frame_holder const & fh ) {
            LOG_DEBUG( "DROPPED queue (capacity= " << cap << ") frame " << frame_holder_to_string( fh ) );
        } )
    {
    }

    single_consumer_frame_queue<librealsense::frame_holder> queue;
};

struct rs2_sensor_list
{
    rs2_device dev;
};

struct rs2_terminal_parser
{
    std::shared_ptr<librealsense::terminal_parser> terminal_parser;
};

struct rs2_firmware_log_message
{
    std::shared_ptr<librealsense::fw_logs::fw_logs_binary_data> firmware_log_binary_data;
};

struct rs2_firmware_log_parsed_message
{
    std::shared_ptr<librealsense::fw_logs::fw_log_data> firmware_log_parsed;
};


struct rs2_error
{
    std::string message;
    std::string function;
    std::string args;
    rs2_exception_type exception_type;
};

rs2_error *rs2_create_error(const char* what, const char* name, const char* args, rs2_exception_type type) BEGIN_API_CALL
{
    return new rs2_error{ what, name, args, type };
}
NOEXCEPT_RETURN(nullptr, what, name, args, type)

void notifications_processor::raise_notification(const notification n)
{
    _dispatcher.invoke([this, n](dispatcher::cancellable_timer ct)
    {
        std::lock_guard<std::mutex> lock(_callback_mutex);
        rs2_notification noti(&n);
        if (_callback)_callback->on_notification(&noti);
    });
}

rs2_context* rs2_create_context(int api_version, rs2_error** error) BEGIN_API_CALL
{
    verify_version_compatibility(api_version);

    return new rs2_context{ std::make_shared<librealsense::context>(librealsense::backend_type::standard) };
}
HANDLE_EXCEPTIONS_AND_RETURN(nullptr, api_version)

void rs2_delete_context(rs2_context* context) BEGIN_API_CALL
{
    VALIDATE_NOT_NULL(context);
    delete context;
}
NOEXCEPT_RETURN(, context)

rs2_device_hub* rs2_create_device_hub(const rs2_context* context, rs2_error** error) BEGIN_API_CALL
{
    return new rs2_device_hub{ std::make_shared<librealsense::device_hub>(context->ctx) };
}
HANDLE_EXCEPTIONS_AND_RETURN(nullptr, context)

void rs2_delete_device_hub(const rs2_device_hub* hub) BEGIN_API_CALL
{
    VALIDATE_NOT_NULL(hub);
    delete hub;
}
NOEXCEPT_RETURN(, hub)

rs2_device* rs2_device_hub_wait_for_device(const rs2_device_hub* hub, rs2_error** error) BEGIN_API_CALL
{
    VALIDATE_NOT_NULL(hub);
    auto dev = hub->hub->wait_for_device();
    return new rs2_device{ hub->hub->get_context(), std::make_shared<readonly_device_info>(dev), dev };
}
HANDLE_EXCEPTIONS_AND_RETURN(nullptr, hub)

int rs2_device_hub_is_device_connected(const rs2_device_hub* hub, const rs2_device* device, rs2_error** error) BEGIN_API_CALL
{
    VALIDATE_NOT_NULL(hub);
    VALIDATE_NOT_NULL(device);
    auto res = hub->hub->is_connected(*device->device);
    return res ? 1 : 0;
}
HANDLE_EXCEPTIONS_AND_RETURN(0, hub, device)

rs2_device_list* rs2_query_devices(const rs2_context* context, rs2_error** error) BEGIN_API_CALL
{
    return rs2_query_devices_ex(context, RS2_PRODUCT_LINE_ANY_INTEL, error);
}
HANDLE_EXCEPTIONS_AND_RETURN(0, context)

rs2_device_list* rs2_query_devices_ex(const rs2_context* context, int product_mask, rs2_error** error) BEGIN_API_CALL
{
    VALIDATE_NOT_NULL(context);

    std::vector<rs2_device_info> results;
    for (auto&& dev_info : context->ctx->query_devices(product_mask))
    {
        try
        {
            rs2_device_info d{ context->ctx, dev_info };
            results.push_back(d);
        }
        catch (...)
        {
            LOG_WARNING("Could not open device!");
        }
    }

    return new rs2_device_list{ context->ctx, results };
}
HANDLE_EXCEPTIONS_AND_RETURN(0, context, product_mask)

rs2_sensor_list* rs2_query_sensors(const rs2_device* device, rs2_error** error) BEGIN_API_CALL
{
    VALIDATE_NOT_NULL(device);

    std::vector<rs2_device_info> results;
    try
    {
        auto dev = device->device;
        for (unsigned int i = 0; i < dev->get_sensors_count(); i++)
        {
            rs2_device_info d{ device->ctx, device->info };
            results.push_back(d);
        }
    }
    catch (...)
    {
        LOG_WARNING("Could not open device!");
    }

    return new rs2_sensor_list{ *device };
}
HANDLE_EXCEPTIONS_AND_RETURN(nullptr, device)

int rs2_get_device_count(const rs2_device_list* list, rs2_error** error) BEGIN_API_CALL
{
    if (list == nullptr)
        return 0;
    return static_cast<int>(list->list.size());
}
HANDLE_EXCEPTIONS_AND_RETURN(0, list)

int rs2_get_sensors_count(const rs2_sensor_list* list, rs2_error** error) BEGIN_API_CALL
{
    if (list == nullptr)
        return 0;
    return static_cast<int>(list->dev.device->get_sensors_count());
}
HANDLE_EXCEPTIONS_AND_RETURN(0, list)

void rs2_delete_device_list(rs2_device_list* list) BEGIN_API_CALL
{
    VALIDATE_NOT_NULL(list);
    delete list;
}
NOEXCEPT_RETURN(, list)

void rs2_delete_sensor_list(rs2_sensor_list* list) BEGIN_API_CALL
{
    VALIDATE_NOT_NULL(list);
    delete list;
}
NOEXCEPT_RETURN(, list)

rs2_device* rs2_create_device(const rs2_device_list* info_list, int index, rs2_error** error) BEGIN_API_CALL
{
    VALIDATE_NOT_NULL(info_list);
    VALIDATE_RANGE(index, 0, (int)info_list->list.size() - 1);

    return new rs2_device{ info_list->ctx,
                          info_list->list[index].info,
                          info_list->list[index].info->create_device()
    };
}
HANDLE_EXCEPTIONS_AND_RETURN(nullptr, info_list, index)

void rs2_delete_device(rs2_device* device) BEGIN_API_CALL
{
    VALIDATE_NOT_NULL(device);
    delete device;
}
NOEXCEPT_RETURN(, device)

rs2_sensor* rs2_create_sensor(const rs2_sensor_list* list, int index, rs2_error** error) BEGIN_API_CALL
{
    VALIDATE_NOT_NULL(list);
    VALIDATE_RANGE(index, 0, (int)list->dev.device->get_sensors_count() - 1);

    return new rs2_sensor{
            list->dev,
            &list->dev.device->get_sensor(index)
    };
}
HANDLE_EXCEPTIONS_AND_RETURN(nullptr, list, index)

void rs2_delete_sensor(rs2_sensor* device) BEGIN_API_CALL
{
    VALIDATE_NOT_NULL(device);
    delete device;
}
NOEXCEPT_RETURN(, device)

rs2_stream_profile_list* rs2_get_stream_profiles(rs2_sensor* sensor, rs2_error** error) BEGIN_API_CALL
{
    VALIDATE_NOT_NULL(sensor);
    return new rs2_stream_profile_list{ sensor->sensor->get_stream_profiles() };
}
HANDLE_EXCEPTIONS_AND_RETURN(nullptr, sensor)

rs2_stream_profile_list * rs2_get_debug_stream_profiles( rs2_sensor * sensor,
                                                   rs2_error ** error ) BEGIN_API_CALL
{
    VALIDATE_NOT_NULL( sensor );
    auto debug_streaming
        = VALIDATE_INTERFACE( sensor->sensor, librealsense::debug_stream_sensor );
    return new rs2_stream_profile_list{ debug_streaming->get_debug_stream_profiles() };
}
HANDLE_EXCEPTIONS_AND_RETURN( nullptr, sensor )

rs2_stream_profile_list* rs2_get_active_streams(rs2_sensor* sensor, rs2_error** error) BEGIN_API_CALL
{
    VALIDATE_NOT_NULL(sensor);
    return new rs2_stream_profile_list{ sensor->sensor->get_active_streams() };
}
HANDLE_EXCEPTIONS_AND_RETURN(nullptr, sensor)

const rs2_stream_profile* rs2_get_stream_profile(const rs2_stream_profile_list* list, int index, rs2_error** error) BEGIN_API_CALL
{
    VALIDATE_NOT_NULL(list);
    VALIDATE_RANGE(index, 0, (int)list->list.size() - 1);

    return list->list[index]->get_c_wrapper();
}
HANDLE_EXCEPTIONS_AND_RETURN(nullptr, list, index)

int rs2_get_stream_profiles_count(const rs2_stream_profile_list* list, rs2_error** error) BEGIN_API_CALL
{
    VALIDATE_NOT_NULL(list);
    return static_cast<int>(list->list.size());
}
HANDLE_EXCEPTIONS_AND_RETURN(0, list)

void rs2_delete_stream_profiles_list(rs2_stream_profile_list* list) BEGIN_API_CALL
{
    VALIDATE_NOT_NULL(list);
    delete list;
}
NOEXCEPT_RETURN(, list)

void rs2_get_video_stream_intrinsics(const rs2_stream_profile* from, rs2_intrinsics* intr, rs2_error** error) BEGIN_API_CALL
{
    VALIDATE_NOT_NULL(from);
    VALIDATE_NOT_NULL(intr);

    auto vid = VALIDATE_INTERFACE(from->profile, librealsense::video_stream_profile_interface);

    *intr = vid->get_intrinsics();
}
HANDLE_EXCEPTIONS_AND_RETURN( , from, intr )

// librealsense wrapper around a C function
class calibration_change_callback : public rs2_calibration_change_callback
{
    rs2_calibration_change_callback_ptr _callback;
    void* _user_arg;

public:
    calibration_change_callback( rs2_calibration_change_callback_ptr callback, void* user_arg )
        : _callback( callback ), _user_arg( user_arg ) {}

    void on_calibration_change( rs2_calibration_status status ) noexcept override
    {
        if( _callback )
        {
            try
            {
                _callback( status, _user_arg );
            }
            catch( ... )
            {
                std::cerr << "Received an execption from profile intrinsics callback!" << std::endl;
            }
        }
    }
    void release() override
    {
        // Shouldn't get called...
        throw std::runtime_error( "calibration_change_callback::release() ?!?!?!" );
        delete this;
    }
};

void rs2_register_calibration_change_callback( rs2_device* dev, rs2_calibration_change_callback_ptr callback, void * user, rs2_error** error ) BEGIN_API_CALL
{
    VALIDATE_NOT_NULL( dev );
    VALIDATE_NOT_NULL( callback );

    auto d2r = VALIDATE_INTERFACE( dev->device, librealsense::device_calibration );

    // Wrap the C function with a callback interface that will get deleted when done
    d2r->register_calibration_change_callback(
        std::make_shared< calibration_change_callback >( callback, user )
        );
}
HANDLE_EXCEPTIONS_AND_RETURN( , dev, callback, user )

void rs2_register_calibration_change_callback_cpp( rs2_device* dev, rs2_calibration_change_callback* callback, rs2_error** error ) BEGIN_API_CALL
{
    // Take ownership of the callback ASAP or else memory leaks could result if we throw! (the caller usually does a
    // 'new' when calling us)
    VALIDATE_NOT_NULL( callback );
    calibration_change_callback_ptr callback_ptr{ callback, []( rs2_calibration_change_callback * p ) {
                                                     p->release();
                                                 } };

    VALIDATE_NOT_NULL( dev );

    auto d2r = VALIDATE_INTERFACE( dev->device, librealsense::device_calibration );
    d2r->register_calibration_change_callback( callback_ptr );
}
HANDLE_EXCEPTIONS_AND_RETURN( , dev, callback )

void rs2_trigger_device_calibration( rs2_device * dev, rs2_calibration_type type, rs2_error** error ) BEGIN_API_CALL
{
    VALIDATE_NOT_NULL( dev );
    
    auto cal = VALIDATE_INTERFACE( dev->device, librealsense::device_calibration );

    cal->trigger_device_calibration( type );
}
HANDLE_EXCEPTIONS_AND_RETURN( , dev, type )

void rs2_get_motion_intrinsics(const rs2_stream_profile* mode, rs2_motion_device_intrinsic * intrinsics, rs2_error ** error) BEGIN_API_CALL
{
    VALIDATE_NOT_NULL(mode);
    VALIDATE_NOT_NULL(intrinsics);

    auto motion = VALIDATE_INTERFACE(mode->profile, librealsense::motion_stream_profile_interface);
    *intrinsics = motion->get_intrinsics();
}
HANDLE_EXCEPTIONS_AND_RETURN(, mode, intrinsics)


void rs2_get_video_stream_resolution(const rs2_stream_profile* from, int* width, int* height, rs2_error** error) BEGIN_API_CALL
{
    VALIDATE_NOT_NULL(from);

    auto vid = VALIDATE_INTERFACE(from->profile, librealsense::video_stream_profile_interface);

    if (width)  *width = vid->get_width();
    if (height) *height = vid->get_height();
}
HANDLE_EXCEPTIONS_AND_RETURN(, from, width, height)

int rs2_is_stream_profile_default(const rs2_stream_profile* profile, rs2_error** error) BEGIN_API_CALL
{
    VALIDATE_NOT_NULL(profile);
    return profile->profile->get_tag() & profile_tag::PROFILE_TAG_DEFAULT ? 1 : 0;
}
HANDLE_EXCEPTIONS_AND_RETURN(0, profile)

void rs2_get_stream_profile_data(const rs2_stream_profile* profile, rs2_stream* stream, rs2_format* format, int* index, int* unique_id, int* framerate, rs2_error** error) BEGIN_API_CALL
{
    VALIDATE_NOT_NULL(profile);
    VALIDATE_NOT_NULL(stream);
    VALIDATE_NOT_NULL(format);
    VALIDATE_NOT_NULL(index);
    VALIDATE_NOT_NULL(unique_id);

    *framerate = profile->profile->get_framerate();
    *format = profile->profile->get_format();
    *index = profile->profile->get_stream_index();
    *stream = profile->profile->get_stream_type();
    *unique_id = profile->profile->get_unique_id();
}
HANDLE_EXCEPTIONS_AND_RETURN(, profile, stream, format, index, framerate)

void rs2_set_stream_profile_data(rs2_stream_profile* mode, rs2_stream stream, int index, rs2_format format, rs2_error** error) BEGIN_API_CALL
{
    VALIDATE_NOT_NULL(mode);
    VALIDATE_ENUM(stream);
    VALIDATE_ENUM(format);

    mode->profile->set_format(format);
    mode->profile->set_stream_type(stream);
    mode->profile->set_stream_index(index);
}
HANDLE_EXCEPTIONS_AND_RETURN(, mode, stream, format)

void rs2_delete_stream_profile(rs2_stream_profile* p) BEGIN_API_CALL
{
    VALIDATE_NOT_NULL(p);
    delete p;
}
NOEXCEPT_RETURN(, p)

rs2_stream_profile* rs2_clone_stream_profile(const rs2_stream_profile* mode, rs2_stream stream, int stream_idx, rs2_format fmt, rs2_error** error) BEGIN_API_CALL
{
    VALIDATE_NOT_NULL(mode);
    VALIDATE_ENUM(stream);
    VALIDATE_ENUM(fmt);

    auto sp = mode->profile->clone();
    sp->set_stream_type(stream);
    sp->set_stream_index(stream_idx);
    sp->set_format(fmt);
    return new rs2_stream_profile{ sp.get(), sp };
}
HANDLE_EXCEPTIONS_AND_RETURN(nullptr, mode, stream, stream_idx, fmt)

rs2_stream_profile* rs2_clone_video_stream_profile(const rs2_stream_profile* mode, rs2_stream stream, int index, rs2_format format, int width, int height, const rs2_intrinsics* intr, rs2_error** error) BEGIN_API_CALL
{
    VALIDATE_NOT_NULL(mode);
    VALIDATE_ENUM(stream);
    VALIDATE_ENUM(format);
    VALIDATE_NOT_NULL(intr);

    auto sp = mode->profile->clone();
    sp->set_stream_type(stream);
    sp->set_stream_index(index);
    sp->set_format(format);

    auto vid = std::dynamic_pointer_cast<video_stream_profile_interface>(sp);
    auto i = *intr;
    vid->set_intrinsics([i]() { return i; });
    vid->set_dims(width, height);

    return new rs2_stream_profile{ sp.get(), sp };
}
HANDLE_EXCEPTIONS_AND_RETURN(nullptr, mode, stream, index, format, width, height, intr)

const rs2_raw_data_buffer* rs2_send_and_receive_raw_data(rs2_device* device, void* raw_data_to_send, unsigned size_of_raw_data_to_send, rs2_error** error) BEGIN_API_CALL
{
    VALIDATE_NOT_NULL(device);

    auto debug_interface = VALIDATE_INTERFACE(device->device, librealsense::debug_interface);

    auto raw_data_buffer = static_cast<uint8_t*>(raw_data_to_send);
    std::vector<uint8_t> buffer_to_send(raw_data_buffer, raw_data_buffer + size_of_raw_data_to_send);
    auto ret_data = debug_interface->send_receive_raw_data(buffer_to_send);
    return new rs2_raw_data_buffer{ ret_data };
}
HANDLE_EXCEPTIONS_AND_RETURN(nullptr, device)

const unsigned char* rs2_get_raw_data(const rs2_raw_data_buffer* buffer, rs2_error** error) BEGIN_API_CALL
{
    VALIDATE_NOT_NULL(buffer);
    return buffer->buffer.data();
}
HANDLE_EXCEPTIONS_AND_RETURN(0, buffer)

int rs2_get_raw_data_size(const rs2_raw_data_buffer* buffer, rs2_error** error) BEGIN_API_CALL
{
    VALIDATE_NOT_NULL(buffer);
    return static_cast<int>(buffer->buffer.size());
}
HANDLE_EXCEPTIONS_AND_RETURN(0, buffer)

void rs2_delete_raw_data(const rs2_raw_data_buffer* buffer) BEGIN_API_CALL
{
    VALIDATE_NOT_NULL(buffer);
    delete buffer;
}
NOEXCEPT_RETURN(, buffer)

void rs2_open(rs2_sensor* sensor, const rs2_stream_profile* profile, rs2_error** error) BEGIN_API_CALL
{
    VALIDATE_NOT_NULL(sensor);
    VALIDATE_NOT_NULL(profile);

    std::vector<std::shared_ptr<stream_profile_interface>> request;
    request.push_back(std::dynamic_pointer_cast<stream_profile_interface>(profile->profile->shared_from_this()));
    sensor->sensor->open(request);
}
HANDLE_EXCEPTIONS_AND_RETURN(, sensor, profile)

void rs2_open_multiple(rs2_sensor* sensor,
    const rs2_stream_profile** profiles, int count, rs2_error** error) BEGIN_API_CALL
{
    VALIDATE_NOT_NULL(sensor);
    VALIDATE_NOT_NULL(profiles);

    std::vector<std::shared_ptr<stream_profile_interface>> request;
    for (auto i = 0; i < count; i++)
    {
        request.push_back(std::dynamic_pointer_cast<stream_profile_interface>(profiles[i]->profile->shared_from_this()));
    }
    sensor->sensor->open(request);
}
HANDLE_EXCEPTIONS_AND_RETURN(, sensor, profiles, count)

void rs2_close(const rs2_sensor* sensor, rs2_error** error) BEGIN_API_CALL
{
    VALIDATE_NOT_NULL(sensor);
    sensor->sensor->close();
}
HANDLE_EXCEPTIONS_AND_RETURN(, sensor)

int rs2_is_option_read_only(const rs2_options* options, rs2_option option, rs2_error** error) BEGIN_API_CALL
{
    VALIDATE_NOT_NULL(options);
    return options->options->get_option(option).is_read_only();
}
HANDLE_EXCEPTIONS_AND_RETURN(0, options, option)

float rs2_get_option(const rs2_options* options, rs2_option option, rs2_error** error) BEGIN_API_CALL
{
    VALIDATE_NOT_NULL(options);
    VALIDATE_OPTION(options, option);
    return options->options->get_option(option).query();
}
HANDLE_EXCEPTIONS_AND_RETURN(0.0f, options, option)

void rs2_set_option(const rs2_options* options, rs2_option option, float value, rs2_error** error) BEGIN_API_CALL
{
    VALIDATE_NOT_NULL(options);
    VALIDATE_OPTION(options, option);
    options->options->get_option(option).set(value);
}
HANDLE_EXCEPTIONS_AND_RETURN(, options, option, value)

rs2_options_list* rs2_get_options_list(const rs2_options* options, rs2_error** error) BEGIN_API_CALL
{
    VALIDATE_NOT_NULL(options);
    return new rs2_options_list{ options->options->get_supported_options() };
}
HANDLE_EXCEPTIONS_AND_RETURN(nullptr, options)

const char* rs2_get_option_name(const rs2_options* options,rs2_option option, rs2_error** error) BEGIN_API_CALL
{
    VALIDATE_NOT_NULL(options);
    return options->options->get_option_name(option);
}
HANDLE_EXCEPTIONS_AND_RETURN(nullptr, option, options)

int rs2_get_options_list_size(const rs2_options_list* options, rs2_error** error)BEGIN_API_CALL
{
    VALIDATE_NOT_NULL(options);
    return int(options->list.size());
}
HANDLE_EXCEPTIONS_AND_RETURN(0, options)

rs2_option rs2_get_option_from_list(const rs2_options_list* options, int i, rs2_error** error) BEGIN_API_CALL
{
    VALIDATE_NOT_NULL(options);
    return options->list[i];
}
HANDLE_EXCEPTIONS_AND_RETURN(RS2_OPTION_COUNT, options)

void rs2_delete_options_list(rs2_options_list* list) BEGIN_API_CALL
{
    VALIDATE_NOT_NULL(list);
    delete list;
}
NOEXCEPT_RETURN(, list)

int rs2_supports_option(const rs2_options* options, rs2_option option, rs2_error** error) BEGIN_API_CALL
{
    VALIDATE_NOT_NULL(options);
    return options->options->supports_option(option);
}
HANDLE_EXCEPTIONS_AND_RETURN(0, options, option)

void rs2_get_option_range(const rs2_options* options, rs2_option option,
    float* min, float* max, float* step, float* def, rs2_error** error) BEGIN_API_CALL
{
    VALIDATE_NOT_NULL(options);
    VALIDATE_OPTION(options, option);
    VALIDATE_NOT_NULL(min);
    VALIDATE_NOT_NULL(max);
    VALIDATE_NOT_NULL(step);
    VALIDATE_NOT_NULL(def);
    auto range = options->options->get_option(option).get_range();
    *min = range.min;
    *max = range.max;
    *def = range.def;
    *step = range.step;
}
HANDLE_EXCEPTIONS_AND_RETURN(, options, option, min, max, step, def)

const char* rs2_get_device_info(const rs2_device* dev, rs2_camera_info info, rs2_error** error) BEGIN_API_CALL
{
    VALIDATE_NOT_NULL(dev);
    VALIDATE_ENUM(info);
    if (dev->device->supports_info(info))
    {
        return dev->device->get_info(info).c_str();
    }
    throw librealsense::invalid_value_exception(librealsense::to_string() << "info " << rs2_camera_info_to_string(info) << " not supported by the device!");
}
HANDLE_EXCEPTIONS_AND_RETURN(nullptr, dev, info)

int rs2_supports_device_info(const rs2_device* dev, rs2_camera_info info, rs2_error** error) BEGIN_API_CALL
{
    VALIDATE_NOT_NULL(dev);
    VALIDATE_NOT_NULL(dev->device);
    VALIDATE_ENUM(info);
    return dev->device->supports_info(info);
}
HANDLE_EXCEPTIONS_AND_RETURN(false, dev, info)

const char* rs2_get_sensor_info(const rs2_sensor* sensor, rs2_camera_info info, rs2_error** error) BEGIN_API_CALL
{
    VALIDATE_NOT_NULL(sensor);
    VALIDATE_ENUM(info);
    if (sensor->sensor->supports_info(info))
    {
        return sensor->sensor->get_info(info).c_str();
    }
    throw librealsense::invalid_value_exception(librealsense::to_string() << "info " << rs2_camera_info_to_string(info) << " not supported by the sensor!");
}
HANDLE_EXCEPTIONS_AND_RETURN(nullptr, sensor, info)

int rs2_supports_sensor_info(const rs2_sensor* sensor, rs2_camera_info info, rs2_error** error) BEGIN_API_CALL
{
    VALIDATE_NOT_NULL(sensor);
    VALIDATE_ENUM(info);
    return sensor->sensor->supports_info(info);
}
HANDLE_EXCEPTIONS_AND_RETURN(false, sensor, info)

void rs2_start(const rs2_sensor* sensor, rs2_frame_callback_ptr on_frame, void* user, rs2_error** error) BEGIN_API_CALL
{
    VALIDATE_NOT_NULL(sensor);
    VALIDATE_NOT_NULL(on_frame);
    librealsense::frame_callback_ptr callback(
        new librealsense::frame_callback(on_frame, user));
    sensor->sensor->start(move(callback));
}
HANDLE_EXCEPTIONS_AND_RETURN(, sensor, on_frame, user)

void rs2_start_queue(const rs2_sensor* sensor, rs2_frame_queue* queue, rs2_error** error) BEGIN_API_CALL
{
    VALIDATE_NOT_NULL(sensor);
    VALIDATE_NOT_NULL(queue);
    librealsense::frame_callback_ptr callback(
        new librealsense::frame_callback(rs2_enqueue_frame, queue));
    sensor->sensor->start(move(callback));
}
HANDLE_EXCEPTIONS_AND_RETURN(, sensor, queue)

void rs2_set_notifications_callback(const rs2_sensor* sensor, rs2_notification_callback_ptr on_notification, void* user, rs2_error** error) BEGIN_API_CALL
{
    VALIDATE_NOT_NULL(sensor);
    VALIDATE_NOT_NULL(on_notification);
    librealsense::notifications_callback_ptr callback(
        new librealsense::notifications_callback(on_notification, user),
        [](rs2_notifications_callback* p) { delete p; });
    sensor->sensor->register_notifications_callback(std::move(callback));
}
HANDLE_EXCEPTIONS_AND_RETURN(, sensor, on_notification, user)

void rs2_software_device_set_destruction_callback(const rs2_device* dev, rs2_software_device_destruction_callback_ptr on_destruction, void* user, rs2_error** error) BEGIN_API_CALL
{
    VALIDATE_NOT_NULL(dev);
    auto swdev = VALIDATE_INTERFACE(dev->device, librealsense::software_device);
    VALIDATE_NOT_NULL(on_destruction);
    librealsense::software_device_destruction_callback_ptr callback(
        new librealsense::software_device_destruction_callback(on_destruction, user),
        [](rs2_software_device_destruction_callback* p) { delete p; });
    swdev->register_destruction_callback(std::move(callback));
}
HANDLE_EXCEPTIONS_AND_RETURN(, dev, on_destruction, user)

void rs2_set_devices_changed_callback(const rs2_context* context, rs2_devices_changed_callback_ptr callback, void* user, rs2_error** error) BEGIN_API_CALL
{
    VALIDATE_NOT_NULL(context);
    VALIDATE_NOT_NULL(callback);
    librealsense::devices_changed_callback_ptr cb(
        new librealsense::devices_changed_callback(callback, user),
        [](rs2_devices_changed_callback* p) { delete p; });
    context->ctx->set_devices_changed_callback(std::move(cb));
}
HANDLE_EXCEPTIONS_AND_RETURN(, context, callback, user)

void rs2_start_cpp(const rs2_sensor* sensor, rs2_frame_callback* callback, rs2_error** error) BEGIN_API_CALL
{
    // Take ownership of the callback ASAP or else memory leaks could result if we throw! (the caller usually does a
    // 'new' when calling us)
    VALIDATE_NOT_NULL( callback );
    frame_callback_ptr callback_ptr{ callback, []( rs2_frame_callback * p ) {
                                        p->release();
                                    } };

    VALIDATE_NOT_NULL(sensor);
    sensor->sensor->start( callback_ptr );
}
HANDLE_EXCEPTIONS_AND_RETURN(, sensor, callback)

void rs2_set_notifications_callback_cpp(const rs2_sensor* sensor, rs2_notifications_callback* callback, rs2_error** error) BEGIN_API_CALL
{
    // Take ownership of the callback ASAP or else memory leaks could result if we throw! (the caller usually does a
    // 'new' when calling us)
    VALIDATE_NOT_NULL( callback );
    notifications_callback_ptr callback_ptr{ callback, []( rs2_notifications_callback * p ) {
                                                p->release();
                                            } };

    VALIDATE_NOT_NULL(sensor);
    sensor->sensor->register_notifications_callback( callback_ptr );
}
HANDLE_EXCEPTIONS_AND_RETURN(, sensor, callback)

void rs2_software_device_set_destruction_callback_cpp(const rs2_device* dev, rs2_software_device_destruction_callback* callback, rs2_error** error) BEGIN_API_CALL
{
    // Take ownership of the callback ASAP or else memory leaks could result if we throw! (the caller usually does a
    // 'new' when calling us)
    VALIDATE_NOT_NULL( callback );
    software_device_destruction_callback_ptr callback_ptr{ callback,
                                                           []( rs2_software_device_destruction_callback * p ) {
                                                               p->release();
                                                           } };

    VALIDATE_NOT_NULL(dev);
    auto swdev = VALIDATE_INTERFACE(dev->device, librealsense::software_device);
    swdev->register_destruction_callback( callback_ptr );
}
HANDLE_EXCEPTIONS_AND_RETURN(, dev, callback)

void rs2_set_devices_changed_callback_cpp(rs2_context* context, rs2_devices_changed_callback* callback, rs2_error** error) BEGIN_API_CALL
{
    // Take ownership of the callback ASAP or else memory leaks could result if we throw! (the caller usually does a
    // 'new' when calling us)
    VALIDATE_NOT_NULL( callback );
    devices_changed_callback_ptr callback_ptr{ callback, []( rs2_devices_changed_callback * p ) {
                                                  p->release();
                                              } };

    VALIDATE_NOT_NULL(context);
    context->ctx->set_devices_changed_callback( callback_ptr );
}
HANDLE_EXCEPTIONS_AND_RETURN(, context, callback)

void rs2_stop(const rs2_sensor* sensor, rs2_error** error) BEGIN_API_CALL
{
    VALIDATE_NOT_NULL(sensor);
    sensor->sensor->stop();
}
HANDLE_EXCEPTIONS_AND_RETURN(, sensor)

int rs2_supports_frame_metadata(const rs2_frame* frame, rs2_frame_metadata_value frame_metadata, rs2_error** error) BEGIN_API_CALL
{
    VALIDATE_NOT_NULL(frame);
    VALIDATE_ENUM(frame_metadata);
    return ((frame_interface*)frame)->supports_frame_metadata(frame_metadata);
}
HANDLE_EXCEPTIONS_AND_RETURN(0, frame, frame_metadata)

rs2_metadata_type rs2_get_frame_metadata(const rs2_frame* frame, rs2_frame_metadata_value frame_metadata, rs2_error** error) BEGIN_API_CALL
{
    VALIDATE_NOT_NULL(frame);
    VALIDATE_ENUM(frame_metadata);
    return ((frame_interface*)frame)->get_frame_metadata(frame_metadata);
}
HANDLE_EXCEPTIONS_AND_RETURN(0, frame, frame_metadata)

const char* rs2_get_notification_description(rs2_notification* notification, rs2_error** error) BEGIN_API_CALL
{
    VALIDATE_NOT_NULL(notification);
    return notification->_notification->description.c_str();
}
HANDLE_EXCEPTIONS_AND_RETURN(0, notification)

rs2_time_t rs2_get_notification_timestamp(rs2_notification* notification, rs2_error** error) BEGIN_API_CALL
{
    VALIDATE_NOT_NULL(notification);
    return notification->_notification->timestamp;
}
HANDLE_EXCEPTIONS_AND_RETURN(0, notification)

rs2_log_severity rs2_get_notification_severity(rs2_notification* notification, rs2_error** error) BEGIN_API_CALL
{
    VALIDATE_NOT_NULL(notification);
    return (rs2_log_severity)notification->_notification->severity;
}
HANDLE_EXCEPTIONS_AND_RETURN(RS2_LOG_SEVERITY_NONE, notification)

rs2_notification_category rs2_get_notification_category(rs2_notification* notification, rs2_error** error) BEGIN_API_CALL
{
    VALIDATE_NOT_NULL(notification);
    return (rs2_notification_category)notification->_notification->category;
}
HANDLE_EXCEPTIONS_AND_RETURN(RS2_NOTIFICATION_CATEGORY_UNKNOWN_ERROR, notification)

const char* rs2_get_notification_serialized_data(rs2_notification* notification, rs2_error** error) BEGIN_API_CALL
{
    VALIDATE_NOT_NULL(notification);
    return notification->_notification->serialized_data.c_str();
}
HANDLE_EXCEPTIONS_AND_RETURN(0, notification)


int rs2_device_list_contains(const rs2_device_list* info_list, const rs2_device* device, rs2_error** error) BEGIN_API_CALL
{
    VALIDATE_NOT_NULL(info_list);
    VALIDATE_NOT_NULL(device);

    for (auto info : info_list->list)
    {
        // TODO: This is incapable of detecting playback devices
        // Need to extend, if playback, compare filename or something
        if (device->info && device->info->get_device_data() == info.info->get_device_data())
        {
            return 1;
        }
    }
    return 0;
}
HANDLE_EXCEPTIONS_AND_RETURN(false, info_list, device)

rs2_time_t rs2_get_frame_timestamp(const rs2_frame* frame_ref, rs2_error** error) BEGIN_API_CALL
{
    VALIDATE_NOT_NULL(frame_ref);
    return ((frame_interface*)frame_ref)->get_frame_timestamp();
}
HANDLE_EXCEPTIONS_AND_RETURN(0, frame_ref)

rs2_timestamp_domain rs2_get_frame_timestamp_domain(const rs2_frame* frame_ref, rs2_error** error) BEGIN_API_CALL
{
    VALIDATE_NOT_NULL(frame_ref);
    return ((frame_interface*)frame_ref)->get_frame_timestamp_domain();
}
HANDLE_EXCEPTIONS_AND_RETURN(RS2_TIMESTAMP_DOMAIN_COUNT, frame_ref)

rs2_sensor* rs2_get_frame_sensor(const rs2_frame* frame, rs2_error** error) BEGIN_API_CALL
{
    VALIDATE_NOT_NULL(frame);
    std::shared_ptr<librealsense::sensor_interface> sensor( ((frame_interface*)frame)->get_sensor() );
    device_interface& dev = sensor->get_device();
    auto dev_info = std::make_shared<librealsense::readonly_device_info>(dev.shared_from_this());
    rs2_device dev2{ dev.get_context(), dev_info, dev.shared_from_this() };
    return new rs2_sensor(dev2, sensor.get());
}
HANDLE_EXCEPTIONS_AND_RETURN(nullptr, frame)

int rs2_get_frame_data_size(const rs2_frame* frame_ref, rs2_error** error) BEGIN_API_CALL
{
    VALIDATE_NOT_NULL(frame_ref);
    return ((frame_interface*)frame_ref)->get_frame_data_size();
}
HANDLE_EXCEPTIONS_AND_RETURN(0, frame_ref)

const void* rs2_get_frame_data(const rs2_frame* frame_ref, rs2_error** error) BEGIN_API_CALL
{
    VALIDATE_NOT_NULL(frame_ref);
    return ((frame_interface*)frame_ref)->get_frame_data();
}
HANDLE_EXCEPTIONS_AND_RETURN(nullptr, frame_ref)

int rs2_get_frame_width(const rs2_frame* frame_ref, rs2_error** error) BEGIN_API_CALL
{
    VALIDATE_NOT_NULL(frame_ref);
    auto vf = VALIDATE_INTERFACE(((frame_interface*)frame_ref), librealsense::video_frame);
    return vf->get_width();
}
HANDLE_EXCEPTIONS_AND_RETURN(0, frame_ref)

int rs2_get_frame_height(const rs2_frame* frame_ref, rs2_error** error) BEGIN_API_CALL
{
    VALIDATE_NOT_NULL(frame_ref);
    auto vf = VALIDATE_INTERFACE(((frame_interface*)frame_ref), librealsense::video_frame);
    return vf->get_height();
}
HANDLE_EXCEPTIONS_AND_RETURN(0, frame_ref)

int rs2_get_frame_stride_in_bytes(const rs2_frame* frame_ref, rs2_error** error) BEGIN_API_CALL
{
    VALIDATE_NOT_NULL(frame_ref);
    auto vf = VALIDATE_INTERFACE(((frame_interface*)frame_ref), librealsense::video_frame);
    return vf->get_stride();
}
HANDLE_EXCEPTIONS_AND_RETURN(0, frame_ref)

const rs2_stream_profile* rs2_get_frame_stream_profile(const rs2_frame* frame_ref, rs2_error** error) BEGIN_API_CALL
{
    VALIDATE_NOT_NULL(frame_ref);
    return ((frame_interface*)frame_ref)->get_stream()->get_c_wrapper();
}
HANDLE_EXCEPTIONS_AND_RETURN(nullptr, frame_ref)

int rs2_get_frame_bits_per_pixel(const rs2_frame* frame_ref, rs2_error** error) BEGIN_API_CALL
{
    VALIDATE_NOT_NULL(frame_ref);
    auto vf = VALIDATE_INTERFACE(((frame_interface*)frame_ref), librealsense::video_frame);
    return vf->get_bpp();
}
HANDLE_EXCEPTIONS_AND_RETURN(0, frame_ref)

unsigned long long rs2_get_frame_number(const rs2_frame* frame, rs2_error** error) BEGIN_API_CALL
{
    VALIDATE_NOT_NULL(frame);
    return ((frame_interface*)frame)->get_frame_number();
}
HANDLE_EXCEPTIONS_AND_RETURN(0, frame)

void rs2_release_frame(rs2_frame* frame) BEGIN_API_CALL
{
    VALIDATE_NOT_NULL(frame);
    ((frame_interface*)frame)->release();
}
NOEXCEPT_RETURN(, frame)

void rs2_keep_frame(rs2_frame* frame) BEGIN_API_CALL
{
    VALIDATE_NOT_NULL(frame);
    ((frame_interface*)frame)->keep();
}
NOEXCEPT_RETURN(, frame)

const char* rs2_get_option_description(const rs2_options* options, rs2_option option, rs2_error** error) BEGIN_API_CALL
{
    VALIDATE_NOT_NULL(options);
    VALIDATE_OPTION(options, option);
    return options->options->get_option(option).get_description();
}
HANDLE_EXCEPTIONS_AND_RETURN(nullptr, options, option)

void rs2_frame_add_ref(rs2_frame* frame, rs2_error** error) BEGIN_API_CALL
{
    VALIDATE_NOT_NULL(frame);
    ((frame_interface*)frame)->acquire();
}
HANDLE_EXCEPTIONS_AND_RETURN(, frame)

const char* rs2_get_option_value_description(const rs2_options* options, rs2_option option, float value, rs2_error** error) BEGIN_API_CALL
{
    VALIDATE_NOT_NULL(options);
    VALIDATE_OPTION(options, option);
    return options->options->get_option(option).get_value_description(value);
}
HANDLE_EXCEPTIONS_AND_RETURN(nullptr, options, option, value)

rs2_frame_queue* rs2_create_frame_queue(int capacity, rs2_error** error) BEGIN_API_CALL
{
    return new rs2_frame_queue(capacity);
}
HANDLE_EXCEPTIONS_AND_RETURN(nullptr, capacity)

void rs2_delete_frame_queue(rs2_frame_queue* queue) BEGIN_API_CALL
{
    VALIDATE_NOT_NULL(queue);
    delete queue;
}
NOEXCEPT_RETURN(, queue)

rs2_frame* rs2_wait_for_frame(rs2_frame_queue* queue, unsigned int timeout_ms, rs2_error** error) BEGIN_API_CALL
{
    VALIDATE_NOT_NULL(queue);
    librealsense::frame_holder fh;
    if (!queue->queue.dequeue(&fh, timeout_ms))
    {
        throw std::runtime_error("Frame did not arrive in time!");
    }

    frame_interface* result = nullptr;
    std::swap(result, fh.frame);
    return (rs2_frame*)result;
}
HANDLE_EXCEPTIONS_AND_RETURN(nullptr, queue)

int rs2_poll_for_frame(rs2_frame_queue* queue, rs2_frame** output_frame, rs2_error** error) BEGIN_API_CALL
{
    VALIDATE_NOT_NULL(queue);
    VALIDATE_NOT_NULL(output_frame);
    librealsense::frame_holder fh;
    if (queue->queue.try_dequeue(&fh))
    {
        frame_interface* result = nullptr;
        std::swap(result, fh.frame);
        *output_frame = (rs2_frame*)result;
        return true;
    }

    return false;
}
HANDLE_EXCEPTIONS_AND_RETURN(0, queue, output_frame)

int rs2_try_wait_for_frame(rs2_frame_queue* queue, unsigned int timeout_ms, rs2_frame** output_frame, rs2_error** error) BEGIN_API_CALL
{
    VALIDATE_NOT_NULL(queue);
    VALIDATE_NOT_NULL(output_frame);
    librealsense::frame_holder fh;
    if (!queue->queue.dequeue(&fh, timeout_ms))
    {
        return false;
    }

    frame_interface* result = nullptr;
    std::swap(result, fh.frame);
    *output_frame = (rs2_frame*)result;
    return true;
}
HANDLE_EXCEPTIONS_AND_RETURN(0, queue, output_frame)

void rs2_enqueue_frame(rs2_frame* frame, void* queue) BEGIN_API_CALL
{
    VALIDATE_NOT_NULL(frame);
    VALIDATE_NOT_NULL(queue);
    auto q = reinterpret_cast<rs2_frame_queue*>(queue);
    librealsense::frame_holder fh;
    fh.frame = (frame_interface*)frame;
    q->queue.enqueue(std::move(fh));
}
NOEXCEPT_RETURN(, frame, queue)

void rs2_flush_queue(rs2_frame_queue* queue, rs2_error** error) BEGIN_API_CALL
{
    VALIDATE_NOT_NULL(queue);
    queue->queue.clear();
}
HANDLE_EXCEPTIONS_AND_RETURN(, queue)

int rs2_frame_queue_size(rs2_frame_queue* queue, rs2_error** error) BEGIN_API_CALL
{
    VALIDATE_NOT_NULL(queue);
    return int(queue->queue.size());
}
HANDLE_EXCEPTIONS_AND_RETURN(0, queue)

void rs2_get_extrinsics(const rs2_stream_profile* from,
    const rs2_stream_profile* to,
    rs2_extrinsics* extrin, rs2_error** error) BEGIN_API_CALL
{
    VALIDATE_NOT_NULL(from);
    VALIDATE_NOT_NULL(to);
    VALIDATE_NOT_NULL(extrin);

    if (!environment::get_instance().get_extrinsics_graph().try_fetch_extrinsics(*from->profile, *to->profile, extrin))
    {
        throw not_implemented_exception("Requested extrinsics are not available!");
    }
}
HANDLE_EXCEPTIONS_AND_RETURN(, from, to, extrin)

void rs2_register_extrinsics(const rs2_stream_profile* from,
    const rs2_stream_profile* to,
    rs2_extrinsics extrin, rs2_error** error)BEGIN_API_CALL
{
    VALIDATE_NOT_NULL(from);
    VALIDATE_NOT_NULL(to);

    environment::get_instance().get_extrinsics_graph().register_extrinsics(*from->profile, *to->profile, extrin);
}
HANDLE_EXCEPTIONS_AND_RETURN(, from, to, extrin)

void rs2_override_extrinsics( const rs2_sensor* sensor, const rs2_extrinsics* extrinsics, rs2_error** error ) BEGIN_API_CALL
{
    VALIDATE_NOT_NULL( sensor );
    VALIDATE_NOT_NULL( extrinsics );

    auto ois = VALIDATE_INTERFACE( sensor->sensor, librealsense::calibrated_sensor );
    ois->override_extrinsics( *extrinsics );
}
HANDLE_EXCEPTIONS_AND_RETURN( , sensor, extrinsics )

void rs2_get_dsm_params( const rs2_sensor * sensor, rs2_dsm_params * p_params_out, rs2_error** error ) BEGIN_API_CALL
{
    VALIDATE_NOT_NULL( sensor );
    VALIDATE_NOT_NULL( p_params_out );

    auto cs = VALIDATE_INTERFACE( sensor->sensor, librealsense::calibrated_sensor );
    *p_params_out = cs->get_dsm_params();
}
HANDLE_EXCEPTIONS_AND_RETURN( , sensor, p_params_out )

void rs2_override_dsm_params( const rs2_sensor * sensor, rs2_dsm_params const * p_params, rs2_error** error ) BEGIN_API_CALL
{
    VALIDATE_NOT_NULL( sensor );
    VALIDATE_NOT_NULL( p_params );

    auto cs = VALIDATE_INTERFACE( sensor->sensor, librealsense::calibrated_sensor );
    cs->override_dsm_params( *p_params );
}
HANDLE_EXCEPTIONS_AND_RETURN( , sensor, p_params )

void rs2_reset_sensor_calibration( rs2_sensor const * sensor, rs2_error** error ) BEGIN_API_CALL
{
    VALIDATE_NOT_NULL( sensor );

    auto cs = VALIDATE_INTERFACE( sensor->sensor, librealsense::calibrated_sensor );
    cs->reset_calibration();
}
HANDLE_EXCEPTIONS_AND_RETURN( , sensor )


void rs2_hardware_reset(const rs2_device* device, rs2_error** error) BEGIN_API_CALL
{
    VALIDATE_NOT_NULL(device);
    device->device->hardware_reset();
}
HANDLE_EXCEPTIONS_AND_RETURN(, device)

// Verify  and provide API version encoded as integer value
int rs2_get_api_version(rs2_error** error) BEGIN_API_CALL
{
    // Each component type is within [0-99] range
    VALIDATE_RANGE(RS2_API_MAJOR_VERSION, 0, 99);
    VALIDATE_RANGE(RS2_API_MINOR_VERSION, 0, 99);
    VALIDATE_RANGE(RS2_API_PATCH_VERSION, 0, 99);
    return RS2_API_VERSION;
}
HANDLE_EXCEPTIONS_AND_RETURN(0, RS2_API_MAJOR_VERSION, RS2_API_MINOR_VERSION, RS2_API_PATCH_VERSION)

rs2_context* rs2_create_recording_context(int api_version, const char* filename, const char* section, rs2_recording_mode mode, rs2_error** error) BEGIN_API_CALL
{
    VALIDATE_NOT_NULL(filename);
    VALIDATE_NOT_NULL(section);
    verify_version_compatibility(api_version);

    return new rs2_context{ std::make_shared<librealsense::context>(librealsense::backend_type::record, filename, section, mode) };
}
HANDLE_EXCEPTIONS_AND_RETURN(nullptr, api_version, filename, section, mode)

rs2_context* rs2_create_mock_context_versioned(int api_version, const char* filename, const char* section, const char* min_api_version, rs2_error** error) BEGIN_API_CALL
{
    VALIDATE_NOT_NULL(filename);
    VALIDATE_NOT_NULL(section);
    verify_version_compatibility(api_version);

    return new rs2_context{ std::make_shared<librealsense::context>(librealsense::backend_type::playback, filename, section, RS2_RECORDING_MODE_COUNT, std::string(min_api_version)) };
}
HANDLE_EXCEPTIONS_AND_RETURN(nullptr, api_version, filename, section)

rs2_context* rs2_create_mock_context(int api_version, const char* filename, const char* section, rs2_error** error) BEGIN_API_CALL
{
    VALIDATE_NOT_NULL(filename);
    VALIDATE_NOT_NULL(section);
    verify_version_compatibility(api_version);

    return new rs2_context{ std::make_shared<librealsense::context>(librealsense::backend_type::playback, filename, section, RS2_RECORDING_MODE_COUNT) };
}
HANDLE_EXCEPTIONS_AND_RETURN(nullptr, api_version, filename, section)

void rs2_set_region_of_interest(const rs2_sensor* sensor, int min_x, int min_y, int max_x, int max_y, rs2_error** error) BEGIN_API_CALL
{
    VALIDATE_NOT_NULL(sensor);

    VALIDATE_LE(min_x, max_x);
    VALIDATE_LE(min_y, max_y);
    VALIDATE_LE(0, min_x);
    VALIDATE_LE(0, min_y);

    auto roi = VALIDATE_INTERFACE(sensor->sensor, librealsense::roi_sensor_interface);
    roi->get_roi_method().set({ min_x, min_y, max_x, max_y });
}
HANDLE_EXCEPTIONS_AND_RETURN(, sensor, min_x, min_y, max_x, max_y)

void rs2_get_region_of_interest(const rs2_sensor* sensor, int* min_x, int* min_y, int* max_x, int* max_y, rs2_error** error) BEGIN_API_CALL
{
    VALIDATE_NOT_NULL(sensor);
    VALIDATE_NOT_NULL(min_x);
    VALIDATE_NOT_NULL(min_y);
    VALIDATE_NOT_NULL(max_x);
    VALIDATE_NOT_NULL(max_y);

    auto roi = VALIDATE_INTERFACE(sensor->sensor, librealsense::roi_sensor_interface);
    auto rect = roi->get_roi_method().get();

    *min_x = rect.min_x;
    *min_y = rect.min_y;
    *max_x = rect.max_x;
    *max_y = rect.max_y;
}
HANDLE_EXCEPTIONS_AND_RETURN(, sensor, min_x, min_y, max_x, max_y)

void rs2_free_error(rs2_error* error) { if (error) delete error; }
const char* rs2_get_failed_function(const rs2_error* error) { return error ? error->function.c_str() : nullptr; }
const char* rs2_get_failed_args(const rs2_error* error) { return error ? error->args.c_str() : nullptr; }
const char* rs2_get_error_message(const rs2_error* error) { return error ? error->message.c_str() : nullptr; }
rs2_exception_type rs2_get_librealsense_exception_type(const rs2_error* error) { return error ? error->exception_type : RS2_EXCEPTION_TYPE_UNKNOWN; }

void rs2_log_to_console(rs2_log_severity min_severity, rs2_error** error) BEGIN_API_CALL
{
    librealsense::log_to_console(min_severity);
}
HANDLE_EXCEPTIONS_AND_RETURN(, min_severity)

void rs2_log_to_file(rs2_log_severity min_severity, const char* file_path, rs2_error** error) BEGIN_API_CALL
{
    librealsense::log_to_file(min_severity, file_path);
}
HANDLE_EXCEPTIONS_AND_RETURN(, min_severity, file_path)

void rs2_log_to_callback_cpp( rs2_log_severity min_severity, rs2_log_callback * callback, rs2_error** error ) BEGIN_API_CALL
{
    // Take ownership of the callback ASAP or else memory leaks could result if we throw! (the caller usually does a
    // 'new' when calling us)
    VALIDATE_NOT_NULL( callback );
    log_callback_ptr callback_ptr{ callback, []( rs2_log_callback * p ) {
                                      p->release();
                                  } };

    librealsense::log_to_callback( min_severity, callback_ptr );
}
HANDLE_EXCEPTIONS_AND_RETURN( , min_severity, callback )

void rs2_reset_logger( rs2_error** error) BEGIN_API_CALL
{
    librealsense::reset_logger();
}
NOARGS_HANDLE_EXCEPTIONS_AND_RETURN_VOID()

void rs2_enable_rolling_log_file( unsigned max_size, rs2_error ** error ) BEGIN_API_CALL
{
    librealsense::enable_rolling_log_file( max_size );
}
HANDLE_EXCEPTIONS_AND_RETURN(, max_size)

// librealsense wrapper around a C function
class on_log_callback : public rs2_log_callback
{
    rs2_log_callback_ptr _on_log;
    void* _user_arg;

public:
    on_log_callback( rs2_log_callback_ptr on_log, void * user_arg ) : _on_log( on_log ), _user_arg( user_arg ) {}

    void on_log( rs2_log_severity severity, rs2_log_message const& msg ) noexcept override
    {
        if( _on_log )
        {
            try
            {
                _on_log( severity, &msg, _user_arg );
            }
            catch( ... )
            {
                std::cerr << "Received an execption from log callback!" << std::endl;
            }
        }
    }
    void release() override
    {
        // Shouldn't get called...
        throw std::runtime_error( "on_log_callback::release() ?!?!?!" );
        delete this;
    }
};

void rs2_log_to_callback( rs2_log_severity min_severity, rs2_log_callback_ptr on_log, void * arg, rs2_error** error ) BEGIN_API_CALL
{
    // Wrap the C function with a callback interface that will get deleted when done
    librealsense::log_to_callback( min_severity,
        librealsense::log_callback_ptr{ new on_log_callback( on_log, arg ) }
    );
}
HANDLE_EXCEPTIONS_AND_RETURN( , min_severity, on_log, arg )


unsigned rs2_get_log_message_line_number( rs2_log_message const* msg, rs2_error** error ) BEGIN_API_CALL
{
    VALIDATE_NOT_NULL( msg );
    log_message const& wrapper = *(log_message const*) (msg);
    return wrapper.get_log_message_line_number();
}
HANDLE_EXCEPTIONS_AND_RETURN( 0, msg )

const char* rs2_get_log_message_filename( rs2_log_message const* msg, rs2_error** error ) BEGIN_API_CALL
{
    VALIDATE_NOT_NULL( msg );
    log_message const& wrapper = *(log_message const*) (msg);
    return wrapper.get_log_message_filename();
}
HANDLE_EXCEPTIONS_AND_RETURN( nullptr, msg )

const char* rs2_get_raw_log_message( rs2_log_message const* msg, rs2_error** error ) BEGIN_API_CALL
{
    VALIDATE_NOT_NULL( msg );
    log_message const & wrapper = *( log_message const * )( msg );
    return wrapper.get_raw_log_message();
}
HANDLE_EXCEPTIONS_AND_RETURN( nullptr, msg )

const char* rs2_get_full_log_message( rs2_log_message const* msg, rs2_error** error ) BEGIN_API_CALL
{
    VALIDATE_NOT_NULL( msg );
    log_message & wrapper = *( log_message * )( msg );
    return wrapper.get_full_log_message();
}
HANDLE_EXCEPTIONS_AND_RETURN( nullptr, msg )


int rs2_is_sensor_extendable_to(const rs2_sensor* sensor, rs2_extension extension_type, rs2_error** error) BEGIN_API_CALL
{
    VALIDATE_NOT_NULL(sensor);
    VALIDATE_ENUM(extension_type);
    switch (extension_type)
    {
    case RS2_EXTENSION_DEBUG                   : return VALIDATE_INTERFACE_NO_THROW(sensor->sensor, librealsense::debug_interface)        != nullptr;
    case RS2_EXTENSION_INFO                    : return VALIDATE_INTERFACE_NO_THROW(sensor->sensor, librealsense::info_interface)         != nullptr;
    case RS2_EXTENSION_OPTIONS                 : return VALIDATE_INTERFACE_NO_THROW(sensor->sensor, librealsense::options_interface)      != nullptr;
    case RS2_EXTENSION_VIDEO                   : return VALIDATE_INTERFACE_NO_THROW(sensor->sensor, librealsense::video_sensor_interface) != nullptr;
    case RS2_EXTENSION_ROI                     : return VALIDATE_INTERFACE_NO_THROW(sensor->sensor, librealsense::roi_sensor_interface)   != nullptr;
    case RS2_EXTENSION_DEPTH_SENSOR            : return VALIDATE_INTERFACE_NO_THROW(sensor->sensor, librealsense::depth_sensor)           != nullptr;
    case RS2_EXTENSION_DEPTH_STEREO_SENSOR     : return VALIDATE_INTERFACE_NO_THROW(sensor->sensor, librealsense::depth_stereo_sensor)    != nullptr;
    case RS2_EXTENSION_SOFTWARE_SENSOR         : return VALIDATE_INTERFACE_NO_THROW(sensor->sensor, librealsense::software_sensor)        != nullptr;
    case RS2_EXTENSION_POSE_SENSOR             : return VALIDATE_INTERFACE_NO_THROW(sensor->sensor, librealsense::pose_sensor_interface)  != nullptr;
    case RS2_EXTENSION_WHEEL_ODOMETER          : return VALIDATE_INTERFACE_NO_THROW(sensor->sensor, librealsense::wheel_odometry_interface)!= nullptr;
    case RS2_EXTENSION_TM2_SENSOR              : return VALIDATE_INTERFACE_NO_THROW(sensor->sensor, librealsense::tm2_sensor_interface)   != nullptr;
    case RS2_EXTENSION_COLOR_SENSOR            : return VALIDATE_INTERFACE_NO_THROW(sensor->sensor, librealsense::color_sensor)           != nullptr;
    case RS2_EXTENSION_MOTION_SENSOR           : return VALIDATE_INTERFACE_NO_THROW(sensor->sensor, librealsense::motion_sensor)          != nullptr;
    case RS2_EXTENSION_FISHEYE_SENSOR          : return VALIDATE_INTERFACE_NO_THROW(sensor->sensor, librealsense::fisheye_sensor)         != nullptr;
    case RS2_EXTENSION_CALIBRATED_SENSOR       : return VALIDATE_INTERFACE_NO_THROW(sensor->sensor, librealsense::calibrated_sensor)      != nullptr;
    case RS2_EXTENSION_MAX_USABLE_RANGE_SENSOR : return VALIDATE_INTERFACE_NO_THROW(sensor->sensor, librealsense::max_usable_range_sensor)!= nullptr;
    case RS2_EXTENSION_DEBUG_STREAM_SENSOR     : return VALIDATE_INTERFACE_NO_THROW(sensor->sensor, librealsense::debug_stream_sensor )   != nullptr;


    default:
        return false;
    }
}
HANDLE_EXCEPTIONS_AND_RETURN(0, sensor, extension_type)

int rs2_is_device_extendable_to(const rs2_device* dev, rs2_extension extension, rs2_error** error) BEGIN_API_CALL
{
    VALIDATE_NOT_NULL(dev);
    VALIDATE_ENUM(extension);
    switch (extension)
    {
        case RS2_EXTENSION_DEBUG                 : return VALIDATE_INTERFACE_NO_THROW(dev->device, librealsense::debug_interface)             != nullptr;
        case RS2_EXTENSION_INFO                  : return VALIDATE_INTERFACE_NO_THROW(dev->device, librealsense::info_interface)              != nullptr;
        case RS2_EXTENSION_OPTIONS               : return VALIDATE_INTERFACE_NO_THROW(dev->device, librealsense::options_interface)           != nullptr;
        case RS2_EXTENSION_VIDEO                 : return VALIDATE_INTERFACE_NO_THROW(dev->device, librealsense::video_sensor_interface)      != nullptr;
        case RS2_EXTENSION_ROI                   : return VALIDATE_INTERFACE_NO_THROW(dev->device, librealsense::roi_sensor_interface)        != nullptr;
        case RS2_EXTENSION_DEPTH_SENSOR          : return VALIDATE_INTERFACE_NO_THROW(dev->device, librealsense::depth_sensor)                != nullptr;
        case RS2_EXTENSION_DEPTH_STEREO_SENSOR   : return VALIDATE_INTERFACE_NO_THROW(dev->device, librealsense::depth_stereo_sensor)         != nullptr;
        case RS2_EXTENSION_COLOR_SENSOR          : return VALIDATE_INTERFACE_NO_THROW(dev->device, librealsense::color_sensor) != nullptr;
        case RS2_EXTENSION_MOTION_SENSOR         : return VALIDATE_INTERFACE_NO_THROW(dev->device, librealsense::motion_sensor) != nullptr;
        case RS2_EXTENSION_FISHEYE_SENSOR        : return VALIDATE_INTERFACE_NO_THROW(dev->device, librealsense::fisheye_sensor) != nullptr;
        case RS2_EXTENSION_ADVANCED_MODE         : return VALIDATE_INTERFACE_NO_THROW(dev->device, librealsense::ds5_advanced_mode_interface) != nullptr;
        case RS2_EXTENSION_RECORD                : return VALIDATE_INTERFACE_NO_THROW(dev->device, librealsense::record_device)               != nullptr;
        case RS2_EXTENSION_PLAYBACK              : return VALIDATE_INTERFACE_NO_THROW(dev->device, librealsense::playback_device)             != nullptr;
        case RS2_EXTENSION_TM2                   : return VALIDATE_INTERFACE_NO_THROW(dev->device, librealsense::tm2_extensions)              != nullptr;
        case RS2_EXTENSION_UPDATABLE             : return VALIDATE_INTERFACE_NO_THROW(dev->device, librealsense::updatable)                   != nullptr;
        case RS2_EXTENSION_UPDATE_DEVICE         : return VALIDATE_INTERFACE_NO_THROW(dev->device, librealsense::update_device_interface)     != nullptr;
        case RS2_EXTENSION_GLOBAL_TIMER          : return VALIDATE_INTERFACE_NO_THROW(dev->device, librealsense::global_time_interface)       != nullptr;
        case RS2_EXTENSION_AUTO_CALIBRATED_DEVICE: return VALIDATE_INTERFACE_NO_THROW(dev->device, librealsense::auto_calibrated_interface)   != nullptr;
        case RS2_EXTENSION_DEVICE_CALIBRATION    : return VALIDATE_INTERFACE_NO_THROW(dev->device, librealsense::device_calibration)          != nullptr;
        case RS2_EXTENSION_SERIALIZABLE          : return VALIDATE_INTERFACE_NO_THROW(dev->device, librealsense::serializable_interface)      != nullptr;
        case RS2_EXTENSION_FW_LOGGER             : return VALIDATE_INTERFACE_NO_THROW(dev->device, librealsense::firmware_logger_extensions)  != nullptr;
        case RS2_EXTENSION_CALIBRATION_CHANGE_DEVICE: return VALIDATE_INTERFACE_NO_THROW(dev->device, librealsense::calibration_change_device)  != nullptr;

        default:
            return false;
    }
}
HANDLE_EXCEPTIONS_AND_RETURN(0, dev, extension)


int rs2_is_frame_extendable_to(const rs2_frame* f, rs2_extension extension_type, rs2_error** error) BEGIN_API_CALL
{
    VALIDATE_NOT_NULL(f);
    VALIDATE_ENUM(extension_type);
    switch (extension_type)
    {
    case RS2_EXTENSION_VIDEO_FRAME     : return VALIDATE_INTERFACE_NO_THROW((frame_interface*)f, librealsense::video_frame)     != nullptr;
    case RS2_EXTENSION_COMPOSITE_FRAME : return VALIDATE_INTERFACE_NO_THROW((frame_interface*)f, librealsense::composite_frame) != nullptr;
    case RS2_EXTENSION_POINTS          : return VALIDATE_INTERFACE_NO_THROW((frame_interface*)f, librealsense::points)          != nullptr;
    case RS2_EXTENSION_DEPTH_FRAME     : return VALIDATE_INTERFACE_NO_THROW((frame_interface*)f, librealsense::depth_frame)     != nullptr;
    case RS2_EXTENSION_DISPARITY_FRAME : return VALIDATE_INTERFACE_NO_THROW((frame_interface*)f, librealsense::disparity_frame) != nullptr;
    case RS2_EXTENSION_MOTION_FRAME    : return VALIDATE_INTERFACE_NO_THROW((frame_interface*)f, librealsense::motion_frame)    != nullptr;
    case RS2_EXTENSION_POSE_FRAME      : return VALIDATE_INTERFACE_NO_THROW((frame_interface*)f, librealsense::pose_frame)      != nullptr;

    default:
        return false;
    }
}
HANDLE_EXCEPTIONS_AND_RETURN(0, f, extension_type)

int rs2_is_processing_block_extendable_to(const rs2_processing_block* f, rs2_extension extension_type, rs2_error** error) BEGIN_API_CALL
{
    VALIDATE_NOT_NULL(f);
    VALIDATE_ENUM(extension_type);
    switch (extension_type)
    {
    case RS2_EXTENSION_DECIMATION_FILTER: return VALIDATE_INTERFACE_NO_THROW((processing_block_interface*)(f->block.get()), librealsense::decimation_filter) != nullptr;
    case RS2_EXTENSION_THRESHOLD_FILTER: return VALIDATE_INTERFACE_NO_THROW((processing_block_interface*)(f->block.get()), librealsense::threshold) != nullptr;
    case RS2_EXTENSION_DISPARITY_FILTER: return VALIDATE_INTERFACE_NO_THROW((processing_block_interface*)(f->block.get()), librealsense::disparity_transform) != nullptr;
    case RS2_EXTENSION_SPATIAL_FILTER: return VALIDATE_INTERFACE_NO_THROW((processing_block_interface*)(f->block.get()), librealsense::spatial_filter) != nullptr;
    case RS2_EXTENSION_TEMPORAL_FILTER: return VALIDATE_INTERFACE_NO_THROW((processing_block_interface*)(f->block.get()), librealsense::temporal_filter) != nullptr;
    case RS2_EXTENSION_HOLE_FILLING_FILTER: return VALIDATE_INTERFACE_NO_THROW((processing_block_interface*)(f->block.get()), librealsense::hole_filling_filter) != nullptr;
    case RS2_EXTENSION_ZERO_ORDER_FILTER: return VALIDATE_INTERFACE_NO_THROW((processing_block_interface*)(f->block.get()), librealsense::zero_order) != nullptr;
    case RS2_EXTENSION_DEPTH_HUFFMAN_DECODER: return VALIDATE_INTERFACE_NO_THROW((processing_block_interface*)(f->block.get()), librealsense::depth_decompression_huffman) != nullptr;
    case RS2_EXTENSION_HDR_MERGE: return VALIDATE_INTERFACE_NO_THROW((processing_block_interface*)(f->block.get()), librealsense::hdr_merge) != nullptr;
    case RS2_EXTENSION_SEQUENCE_ID_FILTER: return VALIDATE_INTERFACE_NO_THROW((processing_block_interface*)(f->block.get()), librealsense::sequence_id_filter) != nullptr;
  
    default:
        return false;
    }
}
HANDLE_EXCEPTIONS_AND_RETURN(0, f, extension_type)

int rs2_stream_profile_is(const rs2_stream_profile* profile, rs2_extension extension_type, rs2_error** error) BEGIN_API_CALL
{
    VALIDATE_NOT_NULL(profile);
    VALIDATE_ENUM(extension_type);
    switch (extension_type)
    {
    case RS2_EXTENSION_VIDEO_PROFILE    : return VALIDATE_INTERFACE_NO_THROW(profile->profile, librealsense::video_stream_profile_interface)  != nullptr;
    case RS2_EXTENSION_MOTION_PROFILE   : return VALIDATE_INTERFACE_NO_THROW(profile->profile, librealsense::motion_stream_profile_interface) != nullptr;
    case RS2_EXTENSION_POSE_PROFILE     : return VALIDATE_INTERFACE_NO_THROW(profile->profile, librealsense::pose_stream_profile_interface)   != nullptr;
    default:
        return false;
    }
}
HANDLE_EXCEPTIONS_AND_RETURN(0, profile, extension_type)

rs2_device* rs2_context_add_device(rs2_context* ctx, const char* file, rs2_error** error) BEGIN_API_CALL
{
    VALIDATE_NOT_NULL(ctx);
    VALIDATE_NOT_NULL(file);

    auto dev_info = ctx->ctx->add_device(file);
    return new rs2_device{ ctx->ctx, dev_info, dev_info->create_device() };
}
HANDLE_EXCEPTIONS_AND_RETURN(nullptr, ctx, file)

void rs2_context_add_software_device(rs2_context* ctx, rs2_device* dev, rs2_error** error) BEGIN_API_CALL
{
    VALIDATE_NOT_NULL(ctx);
    VALIDATE_NOT_NULL(dev);
    auto software_dev = VALIDATE_INTERFACE(dev->device, librealsense::software_device);
    
    ctx->ctx->add_software_device(software_dev->get_info());
}
HANDLE_EXCEPTIONS_AND_RETURN(, ctx, dev)

void rs2_context_remove_device(rs2_context* ctx, const char* file, rs2_error** error) BEGIN_API_CALL
{
    VALIDATE_NOT_NULL(ctx);
    VALIDATE_NOT_NULL(file);
    ctx->ctx->remove_device(file);
}
HANDLE_EXCEPTIONS_AND_RETURN(, ctx, file)

void rs2_context_unload_tracking_module(rs2_context* ctx, rs2_error** error) BEGIN_API_CALL
{
#if WITH_TRACKING
    VALIDATE_NOT_NULL(ctx);
    ctx->ctx->unload_tracking_module();
#endif
}
HANDLE_EXCEPTIONS_AND_RETURN(, ctx)

const char* rs2_playback_device_get_file_path(const rs2_device* device, rs2_error** error) BEGIN_API_CALL
{
    VALIDATE_NOT_NULL(device);
    auto playback = VALIDATE_INTERFACE(device->device, librealsense::playback_device);
    return playback->get_file_name().c_str();
}
HANDLE_EXCEPTIONS_AND_RETURN(nullptr, device)

unsigned long long int rs2_playback_get_duration(const rs2_device* device, rs2_error** error) BEGIN_API_CALL
{
    VALIDATE_NOT_NULL(device);
    auto playback = VALIDATE_INTERFACE(device->device, librealsense::playback_device);
    return playback->get_duration();
}
HANDLE_EXCEPTIONS_AND_RETURN(0, device)

void rs2_playback_seek(const rs2_device* device, long long int time, rs2_error** error) BEGIN_API_CALL
{
    VALIDATE_NOT_NULL(device);
    VALIDATE_LE(0, time);
    auto playback = VALIDATE_INTERFACE(device->device, librealsense::playback_device);
    playback->seek_to_time(std::chrono::nanoseconds(time));
}
HANDLE_EXCEPTIONS_AND_RETURN(, device)

unsigned long long int rs2_playback_get_position(const rs2_device* device, rs2_error** error) BEGIN_API_CALL
{
    VALIDATE_NOT_NULL(device);
    auto playback = VALIDATE_INTERFACE(device->device, librealsense::playback_device);
    return playback->get_position();
}
HANDLE_EXCEPTIONS_AND_RETURN(0, device)

void rs2_playback_device_resume(const rs2_device* device, rs2_error** error) BEGIN_API_CALL
{
    VALIDATE_NOT_NULL(device);
    auto playback = VALIDATE_INTERFACE(device->device, librealsense::playback_device);
    playback->resume();
}
HANDLE_EXCEPTIONS_AND_RETURN(, device)

void rs2_playback_device_pause(const rs2_device* device, rs2_error** error) BEGIN_API_CALL
{
    VALIDATE_NOT_NULL(device);
    auto playback = VALIDATE_INTERFACE(device->device, librealsense::playback_device);
    return playback->pause();
}
HANDLE_EXCEPTIONS_AND_RETURN(, device)

void rs2_playback_device_set_real_time(const rs2_device* device, int real_time, rs2_error** error) BEGIN_API_CALL
{
    VALIDATE_NOT_NULL(device);
    auto playback = VALIDATE_INTERFACE(device->device, librealsense::playback_device);
    playback->set_real_time(real_time == 0 ? false : true);
}
HANDLE_EXCEPTIONS_AND_RETURN(, device)

int rs2_playback_device_is_real_time(const rs2_device* device, rs2_error** error) BEGIN_API_CALL
{
    VALIDATE_NOT_NULL(device);
    auto playback = VALIDATE_INTERFACE(device->device, librealsense::playback_device);
    return playback->is_real_time() ? 1 : 0;
}
HANDLE_EXCEPTIONS_AND_RETURN(0, device)

void rs2_playback_device_set_status_changed_callback(const rs2_device* device, rs2_playback_status_changed_callback* callback, rs2_error** error) BEGIN_API_CALL
{
    // Take ownership of the callback ASAP or else memory leaks could result if we throw! (the caller usually does a
    // 'new' when calling us)
    VALIDATE_NOT_NULL( callback );
    auto cb = std::shared_ptr< rs2_playback_status_changed_callback >( callback,
                                                                       []( rs2_playback_status_changed_callback * p ) {
                                                                           if( p )
                                                                               p->release();
                                                                       } );

    VALIDATE_NOT_NULL(device);
    auto playback = VALIDATE_INTERFACE(device->device, librealsense::playback_device);
    playback->playback_status_changed += [cb](rs2_playback_status status) { cb->on_playback_status_changed(status); };
}
HANDLE_EXCEPTIONS_AND_RETURN(, device, callback)


rs2_playback_status rs2_playback_device_get_current_status(const rs2_device* device, rs2_error** error) BEGIN_API_CALL
{
    VALIDATE_NOT_NULL(device);
    auto playback = VALIDATE_INTERFACE(device->device, librealsense::playback_device);
    return playback->get_current_status();
}
HANDLE_EXCEPTIONS_AND_RETURN(RS2_PLAYBACK_STATUS_UNKNOWN, device)

void rs2_playback_device_set_playback_speed(const rs2_device* device, float speed, rs2_error** error) BEGIN_API_CALL
{
    VALIDATE_NOT_NULL(device);
    auto playback = VALIDATE_INTERFACE(device->device, librealsense::playback_device);
    playback->set_frame_rate(speed);
}
HANDLE_EXCEPTIONS_AND_RETURN(, device)

void rs2_playback_device_stop(const rs2_device* device, rs2_error** error) BEGIN_API_CALL
{
    VALIDATE_NOT_NULL(device);
    auto playback = VALIDATE_INTERFACE(device->device, librealsense::playback_device);
    return playback->stop();
}
HANDLE_EXCEPTIONS_AND_RETURN(, device)

rs2_device* rs2_create_record_device(const rs2_device* device, const char* file, rs2_error** error) BEGIN_API_CALL
{
    VALIDATE_NOT_NULL(device);
    VALIDATE_NOT_NULL(device->device);
    VALIDATE_NOT_NULL(file);

    return rs2_create_record_device_ex(device, file, device->device->compress_while_record(), error);
}
HANDLE_EXCEPTIONS_AND_RETURN(nullptr, device, device->device, file)

rs2_device* rs2_create_record_device_ex(const rs2_device* device, const char* file, int compression_enabled, rs2_error** error) BEGIN_API_CALL
{
    VALIDATE_NOT_NULL(device);
    VALIDATE_NOT_NULL(file);

    return new rs2_device({
        device->ctx,
        device->info,
        std::make_shared<record_device>(device->device, std::make_shared<ros_writer>(file, compression_enabled != 0))
        });
}
HANDLE_EXCEPTIONS_AND_RETURN(nullptr, device, file)

void rs2_record_device_pause(const rs2_device* device, rs2_error** error) BEGIN_API_CALL
{
    VALIDATE_NOT_NULL(device);
    auto record_device = VALIDATE_INTERFACE(device->device, librealsense::record_device);
    record_device->pause_recording();
}
HANDLE_EXCEPTIONS_AND_RETURN(, device)

void rs2_record_device_resume(const rs2_device* device, rs2_error** error) BEGIN_API_CALL
{
    VALIDATE_NOT_NULL(device);
    auto record_device = VALIDATE_INTERFACE(device->device, librealsense::record_device);
    record_device->resume_recording();
}
HANDLE_EXCEPTIONS_AND_RETURN(, device)

const char* rs2_record_device_filename(const rs2_device* device, rs2_error** error) BEGIN_API_CALL
{
    VALIDATE_NOT_NULL(device);
    auto record_device = VALIDATE_INTERFACE(device->device, librealsense::record_device);
    return record_device->get_filename().c_str();
}
HANDLE_EXCEPTIONS_AND_RETURN(nullptr, device)


rs2_frame* rs2_allocate_synthetic_video_frame(rs2_source* source, const rs2_stream_profile* new_stream, rs2_frame* original,
    int new_bpp, int new_width, int new_height, int new_stride, rs2_extension frame_type, rs2_error** error) BEGIN_API_CALL
{
    VALIDATE_NOT_NULL(source);
    VALIDATE_NOT_NULL(original);
    VALIDATE_NOT_NULL(new_stream);

    auto recovered_profile = std::dynamic_pointer_cast<stream_profile_interface>(new_stream->profile->shared_from_this());

    return (rs2_frame*)source->source->allocate_video_frame(recovered_profile,
        (frame_interface*)original, new_bpp, new_width, new_height, new_stride, frame_type);
}
HANDLE_EXCEPTIONS_AND_RETURN(nullptr, source, new_stream, original, new_bpp, new_width, new_height, new_stride, frame_type)

rs2_frame* rs2_allocate_synthetic_motion_frame(rs2_source* source, const rs2_stream_profile* new_stream, rs2_frame* original,
    rs2_extension frame_type, rs2_error** error) BEGIN_API_CALL
{
    VALIDATE_NOT_NULL(source);
    VALIDATE_NOT_NULL(original);
    VALIDATE_NOT_NULL(new_stream);

    auto recovered_profile = std::dynamic_pointer_cast<stream_profile_interface>(new_stream->profile->shared_from_this());

    return (rs2_frame*)source->source->allocate_motion_frame(recovered_profile,
        (frame_interface*)original, frame_type);
}
HANDLE_EXCEPTIONS_AND_RETURN(nullptr, source, new_stream, original, frame_type)

rs2_frame* rs2_allocate_points(rs2_source* source, const rs2_stream_profile* new_stream, rs2_frame* original, rs2_error** error) BEGIN_API_CALL
{
    VALIDATE_NOT_NULL(source);
    VALIDATE_NOT_NULL(original);
    VALIDATE_NOT_NULL(new_stream);

    auto recovered_profile = std::dynamic_pointer_cast<stream_profile_interface>(new_stream->profile->shared_from_this());

    return (rs2_frame*)source->source->allocate_points(recovered_profile,
        (frame_interface*)original);
}
HANDLE_EXCEPTIONS_AND_RETURN(nullptr, source, new_stream, original)

void rs2_synthetic_frame_ready(rs2_source* source, rs2_frame* frame, rs2_error** error) BEGIN_API_CALL
{
    VALIDATE_NOT_NULL(frame);

    librealsense::frame_holder holder((frame_interface*)frame);
    VALIDATE_NOT_NULL(source);

    source->source->frame_ready(std::move(holder));
}
HANDLE_EXCEPTIONS_AND_RETURN(, source, frame)

rs2_pipeline* rs2_create_pipeline(rs2_context* ctx, rs2_error ** error) BEGIN_API_CALL
{
    VALIDATE_NOT_NULL(ctx);

    auto pipe = std::make_shared<pipeline::pipeline>(ctx->ctx);

    return new rs2_pipeline{ pipe };
}
HANDLE_EXCEPTIONS_AND_RETURN(nullptr, ctx)

void rs2_pipeline_stop(rs2_pipeline* pipe, rs2_error ** error) BEGIN_API_CALL
{
    VALIDATE_NOT_NULL(pipe);

    pipe->pipeline->stop();
}
HANDLE_EXCEPTIONS_AND_RETURN(, pipe)

rs2_frame* rs2_pipeline_wait_for_frames(rs2_pipeline* pipe, unsigned int timeout_ms, rs2_error ** error) BEGIN_API_CALL
{
    VALIDATE_NOT_NULL(pipe);

    auto f = pipe->pipeline->wait_for_frames(timeout_ms);
    auto frame = f.frame;
    f.frame = nullptr;
    return (rs2_frame*)(frame);
}
HANDLE_EXCEPTIONS_AND_RETURN(nullptr, pipe)

int rs2_pipeline_poll_for_frames(rs2_pipeline * pipe, rs2_frame** output_frame, rs2_error ** error) BEGIN_API_CALL
{
    VALIDATE_NOT_NULL(pipe);
    VALIDATE_NOT_NULL(output_frame);

    librealsense::frame_holder fh;
    if (pipe->pipeline->poll_for_frames(&fh))
    {
        frame_interface* result = nullptr;
        std::swap(result, fh.frame);
        *output_frame = (rs2_frame*)result;
        return true;
    }
    return false;
}
HANDLE_EXCEPTIONS_AND_RETURN(0, pipe, output_frame)

int rs2_pipeline_try_wait_for_frames(rs2_pipeline* pipe, rs2_frame** output_frame, unsigned int timeout_ms, rs2_error ** error) BEGIN_API_CALL
{
    VALIDATE_NOT_NULL(pipe);
    VALIDATE_NOT_NULL(output_frame);

    librealsense::frame_holder fh;
    if (pipe->pipeline->try_wait_for_frames(&fh, timeout_ms))
    {
        frame_interface* result = nullptr;
        std::swap(result, fh.frame);
        *output_frame = (rs2_frame*)result;
        return true;
    }
    return false;
}
HANDLE_EXCEPTIONS_AND_RETURN(0, pipe, output_frame)

void rs2_delete_pipeline(rs2_pipeline* pipe) BEGIN_API_CALL
{
    VALIDATE_NOT_NULL(pipe);

    delete pipe;
}
NOEXCEPT_RETURN(, pipe)

rs2_pipeline_profile* rs2_pipeline_start(rs2_pipeline* pipe, rs2_error ** error) BEGIN_API_CALL
{
    VALIDATE_NOT_NULL(pipe);
    return new rs2_pipeline_profile{ pipe->pipeline->start(std::make_shared<pipeline::config>()) };
}
HANDLE_EXCEPTIONS_AND_RETURN(nullptr, pipe)

rs2_pipeline_profile* rs2_pipeline_start_with_config(rs2_pipeline* pipe, rs2_config* config, rs2_error ** error) BEGIN_API_CALL
{
    VALIDATE_NOT_NULL(pipe);
    VALIDATE_NOT_NULL(config);
    return new rs2_pipeline_profile{ pipe->pipeline->start(config->config) };
}
HANDLE_EXCEPTIONS_AND_RETURN(nullptr, pipe, config)

rs2_pipeline_profile* rs2_pipeline_start_with_callback(rs2_pipeline* pipe, rs2_frame_callback_ptr on_frame, void* user, rs2_error ** error) BEGIN_API_CALL
{
    VALIDATE_NOT_NULL(pipe);
    librealsense::frame_callback_ptr callback( new librealsense::frame_callback( on_frame, user ),
                                               []( rs2_frame_callback * p ) { p->release(); } );
    return new rs2_pipeline_profile{ pipe->pipeline->start(std::make_shared<pipeline::config>(), move(callback)) };
}
HANDLE_EXCEPTIONS_AND_RETURN(nullptr, pipe, on_frame, user)

rs2_pipeline_profile* rs2_pipeline_start_with_config_and_callback(rs2_pipeline* pipe, rs2_config* config, rs2_frame_callback_ptr on_frame, void* user, rs2_error ** error) BEGIN_API_CALL
{
    VALIDATE_NOT_NULL(pipe);
    VALIDATE_NOT_NULL(config);
    librealsense::frame_callback_ptr callback( new librealsense::frame_callback( on_frame, user ),
                                               []( rs2_frame_callback * p ) { p->release(); } );
    return new rs2_pipeline_profile{ pipe->pipeline->start(config->config, callback) };
}
HANDLE_EXCEPTIONS_AND_RETURN(nullptr, pipe, config, on_frame, user)

rs2_pipeline_profile* rs2_pipeline_start_with_callback_cpp(rs2_pipeline* pipe, rs2_frame_callback* callback, rs2_error ** error) BEGIN_API_CALL
{
    // Take ownership of the callback ASAP or else memory leaks could result if we throw! (the caller usually does a
    // 'new' when calling us)
    VALIDATE_NOT_NULL( callback );
    frame_callback_ptr callback_ptr{ callback, []( rs2_frame_callback * p ) {
                                        p->release();
                                    } };

    VALIDATE_NOT_NULL(pipe);
    return new rs2_pipeline_profile{ pipe->pipeline->start( std::make_shared< pipeline::config >(), callback_ptr ) };
}
HANDLE_EXCEPTIONS_AND_RETURN(nullptr, pipe, callback)

rs2_pipeline_profile* rs2_pipeline_start_with_config_and_callback_cpp(rs2_pipeline* pipe, rs2_config* config, rs2_frame_callback* callback, rs2_error ** error) BEGIN_API_CALL
{
    // Take ownership of the callback ASAP or else memory leaks could result if we throw! (the caller usually does a
    // 'new' when calling us)
    VALIDATE_NOT_NULL( callback );
    frame_callback_ptr callback_ptr{ callback, []( rs2_frame_callback * p ) {
                                        p->release();
                                    } };

    VALIDATE_NOT_NULL(pipe);
    VALIDATE_NOT_NULL(config);
    return new rs2_pipeline_profile{ pipe->pipeline->start( config->config, callback_ptr ) };
}
HANDLE_EXCEPTIONS_AND_RETURN(nullptr, pipe, config, callback)

rs2_pipeline_profile* rs2_pipeline_get_active_profile(rs2_pipeline* pipe, rs2_error ** error) BEGIN_API_CALL
{
    VALIDATE_NOT_NULL(pipe);

    return new rs2_pipeline_profile{ pipe->pipeline->get_active_profile() };
}
HANDLE_EXCEPTIONS_AND_RETURN(nullptr, pipe)

rs2_device* rs2_pipeline_profile_get_device(rs2_pipeline_profile* profile, rs2_error ** error) BEGIN_API_CALL
{
    VALIDATE_NOT_NULL(profile);

    auto dev = profile->profile->get_device();
    auto dev_info = std::make_shared<librealsense::readonly_device_info>(dev);
    return new rs2_device{ dev->get_context(), dev_info , dev };
}
HANDLE_EXCEPTIONS_AND_RETURN(nullptr, profile)

rs2_stream_profile_list* rs2_pipeline_profile_get_streams(rs2_pipeline_profile* profile, rs2_error** error) BEGIN_API_CALL
{
    VALIDATE_NOT_NULL(profile);
    return new rs2_stream_profile_list{ profile->profile->get_active_streams() };
}
HANDLE_EXCEPTIONS_AND_RETURN(nullptr, profile)

void rs2_delete_pipeline_profile(rs2_pipeline_profile* profile) BEGIN_API_CALL
{
    VALIDATE_NOT_NULL(profile);

    delete profile;
}
NOEXCEPT_RETURN(, profile)

//config
rs2_config* rs2_create_config(rs2_error** error) BEGIN_API_CALL
{
    return new rs2_config{ std::make_shared<pipeline::config>() };
}
HANDLE_EXCEPTIONS_AND_RETURN(nullptr, 0)

void rs2_delete_config(rs2_config* config) BEGIN_API_CALL
{
    VALIDATE_NOT_NULL(config);

    delete config;
}
NOEXCEPT_RETURN(, config)

void rs2_config_enable_stream(rs2_config* config,
    rs2_stream stream,
    int index,
    int width,
    int height,
    rs2_format format,
    int framerate,
    rs2_error** error) BEGIN_API_CALL
{
    VALIDATE_NOT_NULL(config);
    config->config->enable_stream(stream, index, width, height, format, framerate);
}
HANDLE_EXCEPTIONS_AND_RETURN(, config, stream, index, width, height, format, framerate)

void rs2_config_enable_all_stream(rs2_config* config, rs2_error ** error) BEGIN_API_CALL
{
    VALIDATE_NOT_NULL(config);
    config->config->enable_all_stream();
}
HANDLE_EXCEPTIONS_AND_RETURN(, config)

void rs2_config_enable_device(rs2_config* config, const char* serial, rs2_error ** error) BEGIN_API_CALL
{
    VALIDATE_NOT_NULL(config);
    VALIDATE_NOT_NULL(serial);

    config->config->enable_device(serial);

}
HANDLE_EXCEPTIONS_AND_RETURN(, config, serial)

void rs2_config_enable_device_from_file_repeat_option(rs2_config* config, const char* file, int repeat_playback, rs2_error ** error) BEGIN_API_CALL
{
    VALIDATE_NOT_NULL(config);
    VALIDATE_NOT_NULL(file);

    config->config->enable_device_from_file(file, repeat_playback != 0);
}
HANDLE_EXCEPTIONS_AND_RETURN(, config, file)

void rs2_config_enable_device_from_file(rs2_config* config, const char* file, rs2_error ** error) BEGIN_API_CALL
{
    VALIDATE_NOT_NULL(config);
    VALIDATE_NOT_NULL(file);

    config->config->enable_device_from_file(file, true);
}
HANDLE_EXCEPTIONS_AND_RETURN(, config, file)

void rs2_config_enable_record_to_file(rs2_config* config, const char* file, rs2_error ** error) BEGIN_API_CALL
{
    VALIDATE_NOT_NULL(config);
    VALIDATE_NOT_NULL(file);

    config->config->enable_record_to_file(file);
}
HANDLE_EXCEPTIONS_AND_RETURN(, config, file)

void rs2_config_disable_stream(rs2_config* config, rs2_stream stream, rs2_error ** error) BEGIN_API_CALL
{
    VALIDATE_NOT_NULL(config);
    config->config->disable_stream(stream);
}
HANDLE_EXCEPTIONS_AND_RETURN(, config, stream)

void rs2_config_disable_indexed_stream(rs2_config* config, rs2_stream stream, int index, rs2_error ** error) BEGIN_API_CALL
{
    VALIDATE_NOT_NULL(config);
    config->config->disable_stream(stream, index);
}
HANDLE_EXCEPTIONS_AND_RETURN(, config, stream, index)

void rs2_config_disable_all_streams(rs2_config* config, rs2_error ** error) BEGIN_API_CALL
{
    VALIDATE_NOT_NULL(config);
    config->config->disable_all_streams();
}
HANDLE_EXCEPTIONS_AND_RETURN(, config)

rs2_pipeline_profile* rs2_config_resolve(rs2_config* config, rs2_pipeline* pipe, rs2_error ** error) BEGIN_API_CALL
{
    VALIDATE_NOT_NULL(config);
    VALIDATE_NOT_NULL(pipe);
    return new rs2_pipeline_profile{ config->config->resolve(pipe->pipeline) };
}
HANDLE_EXCEPTIONS_AND_RETURN(nullptr, config, pipe)

int rs2_config_can_resolve(rs2_config* config, rs2_pipeline* pipe, rs2_error ** error) BEGIN_API_CALL
{
    VALIDATE_NOT_NULL(config);
    VALIDATE_NOT_NULL(pipe);
    return config->config->can_resolve(pipe->pipeline) ? 1 : 0;
}
HANDLE_EXCEPTIONS_AND_RETURN(0, config, pipe)

rs2_processing_block* rs2_create_processing_block(rs2_frame_processor_callback* proc, rs2_error** error) BEGIN_API_CALL
{
    // Take ownership of the callback ASAP or else memory leaks could result if we throw! (the caller usually does a
    // 'new' when calling us)
    frame_processor_callback_ptr callback_ptr{ proc, []( rs2_frame_processor_callback * p ) {
                                                  p->release();
                                              } };
    auto block = std::make_shared<librealsense::processing_block>("Custom processing block");
    block->set_processing_callback( callback_ptr );

    return new rs2_processing_block{ block };
}
HANDLE_EXCEPTIONS_AND_RETURN(nullptr, proc)

rs2_processing_block* rs2_create_processing_block_fptr(rs2_frame_processor_callback_ptr proc, void * context, rs2_error** error) BEGIN_API_CALL
{
    VALIDATE_NOT_NULL(proc);

    auto block = std::make_shared<librealsense::processing_block>("Custom processing block");

    block->set_processing_callback({
        new librealsense::internal_frame_processor_fptr_callback(proc, context),
        [](rs2_frame_processor_callback* p) { } });

    return new rs2_processing_block{ block };
}
HANDLE_EXCEPTIONS_AND_RETURN(nullptr, proc, context)

int rs2_processing_block_register_simple_option(rs2_processing_block* block, rs2_option option_id, float min, float max, float step, float def, rs2_error** error) BEGIN_API_CALL
{
    VALIDATE_NOT_NULL(block);
    VALIDATE_LE(min, max);
    VALIDATE_RANGE(def, min, max);
    VALIDATE_LE(0, step);

    if (block->options->supports_option(option_id)) return false;
    std::shared_ptr<option> opt = std::make_shared<float_option>(option_range{ min, max, step, def });
    // TODO: am I supposed to use the extensions API here?
    auto options = dynamic_cast<options_container*>(block->options);
    options->register_option(option_id, opt);
    return true;
}
HANDLE_EXCEPTIONS_AND_RETURN(false, block, option_id, min, max, step, def)

rs2_processing_block* rs2_create_sync_processing_block(rs2_error** error) BEGIN_API_CALL
{
    auto block = std::make_shared<librealsense::syncer_process_unit>();

    return new rs2_processing_block{ block };
}
NOARGS_HANDLE_EXCEPTIONS_AND_RETURN(nullptr)

void rs2_start_processing(rs2_processing_block* block, rs2_frame_callback* on_frame, rs2_error** error) BEGIN_API_CALL
{
    // Take ownership of the callback ASAP or else memory leaks could result if we throw! (the caller usually does a
    // 'new' when calling us)
    frame_callback_ptr callback_ptr{ on_frame, []( rs2_frame_callback * p ) {
                                        p->release();
                                    } };

    VALIDATE_NOT_NULL(block);

    block->block->set_output_callback( callback_ptr );
}
HANDLE_EXCEPTIONS_AND_RETURN(, block, on_frame)

void rs2_start_processing_fptr(rs2_processing_block* block, rs2_frame_callback_ptr on_frame, void* user, rs2_error** error) BEGIN_API_CALL
{
    VALIDATE_NOT_NULL(block);
    VALIDATE_NOT_NULL(on_frame);

    block->block->set_output_callback({ new frame_callback(on_frame, user), [](rs2_frame_callback* p) { } });
}
HANDLE_EXCEPTIONS_AND_RETURN(, block, on_frame, user)

void rs2_start_processing_queue(rs2_processing_block* block, rs2_frame_queue* queue, rs2_error** error) BEGIN_API_CALL
{
    VALIDATE_NOT_NULL(block);
    VALIDATE_NOT_NULL(queue);
    librealsense::frame_callback_ptr callback(
        new librealsense::frame_callback(rs2_enqueue_frame, queue));
    block->block->set_output_callback(move(callback));
}
HANDLE_EXCEPTIONS_AND_RETURN(, block, queue)

void rs2_process_frame(rs2_processing_block* block, rs2_frame* frame, rs2_error** error) BEGIN_API_CALL
{
    VALIDATE_NOT_NULL(block);
    VALIDATE_NOT_NULL(frame);

    block->block->invoke(frame_holder((frame_interface*)frame));
}
HANDLE_EXCEPTIONS_AND_RETURN(, block, frame)

void rs2_delete_processing_block(rs2_processing_block* block) BEGIN_API_CALL
{
    VALIDATE_NOT_NULL(block);

    delete block;
}
NOEXCEPT_RETURN(, block)

rs2_frame* rs2_extract_frame(rs2_frame* composite, int index, rs2_error** error) BEGIN_API_CALL
{
    VALIDATE_NOT_NULL(composite);

    auto cf = VALIDATE_INTERFACE((frame_interface*)composite, librealsense::composite_frame);

    VALIDATE_RANGE(index, 0, (int)cf->get_embedded_frames_count() - 1);
    auto res = cf->get_frame(index);
    res->acquire();
    return (rs2_frame*)res;
}
HANDLE_EXCEPTIONS_AND_RETURN(nullptr, composite)

rs2_frame* rs2_allocate_composite_frame(rs2_source* source, rs2_frame** frames, int count, rs2_error** error) BEGIN_API_CALL
{
    VALIDATE_NOT_NULL(source)
    VALIDATE_NOT_NULL(frames)
    VALIDATE_RANGE(count, 1, 128);

    std::vector<frame_holder> holders(count);
    for (int i = 0; i < count; i++)
    {
        holders[i] = std::move(frame_holder((frame_interface*)frames[i]));
    }
    auto res = source->source->allocate_composite_frame(std::move(holders));

    return (rs2_frame*)res;
}
HANDLE_EXCEPTIONS_AND_RETURN(nullptr, frames, count)

int rs2_embedded_frames_count(rs2_frame* composite, rs2_error** error) BEGIN_API_CALL
{
    VALIDATE_NOT_NULL(composite)

    auto cf = VALIDATE_INTERFACE((frame_interface*)composite, librealsense::composite_frame);

    return static_cast<int>(cf->get_embedded_frames_count());
}
HANDLE_EXCEPTIONS_AND_RETURN(0, composite)

rs2_vertex* rs2_get_frame_vertices(const rs2_frame* frame, rs2_error** error) BEGIN_API_CALL
{
    VALIDATE_NOT_NULL(frame);
    auto points = VALIDATE_INTERFACE((frame_interface*)frame, librealsense::points);
    return (rs2_vertex*)points->get_vertices();
}
HANDLE_EXCEPTIONS_AND_RETURN(nullptr, frame)

void rs2_export_to_ply(const rs2_frame* frame, const char* fname, rs2_frame* texture, rs2_error** error) BEGIN_API_CALL
{
    VALIDATE_NOT_NULL(frame);
    VALIDATE_NOT_NULL(fname);
    auto points = VALIDATE_INTERFACE((frame_interface*)frame, librealsense::points);
    points->export_to_ply(fname, (frame_interface*)texture);
}
HANDLE_EXCEPTIONS_AND_RETURN(, frame, fname)

rs2_pixel* rs2_get_frame_texture_coordinates(const rs2_frame* frame, rs2_error** error) BEGIN_API_CALL
{
    VALIDATE_NOT_NULL(frame);
    auto points = VALIDATE_INTERFACE((frame_interface*)frame, librealsense::points);
    return (rs2_pixel*)points->get_texture_coordinates();
}
HANDLE_EXCEPTIONS_AND_RETURN(nullptr, frame)

int rs2_get_frame_points_count(const rs2_frame* frame, rs2_error** error) BEGIN_API_CALL
{
    VALIDATE_NOT_NULL(frame);
    auto points = VALIDATE_INTERFACE((frame_interface*)frame, librealsense::points);
    return static_cast<int>(points->get_vertex_count());
}
HANDLE_EXCEPTIONS_AND_RETURN(0, frame)

rs2_processing_block* rs2_create_pointcloud(rs2_error** error) BEGIN_API_CALL
{
    return new rs2_processing_block { pointcloud::create() };
}
NOARGS_HANDLE_EXCEPTIONS_AND_RETURN(nullptr)

rs2_processing_block* rs2_create_yuy_decoder(rs2_error** error) BEGIN_API_CALL
{
    return new rs2_processing_block { std::make_shared<yuy2_converter>(RS2_FORMAT_RGB8) };
}
NOARGS_HANDLE_EXCEPTIONS_AND_RETURN(nullptr)

rs2_processing_block* rs2_create_y411_decoder(rs2_error** error) BEGIN_API_CALL
{
    return new rs2_processing_block{ std::make_shared<y411_converter>(RS2_FORMAT_RGB8) };
}
NOARGS_HANDLE_EXCEPTIONS_AND_RETURN(nullptr)

rs2_processing_block* rs2_create_threshold(rs2_error** error) BEGIN_API_CALL
{
    return new rs2_processing_block { std::make_shared<threshold>() };
}
NOARGS_HANDLE_EXCEPTIONS_AND_RETURN(nullptr)

rs2_processing_block* rs2_create_units_transform(rs2_error** error) BEGIN_API_CALL
{
    return new rs2_processing_block { std::make_shared<units_transform>() };
}
NOARGS_HANDLE_EXCEPTIONS_AND_RETURN(nullptr)

rs2_processing_block* rs2_create_align(rs2_stream align_to, rs2_error** error) BEGIN_API_CALL
{
    VALIDATE_ENUM(align_to);

    auto block = create_align(align_to);

    return new rs2_processing_block{ block };
}
HANDLE_EXCEPTIONS_AND_RETURN(nullptr, align_to)

rs2_processing_block* rs2_create_colorizer(rs2_error** error) BEGIN_API_CALL
{
    auto block = std::make_shared<librealsense::colorizer>();

    auto res = new rs2_processing_block{ block };

    return res;
}
NOARGS_HANDLE_EXCEPTIONS_AND_RETURN(nullptr)


rs2_processing_block* rs2_create_decimation_filter_block(rs2_error** error) BEGIN_API_CALL
{
    auto block = std::make_shared<librealsense::decimation_filter>();

    return new rs2_processing_block{ block };
}
NOARGS_HANDLE_EXCEPTIONS_AND_RETURN(nullptr)

rs2_processing_block* rs2_create_temporal_filter_block(rs2_error** error) BEGIN_API_CALL
{
    auto block = std::make_shared<librealsense::temporal_filter>();

    return new rs2_processing_block{ block };
}
NOARGS_HANDLE_EXCEPTIONS_AND_RETURN(nullptr)

rs2_processing_block* rs2_create_spatial_filter_block(rs2_error** error) BEGIN_API_CALL
{
    auto block = std::make_shared<librealsense::spatial_filter>();

    return new rs2_processing_block{ block };
}
NOARGS_HANDLE_EXCEPTIONS_AND_RETURN(nullptr)

rs2_processing_block* rs2_create_disparity_transform_block(unsigned char transform_to_disparity, rs2_error** error) BEGIN_API_CALL
{
    auto block = std::make_shared<librealsense::disparity_transform>(transform_to_disparity > 0);

    return new rs2_processing_block{ block };
}
HANDLE_EXCEPTIONS_AND_RETURN(nullptr, transform_to_disparity)

rs2_processing_block* rs2_create_hole_filling_filter_block(rs2_error** error) BEGIN_API_CALL
{
    auto block = std::make_shared<librealsense::hole_filling_filter>();

    return new rs2_processing_block{ block };
}
NOARGS_HANDLE_EXCEPTIONS_AND_RETURN(nullptr)

rs2_processing_block* rs2_create_rates_printer_block(rs2_error** error) BEGIN_API_CALL
{
    auto block = std::make_shared<librealsense::rates_printer>();

    return new rs2_processing_block{ block };
}
NOARGS_HANDLE_EXCEPTIONS_AND_RETURN(nullptr)

rs2_processing_block* rs2_create_zero_order_invalidation_block(rs2_error** error) BEGIN_API_CALL
{
    auto block = std::make_shared<librealsense::zero_order>();

    return new rs2_processing_block{ block };
}
NOARGS_HANDLE_EXCEPTIONS_AND_RETURN(nullptr)

rs2_processing_block* rs2_create_huffman_depth_decompress_block(rs2_error** error) BEGIN_API_CALL
{
    auto block = std::make_shared<librealsense::depth_decompression_huffman>();

    return new rs2_processing_block{ block };
}
NOARGS_HANDLE_EXCEPTIONS_AND_RETURN(nullptr)

rs2_processing_block* rs2_create_hdr_merge_processing_block(rs2_error** error) BEGIN_API_CALL
{
    auto block = std::make_shared<librealsense::hdr_merge>();

    return new rs2_processing_block{ block };
}
NOARGS_HANDLE_EXCEPTIONS_AND_RETURN(nullptr)

rs2_processing_block* rs2_create_sequence_id_filter(rs2_error** error) BEGIN_API_CALL
{
    auto block = std::make_shared<librealsense::sequence_id_filter>();

    return new rs2_processing_block{ block };
}
NOARGS_HANDLE_EXCEPTIONS_AND_RETURN(nullptr)

float rs2_get_depth_scale(rs2_sensor* sensor, rs2_error** error) BEGIN_API_CALL
{
    VALIDATE_NOT_NULL(sensor);
    auto ds = VALIDATE_INTERFACE(sensor->sensor, librealsense::depth_sensor);
    return ds->get_depth_scale();
}
HANDLE_EXCEPTIONS_AND_RETURN(0.f, sensor)

float rs2_get_max_usable_depth_range(rs2_sensor const * sensor, rs2_error** error) BEGIN_API_CALL
{
    VALIDATE_NOT_NULL(sensor);

    auto murs = VALIDATE_INTERFACE(sensor->sensor, librealsense::max_usable_range_sensor);
    return murs->get_max_usable_depth_range();
}

HANDLE_EXCEPTIONS_AND_RETURN(0.f, sensor)

float rs2_get_stereo_baseline(rs2_sensor* sensor, rs2_error** error) BEGIN_API_CALL
{
    VALIDATE_NOT_NULL(sensor);
    auto ds = VALIDATE_INTERFACE(sensor->sensor, librealsense::depth_stereo_sensor);
    return ds->get_stereo_baseline_mm();
}
HANDLE_EXCEPTIONS_AND_RETURN(0.f, sensor)

rs2_device* rs2_create_device_from_sensor(const rs2_sensor* sensor, rs2_error** error) BEGIN_API_CALL
{
    VALIDATE_NOT_NULL(sensor);
    VALIDATE_NOT_NULL(sensor->parent.device);
    return new rs2_device(sensor->parent);
}
HANDLE_EXCEPTIONS_AND_RETURN(nullptr, sensor)

float rs2_depth_frame_get_distance(const rs2_frame* frame_ref, int x, int y, rs2_error** error) BEGIN_API_CALL
{
    VALIDATE_NOT_NULL(frame_ref);
    auto df = VALIDATE_INTERFACE(((frame_interface*)frame_ref), librealsense::depth_frame);
    VALIDATE_RANGE(x, 0, df->get_width() - 1);
    VALIDATE_RANGE(y, 0, df->get_height() - 1);
    return df->get_distance(x, y);
}
HANDLE_EXCEPTIONS_AND_RETURN(0, frame_ref, x, y)

float rs2_depth_frame_get_units( const rs2_frame* frame_ref, rs2_error** error ) BEGIN_API_CALL
{
    VALIDATE_NOT_NULL( frame_ref );
    auto df = VALIDATE_INTERFACE((( frame_interface * ) frame_ref ), librealsense::depth_frame );
    return df->get_units();
}
HANDLE_EXCEPTIONS_AND_RETURN( 0, frame_ref )

float rs2_depth_stereo_frame_get_baseline(const rs2_frame* frame_ref, rs2_error** error) BEGIN_API_CALL
{
    VALIDATE_NOT_NULL(frame_ref);
    auto df = VALIDATE_INTERFACE(((frame_interface*)frame_ref), librealsense::disparity_frame);
    return df->get_stereo_baseline();
}
HANDLE_EXCEPTIONS_AND_RETURN(0, frame_ref)

void rs2_pose_frame_get_pose_data(const rs2_frame* frame, rs2_pose* pose, rs2_error** error) BEGIN_API_CALL
{
    VALIDATE_NOT_NULL(frame);
    VALIDATE_NOT_NULL(pose);

    auto pf = VALIDATE_INTERFACE((frame_interface*)frame, librealsense::pose_frame);

    const float3 t = pf->get_translation();
    pose->translation = { t.x, t.y, t.z };

    const float3 v = pf->get_velocity();
    pose->velocity = { v.x, v.y, v.z };

    const float3 a = pf->get_acceleration();
    pose->acceleration = { a.x, a.y, a.z };

    const float4 r = pf->get_rotation();
    pose->rotation = { r.x, r.y, r.z, r.w };

    const float3 av = pf->get_angular_velocity();
    pose->angular_velocity = { av.x, av.y, av.z };

    const float3 aa = pf->get_angular_acceleration();
    pose->angular_acceleration = { aa.x, aa.y, aa.z };

    pose->tracker_confidence = pf->get_tracker_confidence();
    pose->mapper_confidence = pf->get_mapper_confidence();
}
HANDLE_EXCEPTIONS_AND_RETURN(, frame, pose)

void rs2_extract_target_dimensions(const rs2_frame* frame_ref, rs2_calib_target_type calib_type, float* target_dims, unsigned int target_dims_size, rs2_error** error) BEGIN_API_CALL
{
    VALIDATE_NOT_NULL(frame_ref);
    VALIDATE_NOT_NULL(target_dims_size);

    auto vf = VALIDATE_INTERFACE(((frame_interface*)frame_ref), librealsense::video_frame);
    int width = vf->get_width();
    int height = vf->get_height();
<<<<<<< HEAD
    auto fmt = vf->get_stream()->get_format();
=======
>>>>>>> 881e66cd

    std::shared_ptr<target_calculator_interface> target_calculator;
    if (calib_type == RS2_CALIB_TARGET_RECT_GAUSSIAN_DOT_VERTICES)
        target_calculator = std::make_shared<rect_gaussian_dots_target_calculator>(width, height, 0, 0, width, height);
    else if (calib_type == RS2_CALIB_TARGET_ROI_RECT_GAUSSIAN_DOT_VERTICES)
        target_calculator = std::make_shared<rect_gaussian_dots_target_calculator>(width, height, _roi_ws, _roi_hs, _roi_we - _roi_ws, _roi_he - _roi_hs);
    else if (calib_type == RS2_CALIB_TARGET_POS_GAUSSIAN_DOT_VERTICES)
        target_calculator = std::make_shared<rect_gaussian_dots_target_calculator>(width, height, _roi_ws, _roi_hs, _roi_we - _roi_ws, _roi_he - _roi_hs);
    else
        throw std::runtime_error("unsupported calibration target type");
    
<<<<<<< HEAD
    if (RS2_FORMAT_Y8 == fmt)
=======
    if (vf->get_stream()->get_format() == RS2_FORMAT_Y8)
>>>>>>> 881e66cd
    {
        if (!target_calculator->calculate(vf->get_frame_data(), target_dims, target_dims_size))
            throw std::runtime_error("Failed to find the four rectangle side sizes on the frame");
    }
<<<<<<< HEAD
    else if (RS2_FORMAT_RGB8 == fmt)
=======
    else if (vf->get_stream()->get_format() == RS2_FORMAT_RGB8)
>>>>>>> 881e66cd
    {
        int size = width * height;
        std::vector<uint8_t> buf(size);
        uint8_t* p = buf.data();
        const uint8_t* q = vf->get_frame_data();
        float tmp = 0;
        for (int i = 0; i < size; ++i)
        {
            tmp = static_cast<float>(*q++);
            tmp += static_cast<float>(*q++);
            tmp += static_cast<float>(*q++);
            *p++ = static_cast<uint8_t>(tmp / 3 + 0.5f);
        }
        if (!target_calculator->calculate(buf.data(), target_dims, target_dims_size))
            throw std::runtime_error("Failed to find the four rectangle side sizes on the frame");
    }
    else
<<<<<<< HEAD
        throw std::runtime_error(librealsense::to_string() << "Unsupported video frame format " << rs2_format_to_string(fmt));
=======
        throw std::runtime_error("wrong video frame format");
>>>>>>> 881e66cd
}
HANDLE_EXCEPTIONS_AND_RETURN(, frame_ref, calib_type, target_dims, target_dims_size)

rs2_time_t rs2_get_time(rs2_error** error) BEGIN_API_CALL
{
    return environment::get_instance().get_time_service()->get_time();
}
NOARGS_HANDLE_EXCEPTIONS_AND_RETURN(0)

rs2_device* rs2_create_software_device(rs2_error** error) BEGIN_API_CALL
{
    auto dev = std::make_shared<software_device>();
    return new rs2_device{ dev->get_context(), std::make_shared<readonly_device_info>(dev), dev };
}
NOARGS_HANDLE_EXCEPTIONS_AND_RETURN(0)

void rs2_software_device_create_matcher(rs2_device* dev, rs2_matchers m, rs2_error** error)BEGIN_API_CALL
{
    VALIDATE_NOT_NULL(dev);
    auto df = VALIDATE_INTERFACE(dev->device, librealsense::software_device);
    df->set_matcher_type(m);
}
HANDLE_EXCEPTIONS_AND_RETURN(, dev, m)

void rs2_software_device_register_info(rs2_device* dev, rs2_camera_info info, const char * val, rs2_error** error)BEGIN_API_CALL
{
    VALIDATE_NOT_NULL(dev);
    auto df = VALIDATE_INTERFACE(dev->device, librealsense::software_device);
    df->register_info(info, val);
}
HANDLE_EXCEPTIONS_AND_RETURN(, dev, info, val)

void rs2_software_device_update_info(rs2_device* dev, rs2_camera_info info, const char * val, rs2_error** error)BEGIN_API_CALL
{
    VALIDATE_NOT_NULL(dev);
    auto df = VALIDATE_INTERFACE(dev->device, librealsense::software_device);
    if (df->supports_info(info))
    {
        df->update_info(info, val);
    }
    else throw librealsense::invalid_value_exception(librealsense::to_string() << "info " << rs2_camera_info_to_string(info) << " not supported by the device!");
}
HANDLE_EXCEPTIONS_AND_RETURN(, dev, info, val)

rs2_sensor* rs2_software_device_add_sensor(rs2_device* dev, const char* sensor_name, rs2_error** error) BEGIN_API_CALL
{
    VALIDATE_NOT_NULL(dev);
    auto df = VALIDATE_INTERFACE(dev->device, librealsense::software_device);

    return new rs2_sensor(
        *dev,
        &df->add_software_sensor(sensor_name));
}
HANDLE_EXCEPTIONS_AND_RETURN(nullptr, dev, sensor_name)

void rs2_software_sensor_on_video_frame(rs2_sensor* sensor, rs2_software_video_frame frame, rs2_error** error) BEGIN_API_CALL
{
    VALIDATE_NOT_NULL(sensor);
    auto bs = VALIDATE_INTERFACE(sensor->sensor, librealsense::software_sensor);
    return bs->on_video_frame(frame);
}
HANDLE_EXCEPTIONS_AND_RETURN(, sensor, frame.pixels)

void rs2_software_sensor_on_motion_frame(rs2_sensor* sensor, rs2_software_motion_frame frame, rs2_error** error) BEGIN_API_CALL
{
    VALIDATE_NOT_NULL(sensor);
    auto bs = VALIDATE_INTERFACE(sensor->sensor, librealsense::software_sensor);
    return bs->on_motion_frame(frame);
}
HANDLE_EXCEPTIONS_AND_RETURN(, sensor, frame.data)

void rs2_software_sensor_on_pose_frame(rs2_sensor* sensor, rs2_software_pose_frame frame, rs2_error** error) BEGIN_API_CALL
{
    VALIDATE_NOT_NULL(sensor);
    auto bs = VALIDATE_INTERFACE(sensor->sensor, librealsense::software_sensor);
    return bs->on_pose_frame(frame);
}
HANDLE_EXCEPTIONS_AND_RETURN(, sensor, frame.data)

void rs2_software_sensor_on_notification(rs2_sensor* sensor, rs2_software_notification notif, rs2_error** error) BEGIN_API_CALL
{
    VALIDATE_NOT_NULL(sensor);
    auto bs = VALIDATE_INTERFACE(sensor->sensor, librealsense::software_sensor);
    return bs->on_notification(notif);
}
HANDLE_EXCEPTIONS_AND_RETURN(, sensor, notif.category, notif.type, notif.severity, notif.description, notif.serialized_data)

void rs2_software_sensor_set_metadata(rs2_sensor* sensor, rs2_frame_metadata_value key, rs2_metadata_type value, rs2_error** error) BEGIN_API_CALL
{
    VALIDATE_NOT_NULL(sensor);
    auto bs = VALIDATE_INTERFACE(sensor->sensor, librealsense::software_sensor);
    return bs->set_metadata(key, value);
}
HANDLE_EXCEPTIONS_AND_RETURN(, sensor, key, value)

rs2_stream_profile* rs2_software_sensor_add_video_stream(rs2_sensor* sensor, rs2_video_stream video_stream, rs2_error** error) BEGIN_API_CALL
{
    VALIDATE_NOT_NULL(sensor);
    auto bs = VALIDATE_INTERFACE(sensor->sensor, librealsense::software_sensor);
    return bs->add_video_stream(video_stream)->get_c_wrapper();
}
HANDLE_EXCEPTIONS_AND_RETURN(0,sensor, video_stream.type, video_stream.index, video_stream.fmt, video_stream.width, video_stream.height, video_stream.uid)

rs2_stream_profile* rs2_software_sensor_add_video_stream_ex(rs2_sensor* sensor, rs2_video_stream video_stream, int is_default, rs2_error** error) BEGIN_API_CALL
{
    VALIDATE_NOT_NULL(sensor);
    auto bs = VALIDATE_INTERFACE(sensor->sensor, librealsense::software_sensor);
    return bs->add_video_stream(video_stream, is_default != 0 )->get_c_wrapper();
}
HANDLE_EXCEPTIONS_AND_RETURN(0, sensor, video_stream.type, video_stream.index, video_stream.fmt, video_stream.width, video_stream.height, video_stream.uid, is_default)

rs2_stream_profile* rs2_software_sensor_add_motion_stream(rs2_sensor* sensor, rs2_motion_stream motion_stream, rs2_error** error) BEGIN_API_CALL
{
    VALIDATE_NOT_NULL(sensor);
    auto bs = VALIDATE_INTERFACE(sensor->sensor, librealsense::software_sensor);
    return bs->add_motion_stream(motion_stream)->get_c_wrapper();
}
HANDLE_EXCEPTIONS_AND_RETURN(0, sensor, motion_stream.type, motion_stream.index, motion_stream.fmt, motion_stream.uid)

rs2_stream_profile* rs2_software_sensor_add_motion_stream_ex(rs2_sensor* sensor, rs2_motion_stream motion_stream, int is_default, rs2_error** error) BEGIN_API_CALL
{
    VALIDATE_NOT_NULL(sensor);
    auto bs = VALIDATE_INTERFACE(sensor->sensor, librealsense::software_sensor);
    return bs->add_motion_stream(motion_stream, is_default != 0)->get_c_wrapper();
}
HANDLE_EXCEPTIONS_AND_RETURN(0, sensor, motion_stream.type, motion_stream.index, motion_stream.fmt, motion_stream.uid, is_default)

rs2_stream_profile* rs2_software_sensor_add_pose_stream(rs2_sensor* sensor, rs2_pose_stream pose_stream, rs2_error** error) BEGIN_API_CALL
{
    VALIDATE_NOT_NULL(sensor);
    auto bs = VALIDATE_INTERFACE(sensor->sensor, librealsense::software_sensor);
    return bs->add_pose_stream(pose_stream)->get_c_wrapper();
}
HANDLE_EXCEPTIONS_AND_RETURN(0, sensor, pose_stream.type, pose_stream.index, pose_stream.fmt, pose_stream.uid)

rs2_stream_profile* rs2_software_sensor_add_pose_stream_ex(rs2_sensor* sensor, rs2_pose_stream pose_stream, int is_default, rs2_error** error) BEGIN_API_CALL
{
    VALIDATE_NOT_NULL(sensor);
    auto bs = VALIDATE_INTERFACE(sensor->sensor, librealsense::software_sensor);
    return bs->add_pose_stream(pose_stream, is_default != 0)->get_c_wrapper();
}
HANDLE_EXCEPTIONS_AND_RETURN(0, sensor, pose_stream.type, pose_stream.index, pose_stream.fmt, pose_stream.uid, is_default)

void rs2_software_sensor_add_read_only_option(rs2_sensor* sensor, rs2_option option, float val, rs2_error** error) BEGIN_API_CALL
{
    VALIDATE_NOT_NULL(sensor);
    auto bs = VALIDATE_INTERFACE(sensor->sensor, librealsense::software_sensor);
    return bs->add_read_only_option(option, val);
}
HANDLE_EXCEPTIONS_AND_RETURN(, sensor, option, val)

void rs2_software_sensor_update_read_only_option(rs2_sensor* sensor, rs2_option option, float val, rs2_error** error) BEGIN_API_CALL
{
    VALIDATE_NOT_NULL(sensor);
    auto bs = VALIDATE_INTERFACE(sensor->sensor, librealsense::software_sensor);
    return bs->update_read_only_option(option, val);
}
HANDLE_EXCEPTIONS_AND_RETURN(, sensor, option, val)

void rs2_software_sensor_add_option(rs2_sensor* sensor, rs2_option option, float min, float max, float step, float def, int is_writable, rs2_error** error) BEGIN_API_CALL
{
    VALIDATE_LE(min, max);
    VALIDATE_RANGE(def, min, max);
    VALIDATE_LE(0, step);
    VALIDATE_NOT_NULL(sensor);
    auto bs = VALIDATE_INTERFACE(sensor->sensor, librealsense::software_sensor);
    return bs->add_option(option, option_range{ min, max, step, def }, bool(is_writable != 0));
}
HANDLE_EXCEPTIONS_AND_RETURN(, sensor, option, min, max, step, def, is_writable)

void rs2_software_sensor_detach(rs2_sensor* sensor, rs2_error** error) BEGIN_API_CALL
{
    VALIDATE_NOT_NULL(sensor);
    auto bs = VALIDATE_INTERFACE(sensor->sensor, librealsense::software_sensor);
    // Are the first two necessary?
    sensor->parent.ctx.reset();
    sensor->parent.info.reset();
    sensor->parent.device.reset();
}
HANDLE_EXCEPTIONS_AND_RETURN(, sensor)

void rs2_log(rs2_log_severity severity, const char * message, rs2_error ** error) BEGIN_API_CALL
{
    VALIDATE_ENUM(severity);
    VALIDATE_NOT_NULL(message);
    switch (severity)
    {
    case RS2_LOG_SEVERITY_DEBUG:
        LOG_DEBUG(message);
        break;
    case RS2_LOG_SEVERITY_INFO:
        LOG_INFO(message);
        break;
    case RS2_LOG_SEVERITY_WARN:
        LOG_WARNING(message);
        break;
    case RS2_LOG_SEVERITY_ERROR:
        LOG_ERROR(message);
        break;
    case RS2_LOG_SEVERITY_FATAL:
        LOG_FATAL(message);
        break;
    case RS2_LOG_SEVERITY_NONE:
        break;
    default:
        LOG_INFO(message);
    }
}
HANDLE_EXCEPTIONS_AND_RETURN(, severity, message)

void rs2_loopback_enable(const rs2_device* device, const char* from_file, rs2_error** error) BEGIN_API_CALL
{
    VALIDATE_NOT_NULL(device);
    VALIDATE_NOT_NULL(from_file);

    auto loopback = VALIDATE_INTERFACE(device->device, librealsense::tm2_extensions);
    loopback->enable_loopback(from_file);

}
HANDLE_EXCEPTIONS_AND_RETURN(, device, from_file)

void rs2_loopback_disable(const rs2_device* device, rs2_error** error) BEGIN_API_CALL
{
    VALIDATE_NOT_NULL(device);

    auto loopback = VALIDATE_INTERFACE(device->device, librealsense::tm2_extensions);
    loopback->disable_loopback();
}
HANDLE_EXCEPTIONS_AND_RETURN(, device)

int rs2_loopback_is_enabled(const rs2_device* device, rs2_error** error) BEGIN_API_CALL
{
    VALIDATE_NOT_NULL(device);

    auto loopback = VALIDATE_INTERFACE(device->device, librealsense::tm2_extensions);
    return loopback->is_enabled() ? 1 : 0;
}
HANDLE_EXCEPTIONS_AND_RETURN(0, device)

void rs2_connect_tm2_controller(const rs2_device* device, const unsigned char* mac, rs2_error** error) BEGIN_API_CALL
{
    VALIDATE_NOT_NULL(device);
    VALIDATE_NOT_NULL(mac);

    auto tm2 = VALIDATE_INTERFACE(device->device, librealsense::tm2_extensions);
    tm2->connect_controller({ mac[0], mac[1], mac[2], mac[3], mac[4], mac[5] });
}
HANDLE_EXCEPTIONS_AND_RETURN(, device)

void rs2_disconnect_tm2_controller(const rs2_device* device, int id, rs2_error** error) BEGIN_API_CALL
{
    VALIDATE_NOT_NULL(device);

    auto tm2 = VALIDATE_INTERFACE(device->device, librealsense::tm2_extensions);
    tm2->disconnect_controller(id);
}
HANDLE_EXCEPTIONS_AND_RETURN(, device)

void rs2_set_intrinsics(const rs2_sensor* sensor, const rs2_stream_profile* profile, const rs2_intrinsics* intrinsics, rs2_error** error) BEGIN_API_CALL
{
    VALIDATE_NOT_NULL(sensor);
    VALIDATE_NOT_NULL(profile);
    VALIDATE_NOT_NULL(intrinsics);

    auto tm2 = VALIDATE_INTERFACE(sensor->sensor, librealsense::tm2_sensor_interface);
    tm2->set_intrinsics(*profile->profile, *intrinsics);
}
HANDLE_EXCEPTIONS_AND_RETURN(, sensor, profile, intrinsics)

void rs2_override_intrinsics( const rs2_sensor* sensor, const rs2_intrinsics* intrinsics, rs2_error** error ) BEGIN_API_CALL
{
    VALIDATE_NOT_NULL( sensor );
    VALIDATE_NOT_NULL( intrinsics );
    
    auto ois = VALIDATE_INTERFACE( sensor->sensor, librealsense::calibrated_sensor );
    ois->override_intrinsics( *intrinsics );
}
HANDLE_EXCEPTIONS_AND_RETURN( , sensor, intrinsics )

void rs2_set_extrinsics(const rs2_sensor* from_sensor, const rs2_stream_profile* from_profile, rs2_sensor* to_sensor, const rs2_stream_profile* to_profile, const rs2_extrinsics* extrinsics, rs2_error** error) BEGIN_API_CALL
{
    VALIDATE_NOT_NULL(from_sensor);
    VALIDATE_NOT_NULL(from_profile);
    VALIDATE_NOT_NULL(to_sensor);
    VALIDATE_NOT_NULL(to_profile);
    VALIDATE_NOT_NULL(extrinsics);
    
    auto from_dev = from_sensor->parent.device;
    if (!from_dev) from_dev = from_sensor->sensor->get_device().shared_from_this();
    auto to_dev = to_sensor->parent.device;
    if (!to_dev) to_dev = to_sensor->sensor->get_device().shared_from_this();
    
    if (from_dev != to_dev)
    {
        LOG_ERROR("Cannot set extrinsics of two different devices \n");
        return;
    }

    auto tm2 = VALIDATE_INTERFACE(from_sensor->sensor, librealsense::tm2_sensor_interface);
    tm2->set_extrinsics(*from_profile->profile, *to_profile->profile, *extrinsics);
}
HANDLE_EXCEPTIONS_AND_RETURN(, from_sensor, from_profile, to_sensor, to_profile, extrinsics)

void rs2_set_motion_device_intrinsics(const rs2_sensor* sensor, const rs2_stream_profile* profile, const rs2_motion_device_intrinsic* intrinsics, rs2_error** error) BEGIN_API_CALL
{
    VALIDATE_NOT_NULL(sensor);
    VALIDATE_NOT_NULL(profile);
    VALIDATE_NOT_NULL(intrinsics);

    auto tm2 = VALIDATE_INTERFACE(sensor->sensor, librealsense::tm2_sensor_interface);
    tm2->set_motion_device_intrinsics(*profile->profile, *intrinsics);
}
HANDLE_EXCEPTIONS_AND_RETURN(, sensor, profile, intrinsics)

void rs2_reset_to_factory_calibration(const rs2_device* device, rs2_error** error) BEGIN_API_CALL
{
    VALIDATE_NOT_NULL(device);
    auto tm2 = dynamic_cast<tm2_sensor_interface*>(&device->device->get_sensor(0));
    if (tm2)
        tm2->reset_to_factory_calibration();
    else
    {
        auto auto_calib = std::dynamic_pointer_cast<auto_calibrated_interface>(device->device);
        if (!auto_calib)
            throw std::runtime_error("this device does not supports reset to factory calibration");
        auto_calib->reset_to_factory_calibration();
    }
}
HANDLE_EXCEPTIONS_AND_RETURN(, device)

void rs2_write_calibration(const rs2_device* device, rs2_error** error) BEGIN_API_CALL
{
    VALIDATE_NOT_NULL(device);
    auto tm2 = dynamic_cast<tm2_sensor_interface*>(&device->device->get_sensor(0));
    if (tm2)
        tm2->write_calibration();
    else
    {
        auto auto_calib = std::dynamic_pointer_cast<auto_calibrated_interface>(device->device);
        if (!auto_calib)
            throw std::runtime_error("this device does not supports auto calibration");
        auto_calib->write_calibration();
    }
}
HANDLE_EXCEPTIONS_AND_RETURN(, device)

rs2_processing_block_list* rs2_get_recommended_processing_blocks(rs2_sensor* sensor, rs2_error** error) BEGIN_API_CALL
{
    VALIDATE_NOT_NULL(sensor);
    return new rs2_processing_block_list{ sensor->sensor->get_recommended_processing_blocks() };
}
HANDLE_EXCEPTIONS_AND_RETURN(nullptr, sensor)

rs2_processing_block* rs2_get_processing_block(const rs2_processing_block_list* list, int index, rs2_error** error) BEGIN_API_CALL
{
    VALIDATE_NOT_NULL(list);
    VALIDATE_RANGE(index, 0, (int)list->list.size() - 1);

    return new rs2_processing_block(list->list[index]);
}
HANDLE_EXCEPTIONS_AND_RETURN(nullptr, list, index)

int rs2_get_recommended_processing_blocks_count(const rs2_processing_block_list* list, rs2_error** error) BEGIN_API_CALL
{
    VALIDATE_NOT_NULL(list);
    return static_cast<int>(list->list.size());
}
HANDLE_EXCEPTIONS_AND_RETURN(0, list)

void rs2_delete_recommended_processing_blocks(rs2_processing_block_list* list) BEGIN_API_CALL
{
    VALIDATE_NOT_NULL(list);
    delete list;
}
NOEXCEPT_RETURN(, list)

const char* rs2_get_processing_block_info(const rs2_processing_block* block, rs2_camera_info info, rs2_error** error) BEGIN_API_CALL
{
    VALIDATE_NOT_NULL(block);
    VALIDATE_ENUM(info);
    if (block->block->supports_info(info))
    {
        return block->block->get_info(info).c_str();
    }
    throw librealsense::invalid_value_exception(librealsense::to_string() << "Info " << rs2_camera_info_to_string(info) << " not supported by processing block!");
}
HANDLE_EXCEPTIONS_AND_RETURN(nullptr, block, info)

int rs2_supports_processing_block_info(const rs2_processing_block* block, rs2_camera_info info, rs2_error** error) BEGIN_API_CALL
{
    VALIDATE_NOT_NULL(block);
    VALIDATE_ENUM(info);
    return block->block->supports_info(info);
}
HANDLE_EXCEPTIONS_AND_RETURN(false, block, info)

int rs2_import_localization_map(const rs2_sensor* sensor, const unsigned char* lmap_blob, unsigned int blob_size, rs2_error** error) BEGIN_API_CALL
{
    VALIDATE_NOT_NULL(sensor);
    VALIDATE_NOT_NULL(lmap_blob);
    VALIDATE_RANGE(blob_size,1, std::numeric_limits<uint32_t>::max());      // Set by FW

    auto pose_snr = VALIDATE_INTERFACE(sensor->sensor, librealsense::pose_sensor_interface);

    std::vector<uint8_t> buffer_to_send(lmap_blob, lmap_blob + blob_size);
    return (int)pose_snr->import_relocalization_map(buffer_to_send);
}
HANDLE_EXCEPTIONS_AND_RETURN(0, sensor, lmap_blob, blob_size)

const rs2_raw_data_buffer* rs2_export_localization_map(const rs2_sensor* sensor, rs2_error** error) BEGIN_API_CALL
{
    VALIDATE_NOT_NULL(sensor);

    auto pose_snr = VALIDATE_INTERFACE(sensor->sensor, librealsense::pose_sensor_interface);
    std::vector<uint8_t> recv_buffer;
    if (pose_snr->export_relocalization_map(recv_buffer))
        return new rs2_raw_data_buffer{ recv_buffer };
    return (rs2_raw_data_buffer*)nullptr;
}
HANDLE_EXCEPTIONS_AND_RETURN(nullptr, sensor)

int rs2_set_static_node(const rs2_sensor* sensor, const char* guid, const rs2_vector pos, const rs2_quaternion orient, rs2_error** error) BEGIN_API_CALL
{
    VALIDATE_NOT_NULL(sensor);
    VALIDATE_NOT_NULL(guid);
    auto pose_snr = VALIDATE_INTERFACE(sensor->sensor, librealsense::pose_sensor_interface);
    std::string s_guid(guid);
    VALIDATE_RANGE(s_guid.size(), 1, 127);      // T2xx spec

    return int(pose_snr->set_static_node(s_guid, { pos.x, pos.y, pos.z }, { orient.x, orient.y, orient.z, orient.w }));
}
HANDLE_EXCEPTIONS_AND_RETURN(0, sensor, guid, pos, orient)

int rs2_get_static_node(const rs2_sensor* sensor, const char* guid, rs2_vector *pos, rs2_quaternion *orient, rs2_error** error) BEGIN_API_CALL
{
    VALIDATE_NOT_NULL(sensor);
    VALIDATE_NOT_NULL(guid);
    VALIDATE_NOT_NULL(pos);
    VALIDATE_NOT_NULL(orient);
    auto pose_snr = VALIDATE_INTERFACE(sensor->sensor, librealsense::pose_sensor_interface);
    std::string s_guid(guid);
    VALIDATE_RANGE(s_guid.size(), 1, 127);      // T2xx spec

    float3 t_pos{};
    float4 t_or {};
    int ret = 0;
    if ((ret = pose_snr->get_static_node(s_guid, t_pos, t_or)))
    {
        pos->x = t_pos.x;
        pos->y = t_pos.y;
        pos->z = t_pos.z;
        orient->x = t_or.x;
        orient->y = t_or.y;
        orient->z = t_or.z;
        orient->w = t_or.w;
    }
    return ret;
}
HANDLE_EXCEPTIONS_AND_RETURN(0, sensor, guid, pos, orient)

int rs2_remove_static_node(const rs2_sensor* sensor, const char* guid, rs2_error** error) BEGIN_API_CALL
{
    VALIDATE_NOT_NULL(sensor);
    VALIDATE_NOT_NULL(guid);
    auto pose_snr = VALIDATE_INTERFACE(sensor->sensor, librealsense::pose_sensor_interface);
    std::string s_guid(guid);
    VALIDATE_RANGE(s_guid.size(), 1, 127);      // T2xx spec

    return int(pose_snr->remove_static_node(s_guid));
}
HANDLE_EXCEPTIONS_AND_RETURN(0, sensor, guid)

int rs2_load_wheel_odometry_config(const rs2_sensor* sensor, const unsigned char* odometry_blob, unsigned int blob_size, rs2_error** error) BEGIN_API_CALL
{
    VALIDATE_NOT_NULL(sensor);
    VALIDATE_NOT_NULL(odometry_blob);
    VALIDATE_RANGE(blob_size, 1, std::numeric_limits<uint32_t>::max());

    auto wo_snr = VALIDATE_INTERFACE(sensor->sensor, librealsense::wheel_odometry_interface);

    std::vector<uint8_t> buffer_to_send(odometry_blob, odometry_blob + blob_size);
    int ret = wo_snr->load_wheel_odometery_config(buffer_to_send);
    if (!ret)
        throw librealsense::wrong_api_call_sequence_exception(librealsense::to_string() << "Load wheel odometry config failed, file size " << blob_size);
    return ret;
}
HANDLE_EXCEPTIONS_AND_RETURN(0, sensor, odometry_blob, blob_size)

int rs2_send_wheel_odometry(const rs2_sensor* sensor, char wo_sensor_id, unsigned int frame_num,
                            const rs2_vector translational_velocity, rs2_error** error) BEGIN_API_CALL
{
    VALIDATE_NOT_NULL(sensor);
    auto wo_snr = VALIDATE_INTERFACE(sensor->sensor, librealsense::wheel_odometry_interface);

    return wo_snr->send_wheel_odometry(wo_sensor_id, frame_num, { translational_velocity.x, translational_velocity.y, translational_velocity.z });
}
HANDLE_EXCEPTIONS_AND_RETURN(0, sensor, wo_sensor_id, frame_num, translational_velocity)

void rs2_update_firmware_cpp(const rs2_device* device, const void* fw_image, int fw_image_size, rs2_update_progress_callback* callback, rs2_error** error) BEGIN_API_CALL
{
    // Take ownership of the callback ASAP or else memory leaks could result if we throw! (the caller usually does a
    // 'new' when calling us)
    update_progress_callback_ptr callback_ptr;
    if( callback )
        callback_ptr.reset( callback, []( rs2_update_progress_callback * p ) { p->release(); } );

    VALIDATE_NOT_NULL(device);
    VALIDATE_NOT_NULL(fw_image);
    // check if the given FW size matches the expected FW size
    if (!val_in_range(fw_image_size, { signed_fw_size, signed_sr300_size }))
        throw librealsense::invalid_value_exception(to_string() << "Unsupported firmware binary image provided - " << fw_image_size << " bytes");

    auto fwu = VALIDATE_INTERFACE(device->device, librealsense::update_device_interface);
    fwu->update( fw_image, fw_image_size, callback_ptr );
}
HANDLE_EXCEPTIONS_AND_RETURN(, device, fw_image)

void rs2_update_firmware(const rs2_device* device, const void* fw_image, int fw_image_size, rs2_update_progress_callback_ptr callback, void* client_data, rs2_error** error) BEGIN_API_CALL
{
    VALIDATE_NOT_NULL(device);
    VALIDATE_NOT_NULL(fw_image);
    // check if the given FW size matches the expected FW size
    if (!val_in_range(fw_image_size, { signed_fw_size, signed_sr300_size }))
        throw librealsense::invalid_value_exception(to_string() << "Unsupported firmware binary image provided - " << fw_image_size << " bytes");

    auto fwu = VALIDATE_INTERFACE(device->device, librealsense::update_device_interface);

    if(callback == NULL)
        fwu->update(fw_image, fw_image_size, nullptr);
    else
    {
        librealsense::update_progress_callback_ptr cb(new librealsense::update_progress_callback(callback, client_data),
            [](update_progress_callback* p) { delete p; });
        fwu->update(fw_image, fw_image_size, std::move(cb));
    }
}
HANDLE_EXCEPTIONS_AND_RETURN(, device, fw_image)

const rs2_raw_data_buffer* rs2_create_flash_backup_cpp(const rs2_device* device, rs2_update_progress_callback* callback, rs2_error** error) BEGIN_API_CALL
{
    // Take ownership of the callback ASAP or else memory leaks could result if we throw! (the caller usually does a
    // 'new' when calling us)
    update_progress_callback_ptr callback_ptr;
    if( callback )
        callback_ptr.reset( callback, []( rs2_update_progress_callback * p ) { p->release(); } );

    VALIDATE_NOT_NULL(device);

    auto fwud = std::dynamic_pointer_cast<updatable>(device->device);
    if (!fwud)
        throw std::runtime_error("This device does not support update protocol!");

    std::vector<uint8_t> res = fwud->backup_flash( callback_ptr );

    return new rs2_raw_data_buffer{ res };
}
HANDLE_EXCEPTIONS_AND_RETURN(nullptr, device)

const rs2_raw_data_buffer* rs2_create_flash_backup(const rs2_device* device, rs2_update_progress_callback_ptr callback, void* client_data, rs2_error** error) BEGIN_API_CALL
{
    VALIDATE_NOT_NULL(device);

    auto fwud = std::dynamic_pointer_cast<updatable>(device->device);
    if (!fwud)
        throw std::runtime_error("This device does not support update protocol!");

    std::vector<uint8_t> res;

    if (callback == NULL)
        res = fwud->backup_flash(nullptr);
    else
    {
        librealsense::update_progress_callback_ptr cb(new librealsense::update_progress_callback(callback, client_data),
            [](update_progress_callback* p) { delete p; });
        res = fwud->backup_flash(std::move(cb));
    }

    return new rs2_raw_data_buffer{ res };
}
HANDLE_EXCEPTIONS_AND_RETURN(nullptr, device)

void rs2_update_firmware_unsigned_cpp( const rs2_device * device,
                                       const void * image,
                                       int image_size,
                                       rs2_update_progress_callback * callback,
                                       int update_mode,
                                       rs2_error ** error ) BEGIN_API_CALL
{
    // Take ownership of the callback ASAP or else memory leaks could result if we throw! (the caller usually does a
    // 'new' when calling us)
    update_progress_callback_ptr callback_ptr;
    if( callback )
        callback_ptr.reset( callback, []( rs2_update_progress_callback * p ) { p->release(); } );

    VALIDATE_NOT_NULL(device);
    VALIDATE_NOT_NULL(image);
    // check if the given FW size matches the expected FW size
    if (!val_in_range(image_size, { unsigned_fw_size, unsigned_sr300_size }))
        throw librealsense::invalid_value_exception(to_string() << "Unsupported firmware binary image (unsigned) provided - " << image_size << " bytes");

    auto fwud = std::dynamic_pointer_cast<updatable>(device->device);
    if (!fwud)
        throw std::runtime_error("This device does not support update protocol!");

    std::vector<uint8_t> buffer((uint8_t*)image, (uint8_t*)image + image_size);

    fwud->update_flash( buffer, callback_ptr, update_mode );
}
HANDLE_EXCEPTIONS_AND_RETURN(, image, device)

void rs2_update_firmware_unsigned(const rs2_device* device, const void* image, int image_size, rs2_update_progress_callback_ptr callback, void* client_data, int update_mode,  rs2_error** error) BEGIN_API_CALL
{
    VALIDATE_NOT_NULL(device);
    VALIDATE_NOT_NULL(image);
    // check if the given FW size matches the expected FW size
    if (!val_in_range(image_size, { unsigned_fw_size, unsigned_sr300_size }))
        throw librealsense::invalid_value_exception(to_string() << "Unsupported firmware binary image (unsigned) provided - " << image_size << " bytes");

    auto fwud = std::dynamic_pointer_cast<updatable>(device->device);
    if (!fwud)
        throw std::runtime_error("This device does not support update protocol!");

    std::vector<uint8_t> buffer((uint8_t*)image, (uint8_t*)image + image_size);

    if (callback == NULL)
        fwud->update_flash(buffer, nullptr, update_mode);
    else
    {
        librealsense::update_progress_callback_ptr cb(new librealsense::update_progress_callback(callback, client_data),
            [](update_progress_callback* p) { delete p; });
        fwud->update_flash(buffer, std::move(cb), update_mode);
    }
}
HANDLE_EXCEPTIONS_AND_RETURN(, image, device)

int rs2_check_firmware_compatibility(const rs2_device* device, const void* fw_image, int fw_image_size, rs2_error** error) BEGIN_API_CALL
{
    VALIDATE_NOT_NULL(device);
    VALIDATE_NOT_NULL(fw_image);
    // check if the given FW size matches the expected FW size
    if (!val_in_range(fw_image_size, { signed_fw_size, signed_sr300_size }))
        throw librealsense::invalid_value_exception(to_string() << "Unsupported firmware binary image provided - " << fw_image_size << " bytes");

    auto fwud = std::dynamic_pointer_cast<updatable>(device->device);
    if (!fwud)
        throw std::runtime_error("This device does not support update protocol!");

    std::vector<uint8_t> buffer((uint8_t*)fw_image, (uint8_t*)fw_image + fw_image_size);

    bool res = fwud->check_fw_compatibility(buffer);

    return res ? 1 : 0;
}
HANDLE_EXCEPTIONS_AND_RETURN(0, fw_image, device)

void rs2_enter_update_state(const rs2_device* device, rs2_error** error) BEGIN_API_CALL
{
    VALIDATE_NOT_NULL(device);

    auto fwud = std::dynamic_pointer_cast<updatable>(device->device);
    if (!fwud)
        throw std::runtime_error("this device does not support fw update");
    fwud->enter_update_state();
}
HANDLE_EXCEPTIONS_AND_RETURN(, device)

const rs2_raw_data_buffer * rs2_run_on_chip_calibration_cpp( rs2_device * device,
                                                             const void * json_content,
                                                             int content_size,
                                                             float * health,
                                                             rs2_update_progress_callback * progress_callback,
                                                             int timeout_ms,
                                                             rs2_error ** error ) BEGIN_API_CALL
{
    // Take ownership of the callback ASAP or else memory leaks could result if we throw! (the caller usually does a
    // 'new' when calling us)
    update_progress_callback_ptr callback_ptr;
    if( progress_callback )
        callback_ptr.reset( progress_callback, []( rs2_update_progress_callback * p ) { p->release(); } );

    VALIDATE_NOT_NULL(device);
    VALIDATE_NOT_NULL(health);

    if (content_size > 0)
        VALIDATE_NOT_NULL(json_content);

    auto auto_calib = VALIDATE_INTERFACE(device->device, librealsense::auto_calibrated_interface);

    std::vector<uint8_t> buffer;

    std::string json((char*)json_content, (char*)json_content + content_size);
    buffer = auto_calib->run_on_chip_calibration( timeout_ms, json, health, callback_ptr );

    return new rs2_raw_data_buffer { buffer };
}
HANDLE_EXCEPTIONS_AND_RETURN(nullptr, device)

const rs2_raw_data_buffer* rs2_run_on_chip_calibration(rs2_device* device, const void* json_content, int content_size, float* health, rs2_update_progress_callback_ptr progress_callback, void* user, int timeout_ms, rs2_error** error) BEGIN_API_CALL
{
    VALIDATE_NOT_NULL(device);
    VALIDATE_NOT_NULL(health);

    if (content_size > 0)
        VALIDATE_NOT_NULL(json_content);

    auto auto_calib = VALIDATE_INTERFACE(device->device, librealsense::auto_calibrated_interface);

    std::vector<uint8_t> buffer;

    std::string json((char*)json_content, (char*)json_content + content_size);

    if (progress_callback == nullptr)
        buffer = auto_calib->run_on_chip_calibration(timeout_ms, json, health, nullptr);
    else
    {
        librealsense::update_progress_callback_ptr cb(new librealsense::update_progress_callback(progress_callback, user),
            [](update_progress_callback* p) { delete p; });

        buffer = auto_calib->run_on_chip_calibration(timeout_ms, json, health, cb);
    }

    return new rs2_raw_data_buffer{ buffer };
}
HANDLE_EXCEPTIONS_AND_RETURN(nullptr, device)

const rs2_raw_data_buffer* rs2_run_tare_calibration_cpp(rs2_device* device, float ground_truth_mm, const void* json_content, int content_size, float* health, rs2_update_progress_callback* progress_callback, int timeout_ms, rs2_error** error) BEGIN_API_CALL
{
    // Take ownership of the callback ASAP or else memory leaks could result if we throw! (the caller usually does a
    // 'new' when calling us)
    update_progress_callback_ptr callback_ptr;
    if( progress_callback )
        callback_ptr.reset( progress_callback, []( rs2_update_progress_callback * p ) { p->release(); } );

    VALIDATE_NOT_NULL(device);

    if(content_size > 0)
        VALIDATE_NOT_NULL(json_content);

    auto auto_calib = VALIDATE_INTERFACE(device->device, librealsense::auto_calibrated_interface);

    std::vector<uint8_t> buffer;
    std::string json((char*)json_content, (char*)json_content + content_size);
    if (progress_callback == nullptr)
        buffer = auto_calib->run_tare_calibration(timeout_ms, ground_truth_mm, json, health, nullptr);
    else
        buffer = auto_calib->run_tare_calibration(timeout_ms, ground_truth_mm, json, health, { progress_callback, [](rs2_update_progress_callback* p) { p->release(); } });

    return new rs2_raw_data_buffer{ buffer };
}
HANDLE_EXCEPTIONS_AND_RETURN(nullptr, device)

const rs2_raw_data_buffer* rs2_run_tare_calibration(rs2_device* device, float ground_truth_mm, const void* json_content, int content_size, float * health, rs2_update_progress_callback_ptr progress_callback, void* user, int timeout_ms, rs2_error** error) BEGIN_API_CALL
{
    VALIDATE_NOT_NULL(device);

    if (content_size > 0)
        VALIDATE_NOT_NULL(json_content);

    auto auto_calib = VALIDATE_INTERFACE(device->device, librealsense::auto_calibrated_interface);

    std::vector<uint8_t> buffer;
    std::string json((char*)json_content, (char*)json_content + content_size);

    if (progress_callback == nullptr)
        buffer = auto_calib->run_tare_calibration(timeout_ms, ground_truth_mm, json, health, nullptr);
    else
    {
        librealsense::update_progress_callback_ptr cb(new librealsense::update_progress_callback(progress_callback, user),
            [](update_progress_callback* p) { delete p; });

        buffer = auto_calib->run_tare_calibration(timeout_ms, ground_truth_mm, json, health, cb);
    }
    return new rs2_raw_data_buffer{ buffer };
}
HANDLE_EXCEPTIONS_AND_RETURN(nullptr, device)

const rs2_raw_data_buffer* rs2_get_calibration_table(const rs2_device* device, rs2_error** error) BEGIN_API_CALL
{
    VALIDATE_NOT_NULL(device);
   
    auto auto_calib = VALIDATE_INTERFACE(device->device, librealsense::auto_calibrated_interface);
    auto buffer = auto_calib->get_calibration_table();
    return new rs2_raw_data_buffer{ buffer };
}
HANDLE_EXCEPTIONS_AND_RETURN(nullptr, device)

void rs2_set_calibration_table(const rs2_device* device, const void* calibration, int calibration_size, rs2_error** error) BEGIN_API_CALL
{
    VALIDATE_NOT_NULL(device);
    VALIDATE_NOT_NULL(calibration);
    VALIDATE_GT(calibration_size, 0);

    auto auto_calib = VALIDATE_INTERFACE(device->device, librealsense::auto_calibrated_interface);

    std::vector<uint8_t> buffer((uint8_t*)calibration, (uint8_t*)calibration + calibration_size);
    auto_calib->set_calibration_table(buffer);
}
HANDLE_EXCEPTIONS_AND_RETURN(,calibration, device)

rs2_raw_data_buffer* rs2_serialize_json(rs2_device* dev, rs2_error** error) BEGIN_API_CALL
{
    VALIDATE_NOT_NULL(dev);
    auto serializable = VALIDATE_INTERFACE(dev->device, librealsense::serializable_interface);
    return new rs2_raw_data_buffer{ serializable->serialize_json() };
}
HANDLE_EXCEPTIONS_AND_RETURN(nullptr, dev)

void rs2_load_json(rs2_device* dev, const void* json_content, unsigned content_size, rs2_error** error) BEGIN_API_CALL
{
    VALIDATE_NOT_NULL(dev);
    VALIDATE_NOT_NULL(json_content);
    auto serializable = VALIDATE_INTERFACE(dev->device, librealsense::serializable_interface);
    serializable->load_json(std::string(static_cast<const char*>(json_content), content_size));
}
HANDLE_EXCEPTIONS_AND_RETURN(, dev, json_content, content_size)

rs2_firmware_log_message* rs2_create_fw_log_message(rs2_device* dev, rs2_error** error)BEGIN_API_CALL
{
    VALIDATE_NOT_NULL(dev);
    auto fw_logger = VALIDATE_INTERFACE(dev->device, librealsense::firmware_logger_extensions);
    
    return new rs2_firmware_log_message{ std::make_shared <librealsense::fw_logs::fw_logs_binary_data>() };
}
HANDLE_EXCEPTIONS_AND_RETURN(nullptr, dev)

int rs2_get_fw_log(rs2_device* dev, rs2_firmware_log_message* fw_log_msg, rs2_error** error) BEGIN_API_CALL
{
    VALIDATE_NOT_NULL(dev);
    VALIDATE_NOT_NULL(fw_log_msg);
    auto fw_logger = VALIDATE_INTERFACE(dev->device, librealsense::firmware_logger_extensions);

    fw_logs::fw_logs_binary_data binary_data;
    bool result = fw_logger->get_fw_log(binary_data);
    if (result)
    {
        *(fw_log_msg->firmware_log_binary_data).get() = binary_data;
    }
    return result? 1 : 0;
}
HANDLE_EXCEPTIONS_AND_RETURN(0, dev, fw_log_msg)

int rs2_get_flash_log(rs2_device* dev, rs2_firmware_log_message* fw_log_msg, rs2_error** error)BEGIN_API_CALL
{
    VALIDATE_NOT_NULL(dev);
    VALIDATE_NOT_NULL(fw_log_msg);
    auto fw_logger = VALIDATE_INTERFACE(dev->device, librealsense::firmware_logger_extensions);

    fw_logs::fw_logs_binary_data binary_data;
    bool result = fw_logger->get_flash_log(binary_data);
    if (result)
    {
        *(fw_log_msg->firmware_log_binary_data).get() = binary_data;
    }
    return result ? 1 : 0;
}
HANDLE_EXCEPTIONS_AND_RETURN(0, dev, fw_log_msg)
void rs2_delete_fw_log_message(rs2_firmware_log_message* msg) BEGIN_API_CALL
{
    VALIDATE_NOT_NULL(msg);
    delete msg;
}
NOEXCEPT_RETURN(, msg)

const unsigned char* rs2_fw_log_message_data(rs2_firmware_log_message* msg, rs2_error** error)BEGIN_API_CALL
{
    VALIDATE_NOT_NULL(msg);
    return msg->firmware_log_binary_data->logs_buffer.data();
}
HANDLE_EXCEPTIONS_AND_RETURN(nullptr, msg)

int rs2_fw_log_message_size(rs2_firmware_log_message* msg, rs2_error** error)BEGIN_API_CALL
{
    VALIDATE_NOT_NULL(msg);
    return (int)msg->firmware_log_binary_data->logs_buffer.size();
}
HANDLE_EXCEPTIONS_AND_RETURN(0, msg)

rs2_log_severity rs2_fw_log_message_severity(const rs2_firmware_log_message* msg, rs2_error** error) BEGIN_API_CALL
{
    return msg->firmware_log_binary_data->get_severity();
}
HANDLE_EXCEPTIONS_AND_RETURN(RS2_LOG_SEVERITY_NONE, msg)

unsigned int rs2_fw_log_message_timestamp(rs2_firmware_log_message* msg, rs2_error** error) BEGIN_API_CALL
{
    VALIDATE_NOT_NULL(msg);
    return msg->firmware_log_binary_data->get_timestamp();
}
HANDLE_EXCEPTIONS_AND_RETURN(0, msg)

int rs2_init_fw_log_parser(rs2_device* dev, const char* xml_content,rs2_error** error) BEGIN_API_CALL
{
    VALIDATE_NOT_NULL(xml_content);
    
    auto fw_logger = VALIDATE_INTERFACE(dev->device, librealsense::firmware_logger_extensions);

    return (fw_logger->init_parser(xml_content)) ? 1 : 0;
}
HANDLE_EXCEPTIONS_AND_RETURN(0, xml_content)

rs2_firmware_log_parsed_message* rs2_create_fw_log_parsed_message(rs2_device* dev, rs2_error** error)BEGIN_API_CALL
{
    VALIDATE_NOT_NULL(dev);

    auto fw_logger = VALIDATE_INTERFACE(dev->device, librealsense::firmware_logger_extensions);

    return new rs2_firmware_log_parsed_message{ std::make_shared <librealsense::fw_logs::fw_log_data>() };
}
HANDLE_EXCEPTIONS_AND_RETURN(0, dev)

int rs2_parse_firmware_log(rs2_device* dev, rs2_firmware_log_message* fw_log_msg, rs2_firmware_log_parsed_message* parsed_msg, rs2_error** error)BEGIN_API_CALL
{
    VALIDATE_NOT_NULL(dev);
    VALIDATE_NOT_NULL(fw_log_msg);
    VALIDATE_NOT_NULL(parsed_msg);

    auto fw_logger = VALIDATE_INTERFACE(dev->device, librealsense::firmware_logger_extensions);

    bool parsing_result = fw_logger->parse_log(fw_log_msg->firmware_log_binary_data.get(),
        parsed_msg->firmware_log_parsed.get());

    return parsing_result ? 1 : 0;
}
HANDLE_EXCEPTIONS_AND_RETURN(0, dev, fw_log_msg)

unsigned int rs2_get_number_of_fw_logs(rs2_device* dev, rs2_error** error) BEGIN_API_CALL
{
    VALIDATE_NOT_NULL(dev);

    auto fw_logger = VALIDATE_INTERFACE(dev->device, librealsense::firmware_logger_extensions);
    return fw_logger->get_number_of_fw_logs();
}
HANDLE_EXCEPTIONS_AND_RETURN(0, dev)

void rs2_delete_fw_log_parsed_message(rs2_firmware_log_parsed_message* fw_log_parsed_msg) BEGIN_API_CALL
{
    VALIDATE_NOT_NULL(fw_log_parsed_msg);
    delete fw_log_parsed_msg;
}
NOEXCEPT_RETURN(, fw_log_parsed_msg)

const char* rs2_get_fw_log_parsed_message(rs2_firmware_log_parsed_message* fw_log_parsed_msg, rs2_error** error) BEGIN_API_CALL
{
    VALIDATE_NOT_NULL(fw_log_parsed_msg);
    return fw_log_parsed_msg->firmware_log_parsed->get_message().c_str();
}
HANDLE_EXCEPTIONS_AND_RETURN(nullptr, fw_log_parsed_msg)

const char* rs2_get_fw_log_parsed_file_name(rs2_firmware_log_parsed_message* fw_log_parsed_msg, rs2_error** error) BEGIN_API_CALL
{
    VALIDATE_NOT_NULL(fw_log_parsed_msg);
    return fw_log_parsed_msg->firmware_log_parsed->get_file_name().c_str();
}
HANDLE_EXCEPTIONS_AND_RETURN(nullptr, fw_log_parsed_msg)

const char* rs2_get_fw_log_parsed_thread_name(rs2_firmware_log_parsed_message* fw_log_parsed_msg, rs2_error** error) BEGIN_API_CALL
{
    VALIDATE_NOT_NULL(fw_log_parsed_msg);
    return fw_log_parsed_msg->firmware_log_parsed->get_thread_name().c_str();
}
HANDLE_EXCEPTIONS_AND_RETURN(nullptr, fw_log_parsed_msg)

rs2_log_severity rs2_get_fw_log_parsed_severity(rs2_firmware_log_parsed_message* fw_log_parsed_msg, rs2_error** error) BEGIN_API_CALL
{
    VALIDATE_NOT_NULL(fw_log_parsed_msg);
    return fw_log_parsed_msg->firmware_log_parsed->get_severity();
}
HANDLE_EXCEPTIONS_AND_RETURN(RS2_LOG_SEVERITY_NONE, fw_log_parsed_msg)

unsigned int rs2_get_fw_log_parsed_line(rs2_firmware_log_parsed_message* fw_log_parsed_msg, rs2_error** error) BEGIN_API_CALL
{
    VALIDATE_NOT_NULL(fw_log_parsed_msg);
    return fw_log_parsed_msg->firmware_log_parsed->get_line();
}
HANDLE_EXCEPTIONS_AND_RETURN(0, fw_log_parsed_msg)

unsigned int rs2_get_fw_log_parsed_timestamp(rs2_firmware_log_parsed_message* fw_log_parsed_msg, rs2_error** error) BEGIN_API_CALL
{
    VALIDATE_NOT_NULL(fw_log_parsed_msg);
    return fw_log_parsed_msg->firmware_log_parsed->get_timestamp();
}
HANDLE_EXCEPTIONS_AND_RETURN(0, fw_log_parsed_msg)

unsigned int rs2_get_fw_log_parsed_sequence_id(rs2_firmware_log_parsed_message* fw_log_parsed_msg, rs2_error** error) BEGIN_API_CALL
{
    VALIDATE_NOT_NULL(fw_log_parsed_msg);
    return fw_log_parsed_msg->firmware_log_parsed->get_sequence_id();
}
HANDLE_EXCEPTIONS_AND_RETURN(0, fw_log_parsed_msg)

rs2_terminal_parser* rs2_create_terminal_parser(const char* xml_content, rs2_error** error) BEGIN_API_CALL
{
    VALIDATE_NOT_NULL(xml_content);
    return new rs2_terminal_parser{ std::make_shared<librealsense::terminal_parser>(std::string(xml_content)) };
}
HANDLE_EXCEPTIONS_AND_RETURN(nullptr, xml_content)

void rs2_delete_terminal_parser(rs2_terminal_parser* terminal_parser) BEGIN_API_CALL
{
    VALIDATE_NOT_NULL(terminal_parser);
    delete terminal_parser;
}
NOEXCEPT_RETURN(, terminal_parser)

rs2_raw_data_buffer* rs2_terminal_parse_command(rs2_terminal_parser* terminal_parser,
    const char* command, unsigned int size_of_command, rs2_error** error) BEGIN_API_CALL
{
    VALIDATE_NOT_NULL(terminal_parser);
    VALIDATE_NOT_NULL(command);
    VALIDATE_LE(size_of_command, 1000);//bufer shall be less than 1000 bytes or similar

    std::string command_string;
    command_string.insert(command_string.begin(), command, command + size_of_command);

    auto result = terminal_parser->terminal_parser->parse_command(command_string);
    return new rs2_raw_data_buffer{ result };
}
HANDLE_EXCEPTIONS_AND_RETURN(nullptr, terminal_parser, command)

rs2_raw_data_buffer* rs2_terminal_parse_response(rs2_terminal_parser* terminal_parser,
    const char* command, unsigned int size_of_command,
    const void* response, unsigned int size_of_response, rs2_error** error) BEGIN_API_CALL
{
    VALIDATE_NOT_NULL(terminal_parser);
    VALIDATE_NOT_NULL(command);
    VALIDATE_NOT_NULL(response);
    VALIDATE_LE(size_of_command, 1000); //bufer shall be less than 1000 bytes or similar
    VALIDATE_LE(size_of_response, 5000);//bufer shall be less than 5000 bytes or similar


    std::string command_string;
    command_string.insert(command_string.begin(), command, command + size_of_command);

    std::vector<uint8_t> response_vec;
    response_vec.insert(response_vec.begin(), (uint8_t*)response, (uint8_t*)response + size_of_response);

    auto result = terminal_parser->terminal_parser->parse_response(command_string, response_vec);
    return new rs2_raw_data_buffer{ result };
}
HANDLE_EXCEPTIONS_AND_RETURN(nullptr, terminal_parser, command, response)

void rs2_project_point_to_pixel(float pixel[2], const struct rs2_intrinsics* intrin, const float point[3]) BEGIN_API_CALL
{
    float x = point[0] / point[2], y = point[1] / point[2];

    if ((intrin->model == RS2_DISTORTION_MODIFIED_BROWN_CONRADY) ||
        (intrin->model == RS2_DISTORTION_INVERSE_BROWN_CONRADY))
    {

        float r2 = x * x + y * y;
        float f = 1 + intrin->coeffs[0] * r2 + intrin->coeffs[1] * r2 * r2 + intrin->coeffs[4] * r2 * r2 * r2;
        x *= f;
        y *= f;
        float dx = x + 2 * intrin->coeffs[2] * x * y + intrin->coeffs[3] * (r2 + 2 * x * x);
        float dy = y + 2 * intrin->coeffs[3] * x * y + intrin->coeffs[2] * (r2 + 2 * y * y);
        x = dx;
        y = dy;
    }

    if (intrin->model == RS2_DISTORTION_BROWN_CONRADY)
    {
        float r2 = x * x + y * y;
        float f = 1 + intrin->coeffs[0] * r2 + intrin->coeffs[1] * r2 * r2 + intrin->coeffs[4] * r2 * r2 * r2;

        float xf = x * f;
        float yf = y * f;

        float dx = xf + 2 * intrin->coeffs[2] * x * y + intrin->coeffs[3] * (r2 + 2 * x * x);
        float dy = yf + 2 * intrin->coeffs[3] * x * y + intrin->coeffs[2] * (r2 + 2 * y * y);

        x = dx;
        y = dy;
    }

    if (intrin->model == RS2_DISTORTION_FTHETA)
    {
        float r = sqrtf(x * x + y * y);
        if (r < FLT_EPSILON)
        {
            r = FLT_EPSILON;
        }
        float rd = (float)(1.0f / intrin->coeffs[0] * atan(2 * r * tan(intrin->coeffs[0] / 2.0f)));
        x *= rd / r;
        y *= rd / r;
    }
    if (intrin->model == RS2_DISTORTION_KANNALA_BRANDT4)
    {
        float r = sqrtf(x * x + y * y);
        if (r < FLT_EPSILON)
        {
            r = FLT_EPSILON;
        }
        float theta = atan(r);
        float theta2 = theta * theta;
        float series = 1 + theta2 * (intrin->coeffs[0] + theta2 * (intrin->coeffs[1] + theta2 * (intrin->coeffs[2] + theta2 * intrin->coeffs[3])));
        float rd = theta * series;
        x *= rd / r;
        y *= rd / r;
    }

    pixel[0] = x * intrin->fx + intrin->ppx;
    pixel[1] = y * intrin->fy + intrin->ppy;
}
NOEXCEPT_RETURN(, pixel)

void rs2_deproject_pixel_to_point(float point[3], const struct rs2_intrinsics* intrin, const float pixel[2], float depth) BEGIN_API_CALL
{
    assert(intrin->model != RS2_DISTORTION_MODIFIED_BROWN_CONRADY); // Cannot deproject from a forward-distorted image
    //assert(intrin->model != RS2_DISTORTION_BROWN_CONRADY); // Cannot deproject to an brown conrady model

    float x = (pixel[0] - intrin->ppx) / intrin->fx;
    float y = (pixel[1] - intrin->ppy) / intrin->fy;

    float xo = x;
    float yo = y;

    if (intrin->model == RS2_DISTORTION_INVERSE_BROWN_CONRADY)
    {
        // need to loop until convergence 
        // 10 iterations determined empirically
        for (int i = 0; i < 10; i++)
        {
            float r2 = x * x + y * y;
            float icdist = (float)1 / (float)(1 + ((intrin->coeffs[4] * r2 + intrin->coeffs[1]) * r2 + intrin->coeffs[0]) * r2);
            float xq = x / icdist;
            float yq = y / icdist;
            float delta_x = 2 * intrin->coeffs[2] * xq * yq + intrin->coeffs[3] * (r2 + 2 * xq * xq);
            float delta_y = 2 * intrin->coeffs[3] * xq * yq + intrin->coeffs[2] * (r2 + 2 * yq * yq);
            x = (xo - delta_x) * icdist;
            y = (yo - delta_y) * icdist;
        }
    }
    if (intrin->model == RS2_DISTORTION_BROWN_CONRADY)
    {
        // need to loop until convergence 
        // 10 iterations determined empirically
        for (int i = 0; i < 10; i++)
        {
            float r2 = x * x + y * y;
            float icdist = (float)1 / (float)(1 + ((intrin->coeffs[4] * r2 + intrin->coeffs[1]) * r2 + intrin->coeffs[0]) * r2);
            float delta_x = 2 * intrin->coeffs[2] * x * y + intrin->coeffs[3] * (r2 + 2 * x * x);
            float delta_y = 2 * intrin->coeffs[3] * x * y + intrin->coeffs[2] * (r2 + 2 * y * y);
            x = (xo - delta_x) * icdist;
            y = (yo - delta_y) * icdist;
        }

    }
    if (intrin->model == RS2_DISTORTION_KANNALA_BRANDT4)
    {
        float rd = sqrtf(x * x + y * y);
        if (rd < FLT_EPSILON)
        {
            rd = FLT_EPSILON;
        }

        float theta = rd;
        float theta2 = rd * rd;
        for (int i = 0; i < 4; i++)
        {
            float f = theta * (1 + theta2 * (intrin->coeffs[0] + theta2 * (intrin->coeffs[1] + theta2 * (intrin->coeffs[2] + theta2 * intrin->coeffs[3])))) - rd;
            if (fabs(f) < FLT_EPSILON)
            {
                break;
            }
            float df = 1 + theta2 * (3 * intrin->coeffs[0] + theta2 * (5 * intrin->coeffs[1] + theta2 * (7 * intrin->coeffs[2] + 9 * theta2 * intrin->coeffs[3])));
            theta -= f / df;
            theta2 = theta * theta;
        }
        float r = tan(theta);
        x *= r / rd;
        y *= r / rd;
    }
    if (intrin->model == RS2_DISTORTION_FTHETA)
    {
        float rd = sqrtf(x * x + y * y);
        if (rd < FLT_EPSILON)
        {
            rd = FLT_EPSILON;
        }
        float r = (float)(tan(intrin->coeffs[0] * rd) / atan(2 * tan(intrin->coeffs[0] / 2.0f)));
        x *= r / rd;
        y *= r / rd;
    }

    point[0] = depth * x;
    point[1] = depth * y;
    point[2] = depth;
}
NOEXCEPT_RETURN(, point)

void rs2_transform_point_to_point(float to_point[3], const struct rs2_extrinsics* extrin, const float from_point[3]) BEGIN_API_CALL
{
    to_point[0] = extrin->rotation[0] * from_point[0] + extrin->rotation[3] * from_point[1] + extrin->rotation[6] * from_point[2] + extrin->translation[0];
    to_point[1] = extrin->rotation[1] * from_point[0] + extrin->rotation[4] * from_point[1] + extrin->rotation[7] * from_point[2] + extrin->translation[1];
    to_point[2] = extrin->rotation[2] * from_point[0] + extrin->rotation[5] * from_point[1] + extrin->rotation[8] * from_point[2] + extrin->translation[2];
}
NOEXCEPT_RETURN(, to_point)

void rs2_fov(const struct rs2_intrinsics* intrin, float to_fov[2]) BEGIN_API_CALL
{
    to_fov[0] = (atan2f(intrin->ppx + 0.5f, intrin->fx) + atan2f(intrin->width - (intrin->ppx + 0.5f), intrin->fx)) * 57.2957795f;
    to_fov[1] = (atan2f(intrin->ppy + 0.5f, intrin->fy) + atan2f(intrin->height - (intrin->ppy + 0.5f), intrin->fy)) * 57.2957795f;
}
NOEXCEPT_RETURN(, to_fov)

/* Helper inner function (not part of the API) */
void next_pixel_in_line(float curr[2], const float start[2], const float end[2])
{
    float line_slope = (end[1] - start[1]) / (end[0] - start[0]);
    if (fabs(end[0] - curr[0]) > fabs(end[1] - curr[1]))
    {
        curr[0] = end[0] > curr[0] ? curr[0] + 1 : curr[0] - 1;
        curr[1] = end[1] - line_slope * (end[0] - curr[0]);
    }
    else
    {
        curr[1] = end[1] > curr[1] ? curr[1] + 1 : curr[1] - 1;
        curr[0] = end[0] - ((end[1] + curr[1]) / line_slope);
    }
}

/* Helper inner function (not part of the API) */
bool is_pixel_in_line(const float curr[2], const float start[2], const float end[2])
{
    return ((end[0] >= start[0] && end[0] >= curr[0] && curr[0] >= start[0]) || (end[0] <= start[0] && end[0] <= curr[0] && curr[0] <= start[0])) &&
        ((end[1] >= start[1] && end[1] >= curr[1] && curr[1] >= start[1]) || (end[1] <= start[1] && end[1] <= curr[1] && curr[1] <= start[1]));
}

/* Helper inner function (not part of the API) */
void adjust_2D_point_to_boundary(float p[2], int width, int height)
{
    if (p[0] < 0) p[0] = 0;
    if (p[0] > width) p[0] = (float)width;
    if (p[1] < 0) p[1] = 0;
    if (p[1] > height) p[1] = (float)height;
}


void rs2_project_color_pixel_to_depth_pixel(float to_pixel[2],
    const uint16_t* data, float depth_scale,
    float depth_min, float depth_max,
    const struct rs2_intrinsics* depth_intrin,
    const struct rs2_intrinsics* color_intrin,
    const struct rs2_extrinsics* color_to_depth,
    const struct rs2_extrinsics* depth_to_color,
    const float from_pixel[2]) BEGIN_API_CALL
{
    //Find line start pixel
    float start_pixel[2] = { 0 }, min_point[3] = { 0 }, min_transformed_point[3] = { 0 };
    rs2_deproject_pixel_to_point(min_point, color_intrin, from_pixel, depth_min);
    rs2_transform_point_to_point(min_transformed_point, color_to_depth, min_point);
    rs2_project_point_to_pixel(start_pixel, depth_intrin, min_transformed_point);
    adjust_2D_point_to_boundary(start_pixel, depth_intrin->width, depth_intrin->height);

    //Find line end depth pixel
    float end_pixel[2] = { 0 }, max_point[3] = { 0 }, max_transformed_point[3] = { 0 };
    rs2_deproject_pixel_to_point(max_point, color_intrin, from_pixel, depth_max);
    rs2_transform_point_to_point(max_transformed_point, color_to_depth, max_point);
    rs2_project_point_to_pixel(end_pixel, depth_intrin, max_transformed_point);
    adjust_2D_point_to_boundary(end_pixel, depth_intrin->width, depth_intrin->height);

    //search along line for the depth pixel that it's projected pixel is the closest to the input pixel
    float min_dist = -1;
    for (float p[2] = { start_pixel[0], start_pixel[1] }; is_pixel_in_line(p, start_pixel, end_pixel); next_pixel_in_line(p, start_pixel, end_pixel))
    {
        float depth = depth_scale * data[(int)p[1] * depth_intrin->width + (int)p[0]];
        if (depth == 0)
            continue;

        float projected_pixel[2] = { 0 }, point[3] = { 0 }, transformed_point[3] = { 0 };
        rs2_deproject_pixel_to_point(point, depth_intrin, p, depth);
        rs2_transform_point_to_point(transformed_point, depth_to_color, point);
        rs2_project_point_to_pixel(projected_pixel, color_intrin, transformed_point);

        float new_dist = (float)(pow((projected_pixel[1] - from_pixel[1]), 2) + pow((projected_pixel[0] - from_pixel[0]), 2));
        if (new_dist < min_dist || min_dist < 0)
        {
            min_dist = new_dist;
            to_pixel[0] = p[0];
            to_pixel[1] = p[1];
        }
    }
}
NOEXCEPT_RETURN(, to_pixel)

const rs2_raw_data_buffer* rs2_run_focal_length_calibration_cpp(rs2_device* device, rs2_frame_queue* left, rs2_frame_queue* right, float target_w, float target_h, 
    int adjust_both_sides, float* ratio, float* angle, rs2_update_progress_callback * progress_callback, rs2_error** error) BEGIN_API_CALL
{
    VALIDATE_NOT_NULL(device);
    VALIDATE_NOT_NULL(left);
    VALIDATE_NOT_NULL(right);
    VALIDATE_NOT_NULL(ratio);
    VALIDATE_NOT_NULL(angle);
    VALIDATE_GT(rs2_frame_queue_size(left, error), 0);
    VALIDATE_GT(rs2_frame_queue_size(right, error), 0);
    VALIDATE_GT(target_w, 0.f);
    VALIDATE_GT(target_h, 0.f);
    VALIDATE_RANGE(adjust_both_sides, 0, 1);

    auto auto_calib = VALIDATE_INTERFACE(device->device, librealsense::auto_calibrated_interface);
    std::vector<uint8_t> buffer;
    if (progress_callback == nullptr)
        buffer = auto_calib->run_focal_length_calibration(left, right, target_w, target_h, adjust_both_sides, ratio, angle, nullptr);
    else
        buffer = auto_calib->run_focal_length_calibration(left, right, target_w, target_h, adjust_both_sides, ratio, angle, { progress_callback, [](rs2_update_progress_callback* p) { p->release(); } });

    return new rs2_raw_data_buffer{ buffer };
}
HANDLE_EXCEPTIONS_AND_RETURN(nullptr, device, left, right, ratio, angle)

const rs2_raw_data_buffer* rs2_run_focal_length_calibration(rs2_device* device, rs2_frame_queue* left, rs2_frame_queue* right, float target_w, float target_h,
    int adjust_both_sides, float* ratio, float* angle, rs2_update_progress_callback_ptr callback, void* client_data, rs2_error** error) BEGIN_API_CALL
{
    VALIDATE_NOT_NULL(device);
    VALIDATE_NOT_NULL(left);
    VALIDATE_NOT_NULL(right);
    VALIDATE_NOT_NULL(ratio);
    VALIDATE_NOT_NULL(angle);
    VALIDATE_GT(rs2_frame_queue_size(left, error), 0);
    VALIDATE_GT(rs2_frame_queue_size(right, error), 0);
    VALIDATE_GT(target_w, 0.f);
    VALIDATE_GT(target_h, 0.f);
    VALIDATE_RANGE(adjust_both_sides, 0, 1);

    auto auto_calib = VALIDATE_INTERFACE(device->device, librealsense::auto_calibrated_interface);
    std::vector<uint8_t> buffer;
    if (callback == nullptr)
        buffer = auto_calib->run_focal_length_calibration(left, right, target_w, target_h, adjust_both_sides, ratio, angle, nullptr);
    else
    {
        librealsense::update_progress_callback_ptr cb(new librealsense::update_progress_callback(callback, client_data), [](update_progress_callback* p) { delete p; });
        buffer = auto_calib->run_focal_length_calibration(left, right, target_w, target_h, adjust_both_sides, ratio, angle, cb);
    }

    return new rs2_raw_data_buffer{ buffer };
}
HANDLE_EXCEPTIONS_AND_RETURN(nullptr, device, left, right, ratio, angle)

const rs2_raw_data_buffer* rs2_run_uv_map_calibration_cpp(rs2_device* device, rs2_frame_queue* left, rs2_frame_queue* color, rs2_frame_queue* depth, int py_px_only,
    float* health, int health_size, rs2_update_progress_callback* progress_callback, rs2_error** error) BEGIN_API_CALL
{
    VALIDATE_NOT_NULL(device);
    VALIDATE_NOT_NULL(left);
    VALIDATE_NOT_NULL(color);
    VALIDATE_NOT_NULL(depth);
    VALIDATE_NOT_NULL(health);
    VALIDATE_GT(health_size, 0);
    VALIDATE_GT(rs2_frame_queue_size(left, error), 0);
    VALIDATE_GT(rs2_frame_queue_size(color, error), 0);
    VALIDATE_GT(rs2_frame_queue_size(depth, error), 0);
    VALIDATE_RANGE(py_px_only, 0, 1);

    auto auto_calib = VALIDATE_INTERFACE(device->device, librealsense::auto_calibrated_interface);
    std::vector<uint8_t> buffer;
    if (progress_callback == nullptr)
        buffer = auto_calib->run_uv_map_calibration(left, color, depth, py_px_only, health, health_size, nullptr);
    else
        buffer = auto_calib->run_uv_map_calibration(left, color, depth, py_px_only, health, health_size, { progress_callback, [](rs2_update_progress_callback* p) { p->release(); } });

    return new rs2_raw_data_buffer{ buffer };
}
HANDLE_EXCEPTIONS_AND_RETURN(nullptr, device, left, color, depth, health)

const rs2_raw_data_buffer* rs2_run_uv_map_calibration(rs2_device* device, rs2_frame_queue* left, rs2_frame_queue* color, rs2_frame_queue* depth, int py_px_only,
    float* health, int health_size, rs2_update_progress_callback_ptr callback, void* client_data, rs2_error** error) BEGIN_API_CALL
{
    VALIDATE_NOT_NULL(device);
    VALIDATE_NOT_NULL(left);
    VALIDATE_NOT_NULL(color);
    VALIDATE_NOT_NULL(depth);
    VALIDATE_NOT_NULL(health);
    VALIDATE_GT(health_size, 0);
    VALIDATE_GT(rs2_frame_queue_size(left, error), 0);
    VALIDATE_GT(rs2_frame_queue_size(color, error), 0);
    VALIDATE_GT(rs2_frame_queue_size(depth, error), 0);
    VALIDATE_RANGE(py_px_only, 0, 1);

    auto auto_calib = VALIDATE_INTERFACE(device->device, librealsense::auto_calibrated_interface);
    std::vector<uint8_t> buffer;
    if (callback == nullptr)
        buffer = auto_calib->run_uv_map_calibration(left, color, depth, py_px_only, health, health_size, nullptr);
    else
    {
        librealsense::update_progress_callback_ptr cb(new librealsense::update_progress_callback(callback, client_data), [](update_progress_callback* p) { delete p; });
        buffer = auto_calib->run_uv_map_calibration(left, color, depth, py_px_only, health, health_size, cb);
    }

    return new rs2_raw_data_buffer{ buffer };
}
HANDLE_EXCEPTIONS_AND_RETURN(nullptr, device, left, color, depth, health)


float rs2_calculate_target_z_cpp(rs2_device* device, rs2_frame_queue* queue, float target_width, float target_height,
    rs2_update_progress_callback* progress_callback, rs2_error** error) BEGIN_API_CALL
{
    VALIDATE_NOT_NULL(device);
    VALIDATE_NOT_NULL(queue);
    VALIDATE_GT(target_width, 0.f);
    VALIDATE_GT(target_height, 0.f);
    VALIDATE_GT(rs2_frame_queue_size(queue, error), 0);

    auto auto_calib = VALIDATE_INTERFACE(device->device, librealsense::auto_calibrated_interface);

    if (progress_callback == NULL)
        return auto_calib->calculate_target_z(queue, target_width, target_height, nullptr);
    else
    {
        return auto_calib->calculate_target_z(queue, target_width, target_height, { progress_callback, [](rs2_update_progress_callback* p) { p->release(); } });
    }
}
HANDLE_EXCEPTIONS_AND_RETURN(-1.f, device, queue, target_width, target_height)

float rs2_calculate_target_z(rs2_device* device, rs2_frame_queue* queue, float target_width, float target_height,
    rs2_update_progress_callback_ptr progress_callback, void* client_data, rs2_error** error) BEGIN_API_CALL
{
    VALIDATE_NOT_NULL(device);
    VALIDATE_NOT_NULL(queue);
    VALIDATE_GT(target_width, 0.f);
    VALIDATE_GT(target_height, 0.f);
    VALIDATE_GT(rs2_frame_queue_size(queue, error), 0);

    auto auto_calib = VALIDATE_INTERFACE(device->device, librealsense::auto_calibrated_interface);

    if (progress_callback == NULL)
        return auto_calib->calculate_target_z(queue, target_width, target_height, nullptr);
    else
    {
        librealsense::update_progress_callback_ptr cb(new librealsense::update_progress_callback(progress_callback, client_data), [](update_progress_callback* p) { delete p; });
        return auto_calib->calculate_target_z(queue, target_width, target_height, cb);
    }
}
HANDLE_EXCEPTIONS_AND_RETURN(-1.f, device, queue, target_width, target_height)<|MERGE_RESOLUTION|>--- conflicted
+++ resolved
@@ -2458,10 +2458,7 @@
     auto vf = VALIDATE_INTERFACE(((frame_interface*)frame_ref), librealsense::video_frame);
     int width = vf->get_width();
     int height = vf->get_height();
-<<<<<<< HEAD
     auto fmt = vf->get_stream()->get_format();
-=======
->>>>>>> 881e66cd
 
     std::shared_ptr<target_calculator_interface> target_calculator;
     if (calib_type == RS2_CALIB_TARGET_RECT_GAUSSIAN_DOT_VERTICES)
@@ -2473,20 +2470,12 @@
     else
         throw std::runtime_error("unsupported calibration target type");
     
-<<<<<<< HEAD
     if (RS2_FORMAT_Y8 == fmt)
-=======
-    if (vf->get_stream()->get_format() == RS2_FORMAT_Y8)
->>>>>>> 881e66cd
     {
         if (!target_calculator->calculate(vf->get_frame_data(), target_dims, target_dims_size))
             throw std::runtime_error("Failed to find the four rectangle side sizes on the frame");
     }
-<<<<<<< HEAD
     else if (RS2_FORMAT_RGB8 == fmt)
-=======
-    else if (vf->get_stream()->get_format() == RS2_FORMAT_RGB8)
->>>>>>> 881e66cd
     {
         int size = width * height;
         std::vector<uint8_t> buf(size);
@@ -2504,11 +2493,7 @@
             throw std::runtime_error("Failed to find the four rectangle side sizes on the frame");
     }
     else
-<<<<<<< HEAD
         throw std::runtime_error(librealsense::to_string() << "Unsupported video frame format " << rs2_format_to_string(fmt));
-=======
-        throw std::runtime_error("wrong video frame format");
->>>>>>> 881e66cd
 }
 HANDLE_EXCEPTIONS_AND_RETURN(, frame_ref, calib_type, target_dims, target_dims_size)
 
