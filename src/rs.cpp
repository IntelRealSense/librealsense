--- conflicted
+++ resolved
@@ -3235,11 +3235,7 @@
     auto auto_calib = VALIDATE_INTERFACE(device->device, librealsense::auto_calibrated_interface);
 
     std::string json((char*)json_content, (char*)json_content + content_size);
-<<<<<<< HEAD
-    buffer = auto_calib->run_tare_calibration(timeout_ms, ground_truth_mm, json, health, callback_ptr);
-=======
-    std::vector< uint8_t > buffer = auto_calib->run_tare_calibration( timeout_ms, ground_truth_mm, json, callback_ptr );
->>>>>>> ca016522
+    std::vector< uint8_t > buffer = auto_calib->run_tare_calibration( timeout_ms, ground_truth_mm, json, health, callback_ptr );
 
     return new rs2_raw_data_buffer{ buffer };
 }
