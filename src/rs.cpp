// License: Apache 2.0 See LICENSE file in root directory.
// Copyright(c) 2015 Intel Corporation. All Rights Reserved.

#include <functional>   // For function

#include "api.h"
#include "log.h"
#include "context.h"
#include "device.h"
#include "algo.h"
#include "core/debug.h"
#include "core/motion.h"
#include "core/extension.h"
#include "media/record/record_device.h"
#include <media/ros/ros_writer.h>
#include <media/ros/ros_reader.h>
#include "core/advanced_mode.h"
#include "source.h"
#include "core/processing.h"
#include "proc/synthetic-stream.h"
#include "proc/processing-blocks-factory.h"
#include "proc/colorizer.h"
#include "proc/pointcloud.h"
#include "proc/threshold.h"
#include "proc/units-transform.h"
#include "proc/disparity-transform.h"
#include "proc/syncer-processing-block.h"
#include "proc/decimation-filter.h"
#include "proc/spatial-filter.h"
#include "proc/zero-order.h"
#include "proc/hole-filling-filter.h"
#include "proc/color-formats-converter.h"
#include "proc/rates-printer.h"
#include "media/playback/playback_device.h"
#include "stream.h"
#include "../include/librealsense2/h/rs_types.h"
#include "pipeline/pipeline.h"
#include "environment.h"
#include "proc/temporal-filter.h"
#include "proc/depth-decompress.h"
#include "software-device.h"
#include "global_timestamp_reader.h"
#include "auto-calibrated-device.h"
////////////////////////
// API implementation //
////////////////////////

using namespace librealsense;

struct rs2_stream_profile_list
{
    std::vector<std::shared_ptr<stream_profile_interface>> list;
};

struct rs2_processing_block_list
{
    processing_blocks list;
};

struct rs2_sensor : public rs2_options
{
    rs2_sensor(rs2_device parent,
        librealsense::sensor_interface* sensor) :
        rs2_options((librealsense::options_interface*)sensor),
        parent(parent), sensor(sensor)
    {}

    rs2_device parent;
    librealsense::sensor_interface* sensor;

    rs2_sensor& operator=(const rs2_sensor&) = delete;
    rs2_sensor(const rs2_sensor&) = delete;
};


struct rs2_context
{
    ~rs2_context() { ctx->stop(); }
    std::shared_ptr<librealsense::context> ctx;
};

struct rs2_device_hub
{
    std::shared_ptr<librealsense::device_hub> hub;
};

struct rs2_pipeline
{
    std::shared_ptr<librealsense::pipeline::pipeline> pipeline;
};

struct rs2_config
{
    std::shared_ptr<librealsense::pipeline::config> config;
};

struct rs2_pipeline_profile
{
    std::shared_ptr<librealsense::pipeline::profile> profile;
};

struct rs2_frame_queue
{
    explicit rs2_frame_queue(int cap)
        : queue(cap)
    {
    }

    single_consumer_frame_queue<librealsense::frame_holder> queue;
};

struct rs2_sensor_list
{
    rs2_device dev;
};

struct rs2_error
{
    std::string message;
    std::string function;
    std::string args;
    rs2_exception_type exception_type;
};

rs2_error *rs2_create_error(const char* what, const char* name, const char* args, rs2_exception_type type) BEGIN_API_CALL
{
    return new rs2_error{ what, name, args, type };
}
NOEXCEPT_RETURN(nullptr, what, name, args, type)

void notifications_processor::raise_notification(const notification n)
{
    _dispatcher.invoke([this, n](dispatcher::cancellable_timer ct)
    {
        std::lock_guard<std::mutex> lock(_callback_mutex);
        rs2_notification noti(&n);
        if (_callback)_callback->on_notification(&noti);
    });
}

rs2_context* rs2_create_context(int api_version, rs2_error** error) BEGIN_API_CALL
{
    verify_version_compatibility(api_version);

    return new rs2_context{ std::make_shared<librealsense::context>(librealsense::backend_type::standard) };
}
HANDLE_EXCEPTIONS_AND_RETURN(nullptr, api_version)

void rs2_delete_context(rs2_context* context) BEGIN_API_CALL
{
    VALIDATE_NOT_NULL(context);
    delete context;
}
NOEXCEPT_RETURN(, context)

rs2_device_hub* rs2_create_device_hub(const rs2_context* context, rs2_error** error) BEGIN_API_CALL
{
    return new rs2_device_hub{ std::make_shared<librealsense::device_hub>(context->ctx) };
}
HANDLE_EXCEPTIONS_AND_RETURN(nullptr, context)

void rs2_delete_device_hub(const rs2_device_hub* hub) BEGIN_API_CALL
{
    VALIDATE_NOT_NULL(hub);
    delete hub;
}
NOEXCEPT_RETURN(, hub)

rs2_device* rs2_device_hub_wait_for_device(const rs2_device_hub* hub, rs2_error** error) BEGIN_API_CALL
{
    VALIDATE_NOT_NULL(hub);
    auto dev = hub->hub->wait_for_device();
    return new rs2_device{ hub->hub->get_context(), std::make_shared<readonly_device_info>(dev), dev };
}
HANDLE_EXCEPTIONS_AND_RETURN(nullptr, hub)

int rs2_device_hub_is_device_connected(const rs2_device_hub* hub, const rs2_device* device, rs2_error** error) BEGIN_API_CALL
{
    VALIDATE_NOT_NULL(hub);
    VALIDATE_NOT_NULL(device);
    auto res = hub->hub->is_connected(*device->device);
    return res ? 1 : 0;
}
HANDLE_EXCEPTIONS_AND_RETURN(0, hub, device)

rs2_device_list* rs2_query_devices(const rs2_context* context, rs2_error** error)
{
    return rs2_query_devices_ex(context, RS2_PRODUCT_LINE_ANY_INTEL, error);
}

rs2_device_list* rs2_query_devices_ex(const rs2_context* context, int product_mask, rs2_error** error)
{
    VALIDATE_NOT_NULL(context);

    std::vector<rs2_device_info> results;
    for (auto&& dev_info : context->ctx->query_devices(product_mask))
    {
        try
        {
            rs2_device_info d{ context->ctx, dev_info };
            results.push_back(d);
        }
        catch (...)
        {
            LOG_WARNING("Could not open device!");
        }
    }

    return new rs2_device_list{ context->ctx, results };
}

rs2_sensor_list* rs2_query_sensors(const rs2_device* device, rs2_error** error) BEGIN_API_CALL
{
    VALIDATE_NOT_NULL(device);

    std::vector<rs2_device_info> results;
    try
    {
        auto dev = device->device;
        for (unsigned int i = 0; i < dev->get_sensors_count(); i++)
        {
            rs2_device_info d{ device->ctx, device->info };
            results.push_back(d);
        }
    }
    catch (...)
    {
        LOG_WARNING("Could not open device!");
    }

    return new rs2_sensor_list{ *device };
}
HANDLE_EXCEPTIONS_AND_RETURN(nullptr, device)

int rs2_get_device_count(const rs2_device_list* list, rs2_error** error) BEGIN_API_CALL
{
    if (list == nullptr)
        return 0;
    return static_cast<int>(list->list.size());
}
HANDLE_EXCEPTIONS_AND_RETURN(0, list)

int rs2_get_sensors_count(const rs2_sensor_list* list, rs2_error** error) BEGIN_API_CALL
{
    if (list == nullptr)
        return 0;
    return static_cast<int>(list->dev.device->get_sensors_count());
}
HANDLE_EXCEPTIONS_AND_RETURN(0, list)

void rs2_delete_device_list(rs2_device_list* list) BEGIN_API_CALL
{
    VALIDATE_NOT_NULL(list);
    delete list;
}
NOEXCEPT_RETURN(, list)

void rs2_delete_sensor_list(rs2_sensor_list* list) BEGIN_API_CALL
{
    VALIDATE_NOT_NULL(list);
    delete list;
}
NOEXCEPT_RETURN(, list)

rs2_device* rs2_create_device(const rs2_device_list* info_list, int index, rs2_error** error) BEGIN_API_CALL
{
    VALIDATE_NOT_NULL(info_list);
    VALIDATE_RANGE(index, 0, (int)info_list->list.size() - 1);

    return new rs2_device{ info_list->ctx,
                          info_list->list[index].info,
                          info_list->list[index].info->create_device()
    };
}
HANDLE_EXCEPTIONS_AND_RETURN(nullptr, info_list, index)

void rs2_delete_device(rs2_device* device) BEGIN_API_CALL
{
    VALIDATE_NOT_NULL(device);
    delete device;
}
NOEXCEPT_RETURN(, device)

rs2_sensor* rs2_create_sensor(const rs2_sensor_list* list, int index, rs2_error** error) BEGIN_API_CALL
{
    VALIDATE_NOT_NULL(list);
    VALIDATE_RANGE(index, 0, (int)list->dev.device->get_sensors_count() - 1);

    return new rs2_sensor{
            list->dev,
            &list->dev.device->get_sensor(index)
    };
}
HANDLE_EXCEPTIONS_AND_RETURN(nullptr, list, index)

void rs2_delete_sensor(rs2_sensor* device) BEGIN_API_CALL
{
    VALIDATE_NOT_NULL(device);
    delete device;
}
NOEXCEPT_RETURN(, device)

rs2_stream_profile_list* rs2_get_stream_profiles(rs2_sensor* sensor, rs2_error** error) BEGIN_API_CALL
{
    VALIDATE_NOT_NULL(sensor);
    return new rs2_stream_profile_list{ sensor->sensor->get_stream_profiles() };
}
HANDLE_EXCEPTIONS_AND_RETURN(nullptr, sensor)

rs2_stream_profile_list* rs2_get_active_streams(rs2_sensor* sensor, rs2_error** error) BEGIN_API_CALL
{
    VALIDATE_NOT_NULL(sensor);
    return new rs2_stream_profile_list{ sensor->sensor->get_active_streams() };
}
HANDLE_EXCEPTIONS_AND_RETURN(nullptr, sensor)

const rs2_stream_profile* rs2_get_stream_profile(const rs2_stream_profile_list* list, int index, rs2_error** error) BEGIN_API_CALL
{
    VALIDATE_NOT_NULL(list);
    VALIDATE_RANGE(index, 0, (int)list->list.size() - 1);

    return list->list[index]->get_c_wrapper();
}
HANDLE_EXCEPTIONS_AND_RETURN(nullptr, list, index)

int rs2_get_stream_profiles_count(const rs2_stream_profile_list* list, rs2_error** error) BEGIN_API_CALL
{
    VALIDATE_NOT_NULL(list);
    return static_cast<int>(list->list.size());
}
HANDLE_EXCEPTIONS_AND_RETURN(0, list)

void rs2_delete_stream_profiles_list(rs2_stream_profile_list* list) BEGIN_API_CALL
{
    VALIDATE_NOT_NULL(list);
    delete list;
}
NOEXCEPT_RETURN(, list)

void rs2_get_video_stream_intrinsics(const rs2_stream_profile* from, rs2_intrinsics* intr, rs2_error** error) BEGIN_API_CALL
{
    VALIDATE_NOT_NULL(from);
    VALIDATE_NOT_NULL(intr);

    auto vid = VALIDATE_INTERFACE(from->profile, librealsense::video_stream_profile_interface);

    *intr = vid->get_intrinsics();
}
HANDLE_EXCEPTIONS_AND_RETURN(, from, intr)

void rs2_get_motion_intrinsics(const rs2_stream_profile* mode, rs2_motion_device_intrinsic * intrinsics, rs2_error ** error) BEGIN_API_CALL
{
    VALIDATE_NOT_NULL(mode);
    VALIDATE_NOT_NULL(intrinsics);

    auto motion = VALIDATE_INTERFACE(mode->profile, librealsense::motion_stream_profile_interface);
    *intrinsics = motion->get_intrinsics();
}
HANDLE_EXCEPTIONS_AND_RETURN(, mode, intrinsics)


void rs2_get_video_stream_resolution(const rs2_stream_profile* from, int* width, int* height, rs2_error** error) BEGIN_API_CALL
{
    VALIDATE_NOT_NULL(from);

    auto vid = VALIDATE_INTERFACE(from->profile, librealsense::video_stream_profile_interface);

    if (width)  *width = vid->get_width();
    if (height) *height = vid->get_height();
}
HANDLE_EXCEPTIONS_AND_RETURN(, from, width, height)

int rs2_is_stream_profile_default(const rs2_stream_profile* profile, rs2_error** error) BEGIN_API_CALL
{
    VALIDATE_NOT_NULL(profile);
    return profile->profile->get_tag() & profile_tag::PROFILE_TAG_DEFAULT ? 1 : 0;
}
HANDLE_EXCEPTIONS_AND_RETURN(0, profile)

void rs2_get_stream_profile_data(const rs2_stream_profile* mode, rs2_stream* stream, rs2_format* format, int* index, int* unique_id, int* framerate, rs2_error** error) BEGIN_API_CALL
{
    VALIDATE_NOT_NULL(mode);
    VALIDATE_NOT_NULL(stream);
    VALIDATE_NOT_NULL(format);
    VALIDATE_NOT_NULL(index);
    VALIDATE_NOT_NULL(unique_id);

    *framerate = mode->profile->get_framerate();
    *format = mode->profile->get_format();
    *index = mode->profile->get_stream_index();
    *stream = mode->profile->get_stream_type();
    *unique_id = mode->profile->get_unique_id();
}
HANDLE_EXCEPTIONS_AND_RETURN(, mode, stream, format, index, framerate)

void rs2_set_stream_profile_data(rs2_stream_profile* mode, rs2_stream stream, int index, rs2_format format, rs2_error** error) BEGIN_API_CALL
{
    VALIDATE_NOT_NULL(mode);
    VALIDATE_ENUM(stream);
    VALIDATE_ENUM(format);

    mode->profile->set_format(format);
    mode->profile->set_stream_type(stream);
    mode->profile->set_stream_index(index);
}
HANDLE_EXCEPTIONS_AND_RETURN(, mode, stream, format)

void rs2_delete_stream_profile(rs2_stream_profile* p) BEGIN_API_CALL
{
    VALIDATE_NOT_NULL(p);
    delete p;
}
NOEXCEPT_RETURN(, p)

rs2_stream_profile* rs2_clone_stream_profile(const rs2_stream_profile* mode, rs2_stream stream, int stream_idx, rs2_format fmt, rs2_error** error) BEGIN_API_CALL
{
    VALIDATE_NOT_NULL(mode);
    VALIDATE_ENUM(stream);
    VALIDATE_ENUM(fmt);

    auto sp = mode->profile->clone();
    sp->set_stream_type(stream);
    sp->set_stream_index(stream_idx);
    sp->set_format(fmt);
    return new rs2_stream_profile{ sp.get(), sp };
}
HANDLE_EXCEPTIONS_AND_RETURN(nullptr, mode, stream, stream_idx, fmt)

rs2_stream_profile* rs2_clone_video_stream_profile(const rs2_stream_profile* mode, rs2_stream stream, int index, rs2_format format, int width, int height, const rs2_intrinsics* intr, rs2_error** error) BEGIN_API_CALL
{
    VALIDATE_NOT_NULL(mode);
    VALIDATE_ENUM(stream);
    VALIDATE_ENUM(format);
    VALIDATE_NOT_NULL(intr);

    auto sp = mode->profile->clone();
    sp->set_stream_type(stream);
    sp->set_stream_index(index);
    sp->set_format(format);

    auto vid = std::dynamic_pointer_cast<video_stream_profile_interface>(sp);
    auto i = *intr;
    vid->set_intrinsics([i]() { return i; });
    vid->set_dims(width, height);

    return new rs2_stream_profile{ sp.get(), sp };
}
HANDLE_EXCEPTIONS_AND_RETURN(nullptr, mode, stream, index, format, width, height, intr)

const rs2_raw_data_buffer* rs2_send_and_receive_raw_data(rs2_device* device, void* raw_data_to_send, unsigned size_of_raw_data_to_send, rs2_error** error) BEGIN_API_CALL
{
    VALIDATE_NOT_NULL(device);

    auto debug_interface = VALIDATE_INTERFACE(device->device, librealsense::debug_interface);

    auto raw_data_buffer = static_cast<uint8_t*>(raw_data_to_send);
    std::vector<uint8_t> buffer_to_send(raw_data_buffer, raw_data_buffer + size_of_raw_data_to_send);
    auto ret_data = debug_interface->send_receive_raw_data(buffer_to_send);
    return new rs2_raw_data_buffer{ ret_data };
}
HANDLE_EXCEPTIONS_AND_RETURN(nullptr, device)

const unsigned char* rs2_get_raw_data(const rs2_raw_data_buffer* buffer, rs2_error** error) BEGIN_API_CALL
{
    VALIDATE_NOT_NULL(buffer);
    return buffer->buffer.data();
}
HANDLE_EXCEPTIONS_AND_RETURN(0, buffer)

int rs2_get_raw_data_size(const rs2_raw_data_buffer* buffer, rs2_error** error) BEGIN_API_CALL
{
    VALIDATE_NOT_NULL(buffer);
    return static_cast<int>(buffer->buffer.size());
}
HANDLE_EXCEPTIONS_AND_RETURN(0, buffer)

void rs2_delete_raw_data(const rs2_raw_data_buffer* buffer) BEGIN_API_CALL
{
    VALIDATE_NOT_NULL(buffer);
    delete buffer;
}
NOEXCEPT_RETURN(, buffer)

void rs2_open(rs2_sensor* sensor, const rs2_stream_profile* profile, rs2_error** error) BEGIN_API_CALL
{
    VALIDATE_NOT_NULL(sensor);
    VALIDATE_NOT_NULL(profile);

    std::vector<std::shared_ptr<stream_profile_interface>> request;
    request.push_back(std::dynamic_pointer_cast<stream_profile_interface>(profile->profile->shared_from_this()));
    sensor->sensor->open(request);
}
HANDLE_EXCEPTIONS_AND_RETURN(, sensor, profile)

void rs2_open_multiple(rs2_sensor* sensor,
    const rs2_stream_profile** profiles, int count, rs2_error** error) BEGIN_API_CALL
{
    VALIDATE_NOT_NULL(sensor);
    VALIDATE_NOT_NULL(profiles);

    std::vector<std::shared_ptr<stream_profile_interface>> request;
    for (auto i = 0; i < count; i++)
    {
        request.push_back(std::dynamic_pointer_cast<stream_profile_interface>(profiles[i]->profile->shared_from_this()));
    }
    sensor->sensor->open(request);
}
HANDLE_EXCEPTIONS_AND_RETURN(, sensor, profiles, count)

void rs2_close(const rs2_sensor* sensor, rs2_error** error) BEGIN_API_CALL
{
    VALIDATE_NOT_NULL(sensor);
    sensor->sensor->close();
}
HANDLE_EXCEPTIONS_AND_RETURN(, sensor)

int rs2_is_option_read_only(const rs2_options* options, rs2_option option, rs2_error** error) BEGIN_API_CALL
{
    VALIDATE_NOT_NULL(options);
    return options->options->get_option(option).is_read_only();
}
HANDLE_EXCEPTIONS_AND_RETURN(0, options, option)

float rs2_get_option(const rs2_options* options, rs2_option option, rs2_error** error) BEGIN_API_CALL
{
    VALIDATE_NOT_NULL(options);
    VALIDATE_OPTION(options, option);
    return options->options->get_option(option).query();
}
HANDLE_EXCEPTIONS_AND_RETURN(0.0f, options, option)

void rs2_set_option(const rs2_options* options, rs2_option option, float value, rs2_error** error) BEGIN_API_CALL
{
    VALIDATE_NOT_NULL(options);
    VALIDATE_OPTION(options, option);
    options->options->get_option(option).set(value);
}
HANDLE_EXCEPTIONS_AND_RETURN(, options, option, value)

rs2_options_list* rs2_get_options_list(const rs2_options* options, rs2_error** error) BEGIN_API_CALL
{
    VALIDATE_NOT_NULL(options);
    return new rs2_options_list{ options->options->get_supported_options() };
}
HANDLE_EXCEPTIONS_AND_RETURN(nullptr, options)

const char* rs2_get_option_name(const rs2_options* options,rs2_option option, rs2_error** error) BEGIN_API_CALL
{
    VALIDATE_NOT_NULL(options);
    return options->options->get_option_name(option);
}
HANDLE_EXCEPTIONS_AND_RETURN(nullptr, option, options)

int rs2_get_options_list_size(const rs2_options_list* options, rs2_error** error)BEGIN_API_CALL
{
    VALIDATE_NOT_NULL(options);
    return int(options->list.size());
}
HANDLE_EXCEPTIONS_AND_RETURN(0, options)

rs2_option rs2_get_option_from_list(const rs2_options_list* options, int i, rs2_error** error) BEGIN_API_CALL
{
    VALIDATE_NOT_NULL(options);
    return options->list[i];
}
HANDLE_EXCEPTIONS_AND_RETURN(RS2_OPTION_COUNT, options)

void rs2_delete_options_list(rs2_options_list* list) BEGIN_API_CALL
{
    VALIDATE_NOT_NULL(list);
    delete list;
}
NOEXCEPT_RETURN(, list)

int rs2_supports_option(const rs2_options* options, rs2_option option, rs2_error** error) BEGIN_API_CALL
{
    VALIDATE_NOT_NULL(options);
    return options->options->supports_option(option);
}
HANDLE_EXCEPTIONS_AND_RETURN(0, options, option)

void rs2_get_option_range(const rs2_options* options, rs2_option option,
    float* min, float* max, float* step, float* def, rs2_error** error) BEGIN_API_CALL
{
    VALIDATE_NOT_NULL(options);
    VALIDATE_OPTION(options, option);
    VALIDATE_NOT_NULL(min);
    VALIDATE_NOT_NULL(max);
    VALIDATE_NOT_NULL(step);
    VALIDATE_NOT_NULL(def);
    auto range = options->options->get_option(option).get_range();
    *min = range.min;
    *max = range.max;
    *def = range.def;
    *step = range.step;
}
HANDLE_EXCEPTIONS_AND_RETURN(, options, option, min, max, step, def)

const char* rs2_get_device_info(const rs2_device* dev, rs2_camera_info info, rs2_error** error) BEGIN_API_CALL
{
    VALIDATE_NOT_NULL(dev);
    VALIDATE_ENUM(info);
    if (dev->device->supports_info(info))
    {
        return dev->device->get_info(info).c_str();
    }
    throw librealsense::invalid_value_exception(librealsense::to_string() << "info " << rs2_camera_info_to_string(info) << " not supported by the device!");
}
HANDLE_EXCEPTIONS_AND_RETURN(nullptr, dev, info)

int rs2_supports_device_info(const rs2_device* dev, rs2_camera_info info, rs2_error** error) BEGIN_API_CALL
{
    VALIDATE_NOT_NULL(dev);
    VALIDATE_NOT_NULL(dev->device);
    VALIDATE_ENUM(info);
    return dev->device->supports_info(info);
}
HANDLE_EXCEPTIONS_AND_RETURN(false, dev, info)

const char* rs2_get_sensor_info(const rs2_sensor* sensor, rs2_camera_info info, rs2_error** error) BEGIN_API_CALL
{
    VALIDATE_NOT_NULL(sensor);
    VALIDATE_ENUM(info);
    if (sensor->sensor->supports_info(info))
    {
        return sensor->sensor->get_info(info).c_str();
    }
    throw librealsense::invalid_value_exception(librealsense::to_string() << "info " << rs2_camera_info_to_string(info) << " not supported by the sensor!");
}
HANDLE_EXCEPTIONS_AND_RETURN(nullptr, sensor, info)

int rs2_supports_sensor_info(const rs2_sensor* sensor, rs2_camera_info info, rs2_error** error) BEGIN_API_CALL
{
    VALIDATE_NOT_NULL(sensor);
    VALIDATE_ENUM(info);
    return sensor->sensor->supports_info(info);
}
HANDLE_EXCEPTIONS_AND_RETURN(false, sensor, info)

void rs2_start(const rs2_sensor* sensor, rs2_frame_callback_ptr on_frame, void* user, rs2_error** error) BEGIN_API_CALL
{
    VALIDATE_NOT_NULL(sensor);
    VALIDATE_NOT_NULL(on_frame);
    librealsense::frame_callback_ptr callback(
        new librealsense::frame_callback(on_frame, user));
    sensor->sensor->start(move(callback));
}
HANDLE_EXCEPTIONS_AND_RETURN(, sensor, on_frame, user)

void rs2_start_queue(const rs2_sensor* sensor, rs2_frame_queue* queue, rs2_error** error) BEGIN_API_CALL
{
    VALIDATE_NOT_NULL(sensor);
    VALIDATE_NOT_NULL(queue);
    librealsense::frame_callback_ptr callback(
        new librealsense::frame_callback(rs2_enqueue_frame, queue));
    sensor->sensor->start(move(callback));
}
HANDLE_EXCEPTIONS_AND_RETURN(, sensor, queue)

void rs2_set_notifications_callback(const rs2_sensor* sensor, rs2_notification_callback_ptr on_notification, void* user, rs2_error** error) BEGIN_API_CALL
{
    VALIDATE_NOT_NULL(sensor);
    VALIDATE_NOT_NULL(on_notification);
    librealsense::notifications_callback_ptr callback(
        new librealsense::notifications_callback(on_notification, user),
        [](rs2_notifications_callback* p) { delete p; });
    sensor->sensor->register_notifications_callback(std::move(callback));
}
HANDLE_EXCEPTIONS_AND_RETURN(, sensor, on_notification, user)

void rs2_software_device_set_destruction_callback(const rs2_device* dev, rs2_software_device_destruction_callback_ptr on_destruction, void* user, rs2_error** error) BEGIN_API_CALL
{
    VALIDATE_NOT_NULL(dev);
    auto swdev = VALIDATE_INTERFACE(dev->device, librealsense::software_device);
    VALIDATE_NOT_NULL(on_destruction);
    librealsense::software_device_destruction_callback_ptr callback(
        new librealsense::software_device_destruction_callback(on_destruction, user),
        [](rs2_software_device_destruction_callback* p) { delete p; });
    swdev->register_destruction_callback(std::move(callback));
}
HANDLE_EXCEPTIONS_AND_RETURN(, dev, on_destruction, user)

void rs2_set_devices_changed_callback(const rs2_context* context, rs2_devices_changed_callback_ptr callback, void* user, rs2_error** error) BEGIN_API_CALL
{
    VALIDATE_NOT_NULL(context);
    VALIDATE_NOT_NULL(callback);
    librealsense::devices_changed_callback_ptr cb(
        new librealsense::devices_changed_callback(callback, user),
        [](rs2_devices_changed_callback* p) { delete p; });
    context->ctx->set_devices_changed_callback(std::move(cb));
}
HANDLE_EXCEPTIONS_AND_RETURN(, context, callback, user)

void rs2_start_cpp(const rs2_sensor* sensor, rs2_frame_callback* callback, rs2_error** error) BEGIN_API_CALL
{
    VALIDATE_NOT_NULL(sensor);
    VALIDATE_NOT_NULL(callback);
    sensor->sensor->start({ callback, [](rs2_frame_callback* p) { p->release(); } });
}
HANDLE_EXCEPTIONS_AND_RETURN(, sensor, callback)

void rs2_set_notifications_callback_cpp(const rs2_sensor* sensor, rs2_notifications_callback* callback, rs2_error** error) BEGIN_API_CALL
{
    VALIDATE_NOT_NULL(sensor);
    VALIDATE_NOT_NULL(callback);
    sensor->sensor->register_notifications_callback({ callback, [](rs2_notifications_callback* p) { p->release(); } });
}
HANDLE_EXCEPTIONS_AND_RETURN(, sensor, callback)

void rs2_software_device_set_destruction_callback_cpp(const rs2_device* dev, rs2_software_device_destruction_callback* callback, rs2_error** error) BEGIN_API_CALL
{
    VALIDATE_NOT_NULL(dev);
    auto swdev = VALIDATE_INTERFACE(dev->device, librealsense::software_device);
    VALIDATE_NOT_NULL(callback);
    swdev->register_destruction_callback({ callback, [](rs2_software_device_destruction_callback* p) { p->release(); } });
}
HANDLE_EXCEPTIONS_AND_RETURN(, dev, callback)

void rs2_set_devices_changed_callback_cpp(rs2_context* context, rs2_devices_changed_callback* callback, rs2_error** error) BEGIN_API_CALL
{
    VALIDATE_NOT_NULL(context);
    VALIDATE_NOT_NULL(callback);
    context->ctx->set_devices_changed_callback({ callback, [](rs2_devices_changed_callback* p) { p->release(); } });
}
HANDLE_EXCEPTIONS_AND_RETURN(, context, callback)

void rs2_stop(const rs2_sensor* sensor, rs2_error** error) BEGIN_API_CALL
{
    VALIDATE_NOT_NULL(sensor);
    sensor->sensor->stop();
}
HANDLE_EXCEPTIONS_AND_RETURN(, sensor)

int rs2_supports_frame_metadata(const rs2_frame* frame, rs2_frame_metadata_value frame_metadata, rs2_error** error) BEGIN_API_CALL
{
    VALIDATE_NOT_NULL(frame);
    VALIDATE_ENUM(frame_metadata);
    return ((frame_interface*)frame)->supports_frame_metadata(frame_metadata);
}
HANDLE_EXCEPTIONS_AND_RETURN(0, frame, frame_metadata)

rs2_metadata_type rs2_get_frame_metadata(const rs2_frame* frame, rs2_frame_metadata_value frame_metadata, rs2_error** error) BEGIN_API_CALL
{
    VALIDATE_NOT_NULL(frame);
    VALIDATE_ENUM(frame_metadata);
    return ((frame_interface*)frame)->get_frame_metadata(frame_metadata);
}
HANDLE_EXCEPTIONS_AND_RETURN(0, frame, frame_metadata)

const char* rs2_get_notification_description(rs2_notification* notification, rs2_error** error) BEGIN_API_CALL
{
    VALIDATE_NOT_NULL(notification);
    return notification->_notification->description.c_str();
}
HANDLE_EXCEPTIONS_AND_RETURN(0, notification)

rs2_time_t rs2_get_notification_timestamp(rs2_notification* notification, rs2_error** error) BEGIN_API_CALL
{
    VALIDATE_NOT_NULL(notification);
    return notification->_notification->timestamp;
}
HANDLE_EXCEPTIONS_AND_RETURN(0, notification)

rs2_log_severity rs2_get_notification_severity(rs2_notification* notification, rs2_error** error) BEGIN_API_CALL
{
    VALIDATE_NOT_NULL(notification);
    return (rs2_log_severity)notification->_notification->severity;
}
HANDLE_EXCEPTIONS_AND_RETURN(RS2_LOG_SEVERITY_NONE, notification)

rs2_notification_category rs2_get_notification_category(rs2_notification* notification, rs2_error** error) BEGIN_API_CALL
{
    VALIDATE_NOT_NULL(notification);
    return (rs2_notification_category)notification->_notification->category;
}
HANDLE_EXCEPTIONS_AND_RETURN(RS2_NOTIFICATION_CATEGORY_UNKNOWN_ERROR, notification)

const char* rs2_get_notification_serialized_data(rs2_notification* notification, rs2_error** error) BEGIN_API_CALL
{
    VALIDATE_NOT_NULL(notification);
    return notification->_notification->serialized_data.c_str();
}
HANDLE_EXCEPTIONS_AND_RETURN(0, notification)


int rs2_device_list_contains(const rs2_device_list* info_list, const rs2_device* device, rs2_error** error) BEGIN_API_CALL
{
    VALIDATE_NOT_NULL(info_list);
    VALIDATE_NOT_NULL(device);

    for (auto info : info_list->list)
    {
        // TODO: This is incapable of detecting playback devices
        // Need to extend, if playback, compare filename or something
        if (device->info && device->info->get_device_data() == info.info->get_device_data())
        {
            return 1;
        }
    }
    return 0;
}
HANDLE_EXCEPTIONS_AND_RETURN(false, info_list, device)

rs2_time_t rs2_get_frame_timestamp(const rs2_frame* frame_ref, rs2_error** error) BEGIN_API_CALL
{
    VALIDATE_NOT_NULL(frame_ref);
    return ((frame_interface*)frame_ref)->get_frame_timestamp();
}
HANDLE_EXCEPTIONS_AND_RETURN(0, frame_ref)

rs2_timestamp_domain rs2_get_frame_timestamp_domain(const rs2_frame* frame_ref, rs2_error** error) BEGIN_API_CALL
{
    VALIDATE_NOT_NULL(frame_ref);
    return ((frame_interface*)frame_ref)->get_frame_timestamp_domain();
}
HANDLE_EXCEPTIONS_AND_RETURN(RS2_TIMESTAMP_DOMAIN_COUNT, frame_ref)

rs2_sensor* rs2_get_frame_sensor(const rs2_frame* frame, rs2_error** error) BEGIN_API_CALL
{
    VALIDATE_NOT_NULL(frame);
    std::shared_ptr<librealsense::sensor_interface> sensor( ((frame_interface*)frame)->get_sensor() );
    device_interface& dev = sensor->get_device();
    auto dev_info = std::make_shared<librealsense::readonly_device_info>(dev.shared_from_this());
    rs2_device dev2{ dev.get_context(), dev_info, dev.shared_from_this() };
    return new rs2_sensor(dev2, sensor.get());
}
HANDLE_EXCEPTIONS_AND_RETURN(nullptr, frame)

int rs2_get_frame_data_size(const rs2_frame* frame_ref, rs2_error** error) BEGIN_API_CALL
{
    VALIDATE_NOT_NULL(frame_ref);
    return ((frame_interface*)frame_ref)->get_frame_data_size();
}
HANDLE_EXCEPTIONS_AND_RETURN(0, frame_ref)

const void* rs2_get_frame_data(const rs2_frame* frame_ref, rs2_error** error) BEGIN_API_CALL
{
    VALIDATE_NOT_NULL(frame_ref);
    return ((frame_interface*)frame_ref)->get_frame_data();
}
HANDLE_EXCEPTIONS_AND_RETURN(nullptr, frame_ref)

int rs2_get_frame_width(const rs2_frame* frame_ref, rs2_error** error) BEGIN_API_CALL
{
    VALIDATE_NOT_NULL(frame_ref);
    auto vf = VALIDATE_INTERFACE(((frame_interface*)frame_ref), librealsense::video_frame);
    return vf->get_width();
}
HANDLE_EXCEPTIONS_AND_RETURN(0, frame_ref)

int rs2_get_frame_height(const rs2_frame* frame_ref, rs2_error** error) BEGIN_API_CALL
{
    VALIDATE_NOT_NULL(frame_ref);
    auto vf = VALIDATE_INTERFACE(((frame_interface*)frame_ref), librealsense::video_frame);
    return vf->get_height();
}
HANDLE_EXCEPTIONS_AND_RETURN(0, frame_ref)

int rs2_get_frame_stride_in_bytes(const rs2_frame* frame_ref, rs2_error** error) BEGIN_API_CALL
{
    VALIDATE_NOT_NULL(frame_ref);
    auto vf = VALIDATE_INTERFACE(((frame_interface*)frame_ref), librealsense::video_frame);
    return vf->get_stride();
}
HANDLE_EXCEPTIONS_AND_RETURN(0, frame_ref)

const rs2_stream_profile* rs2_get_frame_stream_profile(const rs2_frame* frame_ref, rs2_error** error) BEGIN_API_CALL
{
    VALIDATE_NOT_NULL(frame_ref);
    return ((frame_interface*)frame_ref)->get_stream()->get_c_wrapper();
}
HANDLE_EXCEPTIONS_AND_RETURN(nullptr, frame_ref)

int rs2_get_frame_bits_per_pixel(const rs2_frame* frame_ref, rs2_error** error) BEGIN_API_CALL
{
    VALIDATE_NOT_NULL(frame_ref);
    auto vf = VALIDATE_INTERFACE(((frame_interface*)frame_ref), librealsense::video_frame);
    return vf->get_bpp();
}
HANDLE_EXCEPTIONS_AND_RETURN(0, frame_ref)

unsigned long long rs2_get_frame_number(const rs2_frame* frame, rs2_error** error) BEGIN_API_CALL
{
    VALIDATE_NOT_NULL(frame);
    return ((frame_interface*)frame)->get_frame_number();
}
HANDLE_EXCEPTIONS_AND_RETURN(0, frame)

void rs2_release_frame(rs2_frame* frame) BEGIN_API_CALL
{
    VALIDATE_NOT_NULL(frame);
    ((frame_interface*)frame)->release();
}
NOEXCEPT_RETURN(, frame)

void rs2_keep_frame(rs2_frame* frame) BEGIN_API_CALL
{
    VALIDATE_NOT_NULL(frame);
    ((frame_interface*)frame)->keep();
}
NOEXCEPT_RETURN(, frame)

const char* rs2_get_option_description(const rs2_options* options, rs2_option option, rs2_error** error) BEGIN_API_CALL
{
    VALIDATE_NOT_NULL(options);
    VALIDATE_OPTION(options, option);
    return options->options->get_option(option).get_description();
}
HANDLE_EXCEPTIONS_AND_RETURN(nullptr, options, option)

void rs2_frame_add_ref(rs2_frame* frame, rs2_error** error) BEGIN_API_CALL
{
    VALIDATE_NOT_NULL(frame);
    ((frame_interface*)frame)->acquire();
}
HANDLE_EXCEPTIONS_AND_RETURN(, frame)

const char* rs2_get_option_value_description(const rs2_options* options, rs2_option option, float value, rs2_error** error) BEGIN_API_CALL
{
    VALIDATE_NOT_NULL(options);
    VALIDATE_OPTION(options, option);
    return options->options->get_option(option).get_value_description(value);
}
HANDLE_EXCEPTIONS_AND_RETURN(nullptr, options, option, value)

rs2_frame_queue* rs2_create_frame_queue(int capacity, rs2_error** error) BEGIN_API_CALL
{
    return new rs2_frame_queue(capacity);
}
HANDLE_EXCEPTIONS_AND_RETURN(nullptr, capacity)

void rs2_delete_frame_queue(rs2_frame_queue* queue) BEGIN_API_CALL
{
    VALIDATE_NOT_NULL(queue);
    delete queue;
}
NOEXCEPT_RETURN(, queue)

rs2_frame* rs2_wait_for_frame(rs2_frame_queue* queue, unsigned int timeout_ms, rs2_error** error) BEGIN_API_CALL
{
    VALIDATE_NOT_NULL(queue);
    librealsense::frame_holder fh;
    if (!queue->queue.dequeue(&fh, timeout_ms))
    {
        throw std::runtime_error("Frame did not arrive in time!");
    }

    frame_interface* result = nullptr;
    std::swap(result, fh.frame);
    return (rs2_frame*)result;
}
HANDLE_EXCEPTIONS_AND_RETURN(nullptr, queue)

int rs2_poll_for_frame(rs2_frame_queue* queue, rs2_frame** output_frame, rs2_error** error) BEGIN_API_CALL
{
    VALIDATE_NOT_NULL(queue);
    VALIDATE_NOT_NULL(output_frame);
    librealsense::frame_holder fh;
    if (queue->queue.try_dequeue(&fh))
    {
        frame_interface* result = nullptr;
        std::swap(result, fh.frame);
        *output_frame = (rs2_frame*)result;
        return true;
    }

    return false;
}
HANDLE_EXCEPTIONS_AND_RETURN(0, queue, output_frame)

int rs2_try_wait_for_frame(rs2_frame_queue* queue, unsigned int timeout_ms, rs2_frame** output_frame, rs2_error** error) BEGIN_API_CALL
{
    VALIDATE_NOT_NULL(queue);
    VALIDATE_NOT_NULL(output_frame);
    librealsense::frame_holder fh;
    if (!queue->queue.dequeue(&fh, timeout_ms))
    {
        return false;
    }

    frame_interface* result = nullptr;
    std::swap(result, fh.frame);
    *output_frame = (rs2_frame*)result;
    return true;
}
HANDLE_EXCEPTIONS_AND_RETURN(0, queue, output_frame)

void rs2_enqueue_frame(rs2_frame* frame, void* queue) BEGIN_API_CALL
{
    VALIDATE_NOT_NULL(frame);
    VALIDATE_NOT_NULL(queue);
    auto q = reinterpret_cast<rs2_frame_queue*>(queue);
    librealsense::frame_holder fh;
    fh.frame = (frame_interface*)frame;
    q->queue.enqueue(std::move(fh));
}
NOEXCEPT_RETURN(, frame, queue)

void rs2_flush_queue(rs2_frame_queue* queue, rs2_error** error) BEGIN_API_CALL
{
    VALIDATE_NOT_NULL(queue);
    queue->queue.clear();
}
HANDLE_EXCEPTIONS_AND_RETURN(, queue)

void rs2_get_extrinsics(const rs2_stream_profile* from,
    const rs2_stream_profile* to,
    rs2_extrinsics* extrin, rs2_error** error) BEGIN_API_CALL
{
    VALIDATE_NOT_NULL(from);
    VALIDATE_NOT_NULL(to);
    VALIDATE_NOT_NULL(extrin);

    if (!environment::get_instance().get_extrinsics_graph().try_fetch_extrinsics(*from->profile, *to->profile, extrin))
    {
        throw not_implemented_exception("Requested extrinsics are not available!");
    }
}
HANDLE_EXCEPTIONS_AND_RETURN(, from, to, extrin)

void rs2_register_extrinsics(const rs2_stream_profile* from,
    const rs2_stream_profile* to,
    rs2_extrinsics extrin, rs2_error** error)BEGIN_API_CALL
{
    VALIDATE_NOT_NULL(from);
    VALIDATE_NOT_NULL(to);

    environment::get_instance().get_extrinsics_graph().register_extrinsics(*from->profile, *to->profile, extrin);
}
HANDLE_EXCEPTIONS_AND_RETURN(, from, to)

void rs2_hardware_reset(const rs2_device* device, rs2_error** error) BEGIN_API_CALL
{
    VALIDATE_NOT_NULL(device);
    device->device->hardware_reset();
}
HANDLE_EXCEPTIONS_AND_RETURN(, device)

// Verify  and provide API version encoded as integer value
int rs2_get_api_version(rs2_error** error) BEGIN_API_CALL
{
    // Each component type is within [0-99] range
    VALIDATE_RANGE(RS2_API_MAJOR_VERSION, 0, 99);
    VALIDATE_RANGE(RS2_API_MINOR_VERSION, 0, 99);
    VALIDATE_RANGE(RS2_API_PATCH_VERSION, 0, 99);
    return RS2_API_VERSION;
}
HANDLE_EXCEPTIONS_AND_RETURN(0, RS2_API_MAJOR_VERSION, RS2_API_MINOR_VERSION, RS2_API_PATCH_VERSION)

rs2_context* rs2_create_recording_context(int api_version, const char* filename, const char* section, rs2_recording_mode mode, rs2_error** error) BEGIN_API_CALL
{
    VALIDATE_NOT_NULL(filename);
    VALIDATE_NOT_NULL(section);
    verify_version_compatibility(api_version);

    return new rs2_context{ std::make_shared<librealsense::context>(librealsense::backend_type::record, filename, section, mode) };
}
HANDLE_EXCEPTIONS_AND_RETURN(nullptr, api_version, filename, section, mode)

rs2_context* rs2_create_mock_context_versioned(int api_version, const char* filename, const char* section, const char* min_api_version, rs2_error** error) BEGIN_API_CALL
{
    VALIDATE_NOT_NULL(filename);
    VALIDATE_NOT_NULL(section);
    verify_version_compatibility(api_version);

    return new rs2_context{ std::make_shared<librealsense::context>(librealsense::backend_type::playback, filename, section, RS2_RECORDING_MODE_COUNT, std::string(min_api_version)) };
}
HANDLE_EXCEPTIONS_AND_RETURN(nullptr, api_version, filename, section)

rs2_context* rs2_create_mock_context(int api_version, const char* filename, const char* section, rs2_error** error) BEGIN_API_CALL
{
    VALIDATE_NOT_NULL(filename);
    VALIDATE_NOT_NULL(section);
    verify_version_compatibility(api_version);

    return new rs2_context{ std::make_shared<librealsense::context>(librealsense::backend_type::playback, filename, section, RS2_RECORDING_MODE_COUNT) };
}
HANDLE_EXCEPTIONS_AND_RETURN(nullptr, api_version, filename, section)

void rs2_set_region_of_interest(const rs2_sensor* sensor, int min_x, int min_y, int max_x, int max_y, rs2_error** error) BEGIN_API_CALL
{
    VALIDATE_NOT_NULL(sensor);

    VALIDATE_LE(min_x, max_x);
    VALIDATE_LE(min_y, max_y);
    VALIDATE_LE(0, min_x);
    VALIDATE_LE(0, min_y);

    auto roi = VALIDATE_INTERFACE(sensor->sensor, librealsense::roi_sensor_interface);
    roi->get_roi_method().set({ min_x, min_y, max_x, max_y });
}
HANDLE_EXCEPTIONS_AND_RETURN(, sensor, min_x, min_y, max_x, max_y)

void rs2_get_region_of_interest(const rs2_sensor* sensor, int* min_x, int* min_y, int* max_x, int* max_y, rs2_error** error) BEGIN_API_CALL
{
    VALIDATE_NOT_NULL(sensor);
    VALIDATE_NOT_NULL(min_x);
    VALIDATE_NOT_NULL(min_y);
    VALIDATE_NOT_NULL(max_x);
    VALIDATE_NOT_NULL(max_y);

    auto roi = VALIDATE_INTERFACE(sensor->sensor, librealsense::roi_sensor_interface);
    auto rect = roi->get_roi_method().get();

    *min_x = rect.min_x;
    *min_y = rect.min_y;
    *max_x = rect.max_x;
    *max_y = rect.max_y;
}
HANDLE_EXCEPTIONS_AND_RETURN(, sensor, min_x, min_y, max_x, max_y)

void rs2_free_error(rs2_error* error) { if (error) delete error; }
const char* rs2_get_failed_function(const rs2_error* error) { return error ? error->function.c_str() : nullptr; }
const char* rs2_get_failed_args(const rs2_error* error) { return error ? error->args.c_str() : nullptr; }
const char* rs2_get_error_message(const rs2_error* error) { return error ? error->message.c_str() : nullptr; }
rs2_exception_type rs2_get_librealsense_exception_type(const rs2_error* error) { return error ? error->exception_type : RS2_EXCEPTION_TYPE_UNKNOWN; }

const char* rs2_stream_to_string(rs2_stream stream)                                       { return librealsense::get_string(stream);       }
const char* rs2_format_to_string(rs2_format format)                                       { return librealsense::get_string(format);       }
const char* rs2_distortion_to_string(rs2_distortion distortion)                           { return librealsense::get_string(distortion);   }
const char* rs2_option_to_string(rs2_option option)                                       { return librealsense::get_string(option);       }
const char* rs2_camera_info_to_string(rs2_camera_info info)                               { return librealsense::get_string(info);         }
const char* rs2_timestamp_domain_to_string(rs2_timestamp_domain info)                     { return librealsense::get_string(info);         }
const char* rs2_notification_category_to_string(rs2_notification_category category)       { return librealsense::get_string(category);     }
const char* rs2_sr300_visual_preset_to_string(rs2_sr300_visual_preset preset)             { return librealsense::get_string(preset);       }
const char* rs2_log_severity_to_string(rs2_log_severity severity)                         { return librealsense::get_string(severity);     }
const char* rs2_exception_type_to_string(rs2_exception_type type)                         { return librealsense::get_string(type);         }
const char* rs2_playback_status_to_string(rs2_playback_status status)                     { return librealsense::get_string(status);       }
const char* rs2_extension_type_to_string(rs2_extension type)                              { return librealsense::get_string(type);         }
const char* rs2_frame_metadata_to_string(rs2_frame_metadata_value metadata)               { return librealsense::get_string(metadata);     }
const char* rs2_extension_to_string(rs2_extension type)                                   { return rs2_extension_type_to_string(type);     }
const char* rs2_frame_metadata_value_to_string(rs2_frame_metadata_value metadata)         { return rs2_frame_metadata_to_string(metadata); }
const char* rs2_l500_visual_preset_to_string(rs2_l500_visual_preset preset)               { return get_string(preset); }
const char* rs2_sensor_mode_to_string(rs2_sensor_mode mode)                               { return get_string(mode); }
const char* rs2_ambient_light_to_string(rs2_ambient_light ambient)                        { return get_string(ambient); }

void rs2_log_to_console(rs2_log_severity min_severity, rs2_error** error) BEGIN_API_CALL
{
    librealsense::log_to_console(min_severity);
}
HANDLE_EXCEPTIONS_AND_RETURN(, min_severity)

void rs2_log_to_file(rs2_log_severity min_severity, const char* file_path, rs2_error** error) BEGIN_API_CALL
{
    librealsense::log_to_file(min_severity, file_path);
}
HANDLE_EXCEPTIONS_AND_RETURN(, min_severity, file_path)

void rs2_log_to_callback_cpp( rs2_log_severity min_severity, rs2_log_callback * callback, rs2_error** error ) BEGIN_API_CALL
{
    // Wrap the C++ callback interface with a shared_ptr that we set to release() it (rather than delete it)
    librealsense::log_to_callback( min_severity,
        { callback, []( rs2_log_callback * p ) { p->release(); } }
    );
}
HANDLE_EXCEPTIONS_AND_RETURN( , min_severity, callback )

// librealsense wrapper around a C function
class on_log_callback : public rs2_log_callback
{
    rs2_log_callback_ptr _on_log;
    void* _user_arg;

public:
    on_log_callback( rs2_log_callback_ptr on_log, void * user_arg ) : _on_log( on_log ), _user_arg( user_arg ) {}

    void on_log( rs2_log_severity severity, rs2_log_message const& msg ) noexcept override
    {
        if( _on_log )
        {
            try
            {
                _on_log( severity, &msg, _user_arg );
            }
            catch( ... )
            {
                std::cerr << "Received an execption from log callback!" << std::endl;
            }
        }
    }
    void release() override
    {
        // Shouldn't get called...
        throw std::runtime_error( "on_log_callback::release() ?!?!?!" );
        delete this;
    }
};

void rs2_log_to_callback( rs2_log_severity min_severity, rs2_log_callback_ptr on_log, void * arg, rs2_error** error ) BEGIN_API_CALL
{
    // Wrap the C function with a callback interface that will get deleted when done
    librealsense::log_to_callback( min_severity,
        librealsense::log_callback_ptr{ new on_log_callback( on_log, arg ) }
    );
}
HANDLE_EXCEPTIONS_AND_RETURN( , min_severity, on_log, arg )


unsigned rs2_get_log_message_line_number( rs2_log_message const* msg, rs2_error** error ) BEGIN_API_CALL
{
    VALIDATE_NOT_NULL( msg );
    log_message const& wrapper = *(log_message const*) (msg);
    return wrapper.el_msg.line();
}
HANDLE_EXCEPTIONS_AND_RETURN( 0, msg )

const char* rs2_get_log_message_filename( rs2_log_message const* msg, rs2_error** error ) BEGIN_API_CALL
{
    VALIDATE_NOT_NULL( msg );
    log_message const& wrapper = *(log_message const*) (msg);
    return wrapper.el_msg.file().c_str();
}
HANDLE_EXCEPTIONS_AND_RETURN( nullptr, msg )

const char* rs2_get_raw_log_message( rs2_log_message const* msg, rs2_error** error ) BEGIN_API_CALL
{
    VALIDATE_NOT_NULL( msg );
    log_message const & wrapper = *( log_message const * )( msg );
    return wrapper.el_msg.message().c_str();
}
HANDLE_EXCEPTIONS_AND_RETURN( nullptr, msg )

const char* rs2_get_full_log_message( rs2_log_message const* msg, rs2_error** error ) BEGIN_API_CALL
{
    VALIDATE_NOT_NULL( msg );
    log_message & wrapper = *( log_message * )( msg );
    if( wrapper.built_msg.empty() )
    {
        bool const append_new_line = false;
        wrapper.built_msg = wrapper.el_msg.logger()->logBuilder()->build( &wrapper.el_msg, append_new_line );
    }
    return wrapper.built_msg.c_str();
}
HANDLE_EXCEPTIONS_AND_RETURN( nullptr, msg )


int rs2_is_sensor_extendable_to(const rs2_sensor* sensor, rs2_extension extension_type, rs2_error** error) BEGIN_API_CALL
{
    VALIDATE_NOT_NULL(sensor);
    VALIDATE_ENUM(extension_type);
    switch (extension_type)
    {
    case RS2_EXTENSION_DEBUG               : return VALIDATE_INTERFACE_NO_THROW(sensor->sensor, librealsense::debug_interface)        != nullptr;
    case RS2_EXTENSION_INFO                : return VALIDATE_INTERFACE_NO_THROW(sensor->sensor, librealsense::info_interface)         != nullptr;
    case RS2_EXTENSION_OPTIONS             : return VALIDATE_INTERFACE_NO_THROW(sensor->sensor, librealsense::options_interface)      != nullptr;
    case RS2_EXTENSION_VIDEO               : return VALIDATE_INTERFACE_NO_THROW(sensor->sensor, librealsense::video_sensor_interface) != nullptr;
    case RS2_EXTENSION_ROI                 : return VALIDATE_INTERFACE_NO_THROW(sensor->sensor, librealsense::roi_sensor_interface)   != nullptr;
    case RS2_EXTENSION_DEPTH_SENSOR        : return VALIDATE_INTERFACE_NO_THROW(sensor->sensor, librealsense::depth_sensor)           != nullptr;
    case RS2_EXTENSION_DEPTH_STEREO_SENSOR : return VALIDATE_INTERFACE_NO_THROW(sensor->sensor, librealsense::depth_stereo_sensor)    != nullptr;
    case RS2_EXTENSION_SOFTWARE_SENSOR     : return VALIDATE_INTERFACE_NO_THROW(sensor->sensor, librealsense::software_sensor)        != nullptr;
    case RS2_EXTENSION_POSE_SENSOR         : return VALIDATE_INTERFACE_NO_THROW(sensor->sensor, librealsense::pose_sensor_interface)  != nullptr;
    case RS2_EXTENSION_WHEEL_ODOMETER      : return VALIDATE_INTERFACE_NO_THROW(sensor->sensor, librealsense::wheel_odometry_interface)!= nullptr;
    case RS2_EXTENSION_TM2_SENSOR          : return VALIDATE_INTERFACE_NO_THROW(sensor->sensor, librealsense::tm2_sensor_interface)   != nullptr;
    case RS2_EXTENSION_COLOR_SENSOR        : return VALIDATE_INTERFACE_NO_THROW(sensor->sensor, librealsense::color_sensor)           != nullptr;
    case RS2_EXTENSION_MOTION_SENSOR       : return VALIDATE_INTERFACE_NO_THROW(sensor->sensor, librealsense::motion_sensor)          != nullptr;
    case RS2_EXTENSION_FISHEYE_SENSOR      : return VALIDATE_INTERFACE_NO_THROW(sensor->sensor, librealsense::fisheye_sensor)         != nullptr;

    default:
        return false;
    }
}
HANDLE_EXCEPTIONS_AND_RETURN(0, sensor, extension_type)

int rs2_is_device_extendable_to(const rs2_device* dev, rs2_extension extension, rs2_error** error) BEGIN_API_CALL
{
    VALIDATE_NOT_NULL(dev);
    VALIDATE_ENUM(extension);
    switch (extension)
    {
        case RS2_EXTENSION_DEBUG                 : return VALIDATE_INTERFACE_NO_THROW(dev->device, librealsense::debug_interface)             != nullptr;
        case RS2_EXTENSION_INFO                  : return VALIDATE_INTERFACE_NO_THROW(dev->device, librealsense::info_interface)              != nullptr;
        case RS2_EXTENSION_OPTIONS               : return VALIDATE_INTERFACE_NO_THROW(dev->device, librealsense::options_interface)           != nullptr;
        case RS2_EXTENSION_VIDEO                 : return VALIDATE_INTERFACE_NO_THROW(dev->device, librealsense::video_sensor_interface)      != nullptr;
        case RS2_EXTENSION_ROI                   : return VALIDATE_INTERFACE_NO_THROW(dev->device, librealsense::roi_sensor_interface)        != nullptr;
        case RS2_EXTENSION_DEPTH_SENSOR          : return VALIDATE_INTERFACE_NO_THROW(dev->device, librealsense::depth_sensor)                != nullptr;
        case RS2_EXTENSION_DEPTH_STEREO_SENSOR   : return VALIDATE_INTERFACE_NO_THROW(dev->device, librealsense::depth_stereo_sensor)         != nullptr;
        case RS2_EXTENSION_COLOR_SENSOR          : return VALIDATE_INTERFACE_NO_THROW(dev->device, librealsense::color_sensor) != nullptr;
        case RS2_EXTENSION_MOTION_SENSOR         : return VALIDATE_INTERFACE_NO_THROW(dev->device, librealsense::motion_sensor) != nullptr;
        case RS2_EXTENSION_FISHEYE_SENSOR        : return VALIDATE_INTERFACE_NO_THROW(dev->device, librealsense::fisheye_sensor) != nullptr;
        case RS2_EXTENSION_ADVANCED_MODE         : return VALIDATE_INTERFACE_NO_THROW(dev->device, librealsense::ds5_advanced_mode_interface) != nullptr;
        case RS2_EXTENSION_RECORD                : return VALIDATE_INTERFACE_NO_THROW(dev->device, librealsense::record_device)               != nullptr;
        case RS2_EXTENSION_PLAYBACK              : return VALIDATE_INTERFACE_NO_THROW(dev->device, librealsense::playback_device)             != nullptr;
        case RS2_EXTENSION_TM2                   : return VALIDATE_INTERFACE_NO_THROW(dev->device, librealsense::tm2_extensions)              != nullptr;
        case RS2_EXTENSION_UPDATABLE             : return VALIDATE_INTERFACE_NO_THROW(dev->device, librealsense::updatable)                   != nullptr;
        case RS2_EXTENSION_UPDATE_DEVICE         : return VALIDATE_INTERFACE_NO_THROW(dev->device, librealsense::update_device_interface)     != nullptr;
        case RS2_EXTENSION_GLOBAL_TIMER          : return VALIDATE_INTERFACE_NO_THROW(dev->device, librealsense::global_time_interface)       != nullptr;
        case RS2_EXTENSION_AUTO_CALIBRATED_DEVICE: return VALIDATE_INTERFACE_NO_THROW(dev->device, librealsense::auto_calibrated_interface) != nullptr;
        case RS2_EXTENSION_SERIALIZABLE          : return VALIDATE_INTERFACE_NO_THROW(dev->device, librealsense::serializable_interface) != nullptr;

        default:
            return false;
    }
}
HANDLE_EXCEPTIONS_AND_RETURN(0, dev, extension)


int rs2_is_frame_extendable_to(const rs2_frame* f, rs2_extension extension_type, rs2_error** error) BEGIN_API_CALL
{
    VALIDATE_NOT_NULL(f);
    VALIDATE_ENUM(extension_type);
    switch (extension_type)
    {
    case RS2_EXTENSION_VIDEO_FRAME     : return VALIDATE_INTERFACE_NO_THROW((frame_interface*)f, librealsense::video_frame)     != nullptr;
    case RS2_EXTENSION_COMPOSITE_FRAME : return VALIDATE_INTERFACE_NO_THROW((frame_interface*)f, librealsense::composite_frame) != nullptr;
    case RS2_EXTENSION_POINTS          : return VALIDATE_INTERFACE_NO_THROW((frame_interface*)f, librealsense::points)          != nullptr;
    case RS2_EXTENSION_DEPTH_FRAME     : return VALIDATE_INTERFACE_NO_THROW((frame_interface*)f, librealsense::depth_frame)     != nullptr;
    case RS2_EXTENSION_DISPARITY_FRAME : return VALIDATE_INTERFACE_NO_THROW((frame_interface*)f, librealsense::disparity_frame) != nullptr;
    case RS2_EXTENSION_MOTION_FRAME    : return VALIDATE_INTERFACE_NO_THROW((frame_interface*)f, librealsense::motion_frame)    != nullptr;
    case RS2_EXTENSION_POSE_FRAME      : return VALIDATE_INTERFACE_NO_THROW((frame_interface*)f, librealsense::pose_frame)      != nullptr;

    default:
        return false;
    }
}
HANDLE_EXCEPTIONS_AND_RETURN(0, f, extension_type)

int rs2_is_processing_block_extendable_to(const rs2_processing_block* f, rs2_extension extension_type, rs2_error** error) BEGIN_API_CALL
{
    VALIDATE_NOT_NULL(f);
    VALIDATE_ENUM(extension_type);
    switch (extension_type)
    {
    case RS2_EXTENSION_DECIMATION_FILTER: return VALIDATE_INTERFACE_NO_THROW((processing_block_interface*)(f->block.get()), librealsense::decimation_filter) != nullptr;
    case RS2_EXTENSION_THRESHOLD_FILTER: return VALIDATE_INTERFACE_NO_THROW((processing_block_interface*)(f->block.get()), librealsense::threshold) != nullptr;
    case RS2_EXTENSION_DISPARITY_FILTER: return VALIDATE_INTERFACE_NO_THROW((processing_block_interface*)(f->block.get()), librealsense::disparity_transform) != nullptr;
    case RS2_EXTENSION_SPATIAL_FILTER: return VALIDATE_INTERFACE_NO_THROW((processing_block_interface*)(f->block.get()), librealsense::spatial_filter) != nullptr;
    case RS2_EXTENSION_TEMPORAL_FILTER: return VALIDATE_INTERFACE_NO_THROW((processing_block_interface*)(f->block.get()), librealsense::temporal_filter) != nullptr;
    case RS2_EXTENSION_HOLE_FILLING_FILTER: return VALIDATE_INTERFACE_NO_THROW((processing_block_interface*)(f->block.get()), librealsense::hole_filling_filter) != nullptr;
    case RS2_EXTENSION_ZERO_ORDER_FILTER: return VALIDATE_INTERFACE_NO_THROW((processing_block_interface*)(f->block.get()), librealsense::zero_order) != nullptr;
    case RS2_EXTENSION_DEPTH_HUFFMAN_DECODER: return VALIDATE_INTERFACE_NO_THROW((processing_block_interface*)(f->block.get()), librealsense::depth_decompression_huffman) != nullptr;
  
    default:
        return false;
    }
}
HANDLE_EXCEPTIONS_AND_RETURN(0, f, extension_type)

int rs2_stream_profile_is(const rs2_stream_profile* f, rs2_extension extension_type, rs2_error** error) BEGIN_API_CALL
{
    VALIDATE_NOT_NULL(f);
    VALIDATE_ENUM(extension_type);
    switch (extension_type)
    {
    case RS2_EXTENSION_VIDEO_PROFILE    : return VALIDATE_INTERFACE_NO_THROW(f->profile, librealsense::video_stream_profile_interface)  != nullptr;
    case RS2_EXTENSION_MOTION_PROFILE   : return VALIDATE_INTERFACE_NO_THROW(f->profile, librealsense::motion_stream_profile_interface) != nullptr;
    case RS2_EXTENSION_POSE_PROFILE     : return VALIDATE_INTERFACE_NO_THROW(f->profile, librealsense::pose_stream_profile_interface)   != nullptr;
    default:
        return false;
    }
}
HANDLE_EXCEPTIONS_AND_RETURN(0, f, extension_type)

rs2_device* rs2_context_add_device(rs2_context* ctx, const char* file, rs2_error** error) BEGIN_API_CALL
{
    VALIDATE_NOT_NULL(ctx);
    VALIDATE_NOT_NULL(file);

    auto dev_info = ctx->ctx->add_device(file);
    return new rs2_device{ ctx->ctx, dev_info, dev_info->create_device(false) };
}
HANDLE_EXCEPTIONS_AND_RETURN(nullptr, ctx, file)

void rs2_context_add_software_device(rs2_context* ctx, rs2_device* dev, rs2_error** error) BEGIN_API_CALL
{
    VALIDATE_NOT_NULL(ctx);
    VALIDATE_NOT_NULL(dev);
    auto software_dev = VALIDATE_INTERFACE(dev->device, librealsense::software_device);
    
    ctx->ctx->add_software_device(software_dev->get_info());
}
HANDLE_EXCEPTIONS_AND_RETURN(, ctx, dev)

void rs2_context_remove_device(rs2_context* ctx, const char* file, rs2_error** error) BEGIN_API_CALL
{
    VALIDATE_NOT_NULL(ctx);
    VALIDATE_NOT_NULL(file);
    ctx->ctx->remove_device(file);
}
HANDLE_EXCEPTIONS_AND_RETURN(, ctx, file)

void rs2_context_unload_tracking_module(rs2_context* ctx, rs2_error** error) BEGIN_API_CALL
{
#if WITH_TRACKING
    VALIDATE_NOT_NULL(ctx);
    ctx->ctx->unload_tracking_module();
#endif
}
HANDLE_EXCEPTIONS_AND_RETURN(, ctx)

const char* rs2_playback_device_get_file_path(const rs2_device* device, rs2_error** error) BEGIN_API_CALL
{
    VALIDATE_NOT_NULL(device);
    auto playback = VALIDATE_INTERFACE(device->device, librealsense::playback_device);
    return playback->get_file_name().c_str();
}
HANDLE_EXCEPTIONS_AND_RETURN(nullptr, device)

unsigned long long int rs2_playback_get_duration(const rs2_device* device, rs2_error** error) BEGIN_API_CALL
{
    VALIDATE_NOT_NULL(device);
    auto playback = VALIDATE_INTERFACE(device->device, librealsense::playback_device);
    return playback->get_duration();
}
HANDLE_EXCEPTIONS_AND_RETURN(0, device)

void rs2_playback_seek(const rs2_device* device, long long int time, rs2_error** error) BEGIN_API_CALL
{
    VALIDATE_NOT_NULL(device);
    VALIDATE_LE(0, time);
    auto playback = VALIDATE_INTERFACE(device->device, librealsense::playback_device);
    playback->seek_to_time(std::chrono::nanoseconds(time));
}
HANDLE_EXCEPTIONS_AND_RETURN(, device)

unsigned long long int rs2_playback_get_position(const rs2_device* device, rs2_error** error) BEGIN_API_CALL
{
    VALIDATE_NOT_NULL(device);
    auto playback = VALIDATE_INTERFACE(device->device, librealsense::playback_device);
    return playback->get_position();
}
HANDLE_EXCEPTIONS_AND_RETURN(0, device)

void rs2_playback_device_resume(const rs2_device* device, rs2_error** error) BEGIN_API_CALL
{
    VALIDATE_NOT_NULL(device);
    auto playback = VALIDATE_INTERFACE(device->device, librealsense::playback_device);
    playback->resume();
}
HANDLE_EXCEPTIONS_AND_RETURN(, device)

void rs2_playback_device_pause(const rs2_device* device, rs2_error** error) BEGIN_API_CALL
{
    VALIDATE_NOT_NULL(device);
    auto playback = VALIDATE_INTERFACE(device->device, librealsense::playback_device);
    return playback->pause();
}
HANDLE_EXCEPTIONS_AND_RETURN(, device)

void rs2_playback_device_set_real_time(const rs2_device* device, int real_time, rs2_error** error) BEGIN_API_CALL
{
    VALIDATE_NOT_NULL(device);
    auto playback = VALIDATE_INTERFACE(device->device, librealsense::playback_device);
    playback->set_real_time(real_time == 0 ? false : true);
}
HANDLE_EXCEPTIONS_AND_RETURN(, device)

int rs2_playback_device_is_real_time(const rs2_device* device, rs2_error** error) BEGIN_API_CALL
{
    VALIDATE_NOT_NULL(device);
    auto playback = VALIDATE_INTERFACE(device->device, librealsense::playback_device);
    return playback->is_real_time() ? 1 : 0;
}
HANDLE_EXCEPTIONS_AND_RETURN(0, device)

void rs2_playback_device_set_status_changed_callback(const rs2_device* device, rs2_playback_status_changed_callback* callback, rs2_error** error) BEGIN_API_CALL
{
    VALIDATE_NOT_NULL(device);
    VALIDATE_NOT_NULL(callback);
    auto playback = VALIDATE_INTERFACE(device->device, librealsense::playback_device);
    auto cb = std::shared_ptr<rs2_playback_status_changed_callback>(callback, [](rs2_playback_status_changed_callback* p) { if (p) p->release(); });
    playback->playback_status_changed += [cb](rs2_playback_status status) { cb->on_playback_status_changed(status); };
}
HANDLE_EXCEPTIONS_AND_RETURN(, device, callback)


rs2_playback_status rs2_playback_device_get_current_status(const rs2_device* device, rs2_error** error) BEGIN_API_CALL
{
    VALIDATE_NOT_NULL(device);
    auto playback = VALIDATE_INTERFACE(device->device, librealsense::playback_device);
    return playback->get_current_status();
}
HANDLE_EXCEPTIONS_AND_RETURN(RS2_PLAYBACK_STATUS_UNKNOWN, device)

void rs2_playback_device_set_playback_speed(const rs2_device* device, float speed, rs2_error** error) BEGIN_API_CALL
{
    VALIDATE_NOT_NULL(device);
    auto playback = VALIDATE_INTERFACE(device->device, librealsense::playback_device);
    playback->set_frame_rate(speed);
}
HANDLE_EXCEPTIONS_AND_RETURN(, device)

void rs2_playback_device_stop(const rs2_device* device, rs2_error** error) BEGIN_API_CALL
{
    VALIDATE_NOT_NULL(device);
    auto playback = VALIDATE_INTERFACE(device->device, librealsense::playback_device);
    return playback->stop();
}
HANDLE_EXCEPTIONS_AND_RETURN(, device)

rs2_device* rs2_create_record_device(const rs2_device* device, const char* file, rs2_error** error) BEGIN_API_CALL
{
    VALIDATE_NOT_NULL(device);
    VALIDATE_NOT_NULL(device->device);
    VALIDATE_NOT_NULL(file);

    return rs2_create_record_device_ex(device, file, device->device->compress_while_record(), error);
}
HANDLE_EXCEPTIONS_AND_RETURN(nullptr, device, device->device, file)

rs2_device* rs2_create_record_device_ex(const rs2_device* device, const char* file, int compression_enabled, rs2_error** error) BEGIN_API_CALL
{
    VALIDATE_NOT_NULL(device);
    VALIDATE_NOT_NULL(file);

    return new rs2_device({
        device->ctx,
        device->info,
        std::make_shared<record_device>(device->device, std::make_shared<ros_writer>(file, compression_enabled))
        });
}
HANDLE_EXCEPTIONS_AND_RETURN(nullptr, device, file)

void rs2_record_device_pause(const rs2_device* device, rs2_error** error) BEGIN_API_CALL
{
    VALIDATE_NOT_NULL(device);
    auto record_device = VALIDATE_INTERFACE(device->device, librealsense::record_device);
    record_device->pause_recording();
}
HANDLE_EXCEPTIONS_AND_RETURN(, device)

void rs2_record_device_resume(const rs2_device* device, rs2_error** error) BEGIN_API_CALL
{
    VALIDATE_NOT_NULL(device);
    auto record_device = VALIDATE_INTERFACE(device->device, librealsense::record_device);
    record_device->resume_recording();
}
HANDLE_EXCEPTIONS_AND_RETURN(, device)

const char* rs2_record_device_filename(const rs2_device* device, rs2_error** error) BEGIN_API_CALL
{
    VALIDATE_NOT_NULL(device);
    auto record_device = VALIDATE_INTERFACE(device->device, librealsense::record_device);
    return record_device->get_filename().c_str();
}
HANDLE_EXCEPTIONS_AND_RETURN(nullptr, device)


rs2_frame* rs2_allocate_synthetic_video_frame(rs2_source* source, const rs2_stream_profile* new_stream, rs2_frame* original,
    int new_bpp, int new_width, int new_height, int new_stride, rs2_extension frame_type, rs2_error** error) BEGIN_API_CALL
{
    VALIDATE_NOT_NULL(source);
    VALIDATE_NOT_NULL(original);
    VALIDATE_NOT_NULL(new_stream);

    auto recovered_profile = std::dynamic_pointer_cast<stream_profile_interface>(new_stream->profile->shared_from_this());

    return (rs2_frame*)source->source->allocate_video_frame(recovered_profile,
        (frame_interface*)original, new_bpp, new_width, new_height, new_stride, frame_type);
}
HANDLE_EXCEPTIONS_AND_RETURN(nullptr, source, new_stream, original, new_bpp, new_width, new_height, new_stride, frame_type)

rs2_frame* rs2_allocate_synthetic_motion_frame(rs2_source* source, const rs2_stream_profile* new_stream, rs2_frame* original,
    rs2_extension frame_type, rs2_error** error) BEGIN_API_CALL
{
    VALIDATE_NOT_NULL(source);
    VALIDATE_NOT_NULL(original);
    VALIDATE_NOT_NULL(new_stream);

    auto recovered_profile = std::dynamic_pointer_cast<stream_profile_interface>(new_stream->profile->shared_from_this());

    return (rs2_frame*)source->source->allocate_motion_frame(recovered_profile,
        (frame_interface*)original, frame_type);
}
HANDLE_EXCEPTIONS_AND_RETURN(nullptr, source, new_stream, original, frame_type)

rs2_frame* rs2_allocate_points(rs2_source* source, const rs2_stream_profile* new_stream, rs2_frame* original, rs2_error** error) BEGIN_API_CALL
{
    VALIDATE_NOT_NULL(source);
    VALIDATE_NOT_NULL(original);
    VALIDATE_NOT_NULL(new_stream);

    auto recovered_profile = std::dynamic_pointer_cast<stream_profile_interface>(new_stream->profile->shared_from_this());

    return (rs2_frame*)source->source->allocate_points(recovered_profile,
        (frame_interface*)original);
}
HANDLE_EXCEPTIONS_AND_RETURN(nullptr, source, new_stream, original)

void rs2_synthetic_frame_ready(rs2_source* source, rs2_frame* frame, rs2_error** error) BEGIN_API_CALL
{
    VALIDATE_NOT_NULL(frame);

    librealsense::frame_holder holder((frame_interface*)frame);
    VALIDATE_NOT_NULL(source);

    source->source->frame_ready(std::move(holder));
}
HANDLE_EXCEPTIONS_AND_RETURN(, source, frame)

rs2_pipeline* rs2_create_pipeline(rs2_context* ctx, rs2_error ** error) BEGIN_API_CALL
{
    VALIDATE_NOT_NULL(ctx);

    auto pipe = std::make_shared<pipeline::pipeline>(ctx->ctx);

    return new rs2_pipeline{ pipe };
}
HANDLE_EXCEPTIONS_AND_RETURN(nullptr, ctx)

void rs2_pipeline_stop(rs2_pipeline* pipe, rs2_error ** error) BEGIN_API_CALL
{
    VALIDATE_NOT_NULL(pipe);

    pipe->pipeline->stop();
}
HANDLE_EXCEPTIONS_AND_RETURN(, pipe)

rs2_frame* rs2_pipeline_wait_for_frames(rs2_pipeline* pipe, unsigned int timeout_ms, rs2_error ** error) BEGIN_API_CALL
{
    VALIDATE_NOT_NULL(pipe);

    auto f = pipe->pipeline->wait_for_frames(timeout_ms);
    auto frame = f.frame;
    f.frame = nullptr;
    return (rs2_frame*)(frame);
}
HANDLE_EXCEPTIONS_AND_RETURN(nullptr, pipe)

int rs2_pipeline_poll_for_frames(rs2_pipeline * pipe, rs2_frame** output_frame, rs2_error ** error) BEGIN_API_CALL
{
    VALIDATE_NOT_NULL(pipe);
    VALIDATE_NOT_NULL(output_frame);

    librealsense::frame_holder fh;
    if (pipe->pipeline->poll_for_frames(&fh))
    {
        frame_interface* result = nullptr;
        std::swap(result, fh.frame);
        *output_frame = (rs2_frame*)result;
        return true;
    }
    return false;
}
HANDLE_EXCEPTIONS_AND_RETURN(0, pipe, output_frame)

int rs2_pipeline_try_wait_for_frames(rs2_pipeline* pipe, rs2_frame** output_frame, unsigned int timeout_ms, rs2_error ** error) BEGIN_API_CALL
{
    VALIDATE_NOT_NULL(pipe);
    VALIDATE_NOT_NULL(output_frame);

    librealsense::frame_holder fh;
    if (pipe->pipeline->try_wait_for_frames(&fh, timeout_ms))
    {
        frame_interface* result = nullptr;
        std::swap(result, fh.frame);
        *output_frame = (rs2_frame*)result;
        return true;
    }
    return false;
}
HANDLE_EXCEPTIONS_AND_RETURN(0, pipe, output_frame)

void rs2_delete_pipeline(rs2_pipeline* pipe) BEGIN_API_CALL
{
    VALIDATE_NOT_NULL(pipe);

    delete pipe;
}
NOEXCEPT_RETURN(, pipe)

rs2_pipeline_profile* rs2_pipeline_start(rs2_pipeline* pipe, rs2_error ** error) BEGIN_API_CALL
{
    VALIDATE_NOT_NULL(pipe);
    return new rs2_pipeline_profile{ pipe->pipeline->start(std::make_shared<pipeline::config>()) };
}
HANDLE_EXCEPTIONS_AND_RETURN(nullptr, pipe)

rs2_pipeline_profile* rs2_pipeline_start_with_config(rs2_pipeline* pipe, rs2_config* config, rs2_error ** error) BEGIN_API_CALL
{
    VALIDATE_NOT_NULL(pipe);
    VALIDATE_NOT_NULL(config);
    return new rs2_pipeline_profile{ pipe->pipeline->start(config->config) };
}
HANDLE_EXCEPTIONS_AND_RETURN(nullptr, pipe, config)

rs2_pipeline_profile* rs2_pipeline_start_with_callback(rs2_pipeline* pipe, rs2_frame_callback_ptr on_frame, void* user, rs2_error ** error) BEGIN_API_CALL
{
    VALIDATE_NOT_NULL(pipe);
    librealsense::frame_callback_ptr callback(new librealsense::frame_callback(on_frame, user), [](rs2_frame_callback* p) { p->release(); });
    return new rs2_pipeline_profile{ pipe->pipeline->start(std::make_shared<pipeline::config>(), move(callback)) };
}
HANDLE_EXCEPTIONS_AND_RETURN(nullptr, pipe, on_frame, user)

rs2_pipeline_profile* rs2_pipeline_start_with_config_and_callback(rs2_pipeline* pipe, rs2_config* config, rs2_frame_callback_ptr on_frame, void* user, rs2_error ** error) BEGIN_API_CALL
{
    VALIDATE_NOT_NULL(pipe);
    VALIDATE_NOT_NULL(config);
    librealsense::frame_callback_ptr callback(new librealsense::frame_callback(on_frame, user), [](rs2_frame_callback* p) { p->release(); });
    return new rs2_pipeline_profile{ pipe->pipeline->start(config->config, callback) };
}
HANDLE_EXCEPTIONS_AND_RETURN(nullptr, pipe, config, on_frame, user)

rs2_pipeline_profile* rs2_pipeline_start_with_callback_cpp(rs2_pipeline* pipe, rs2_frame_callback* callback, rs2_error ** error) BEGIN_API_CALL
{
    VALIDATE_NOT_NULL(pipe);
    VALIDATE_NOT_NULL(callback);

    return new rs2_pipeline_profile{ pipe->pipeline->start(std::make_shared<pipeline::config>(),
        { callback, [](rs2_frame_callback* p) { p->release(); } }) };
}
HANDLE_EXCEPTIONS_AND_RETURN(nullptr, pipe, callback)

rs2_pipeline_profile* rs2_pipeline_start_with_config_and_callback_cpp(rs2_pipeline* pipe, rs2_config* config, rs2_frame_callback* callback, rs2_error ** error) BEGIN_API_CALL
{
    VALIDATE_NOT_NULL(pipe);
    VALIDATE_NOT_NULL(config);
    VALIDATE_NOT_NULL(callback);

    return new rs2_pipeline_profile{ pipe->pipeline->start(config->config,
        { callback, [](rs2_frame_callback* p) { p->release(); } }) };
}
HANDLE_EXCEPTIONS_AND_RETURN(nullptr, pipe, config, callback)

rs2_pipeline_profile* rs2_pipeline_get_active_profile(rs2_pipeline* pipe, rs2_error ** error) BEGIN_API_CALL
{
    VALIDATE_NOT_NULL(pipe);

    return new rs2_pipeline_profile{ pipe->pipeline->get_active_profile() };
}
HANDLE_EXCEPTIONS_AND_RETURN(nullptr, pipe)

rs2_device* rs2_pipeline_profile_get_device(rs2_pipeline_profile* profile, rs2_error ** error) BEGIN_API_CALL
{
    VALIDATE_NOT_NULL(profile);

    auto dev = profile->profile->get_device();
    auto dev_info = std::make_shared<librealsense::readonly_device_info>(dev);
    return new rs2_device{ dev->get_context(), dev_info , dev };
}
HANDLE_EXCEPTIONS_AND_RETURN(nullptr, profile)

rs2_stream_profile_list* rs2_pipeline_profile_get_streams(rs2_pipeline_profile* profile, rs2_error** error) BEGIN_API_CALL
{
    VALIDATE_NOT_NULL(profile);
    return new rs2_stream_profile_list{ profile->profile->get_active_streams() };
}
HANDLE_EXCEPTIONS_AND_RETURN(nullptr, profile)

void rs2_delete_pipeline_profile(rs2_pipeline_profile* profile) BEGIN_API_CALL
{
    VALIDATE_NOT_NULL(profile);

    delete profile;
}
NOEXCEPT_RETURN(, profile)

//config
rs2_config* rs2_create_config(rs2_error** error) BEGIN_API_CALL
{
    return new rs2_config{ std::make_shared<pipeline::config>() };
}
HANDLE_EXCEPTIONS_AND_RETURN(nullptr, 0)

void rs2_delete_config(rs2_config* config) BEGIN_API_CALL
{
    VALIDATE_NOT_NULL(config);

    delete config;
}
NOEXCEPT_RETURN(, config)

void rs2_config_enable_stream(rs2_config* config,
    rs2_stream stream,
    int index,
    int width,
    int height,
    rs2_format format,
    int framerate,
    rs2_error** error) BEGIN_API_CALL
{
    VALIDATE_NOT_NULL(config);
    config->config->enable_stream(stream, index, width, height, format, framerate);
}
HANDLE_EXCEPTIONS_AND_RETURN(, config, stream, index, width, height, format, framerate)

void rs2_config_enable_all_stream(rs2_config* config, rs2_error ** error) BEGIN_API_CALL
{
    VALIDATE_NOT_NULL(config);
    config->config->enable_all_stream();
}
HANDLE_EXCEPTIONS_AND_RETURN(, config)

void rs2_config_enable_device(rs2_config* config, const char* serial, rs2_error ** error) BEGIN_API_CALL
{
    VALIDATE_NOT_NULL(config);
    VALIDATE_NOT_NULL(serial);

    config->config->enable_device(serial);

}
HANDLE_EXCEPTIONS_AND_RETURN(, config, serial)

void rs2_config_enable_device_from_file_repeat_option(rs2_config* config, const char* file, int repeat_playback, rs2_error ** error) BEGIN_API_CALL
{
    VALIDATE_NOT_NULL(config);
    VALIDATE_NOT_NULL(file);

    config->config->enable_device_from_file(file, repeat_playback);
}
HANDLE_EXCEPTIONS_AND_RETURN(, config, file)

void rs2_config_enable_device_from_file(rs2_config* config, const char* file, rs2_error ** error) BEGIN_API_CALL
{
    VALIDATE_NOT_NULL(config);
    VALIDATE_NOT_NULL(file);

    config->config->enable_device_from_file(file, true);
}
HANDLE_EXCEPTIONS_AND_RETURN(, config, file)

void rs2_config_enable_record_to_file(rs2_config* config, const char* file, rs2_error ** error) BEGIN_API_CALL
{
    VALIDATE_NOT_NULL(config);
    VALIDATE_NOT_NULL(file);

    config->config->enable_record_to_file(file);
}
HANDLE_EXCEPTIONS_AND_RETURN(, config, file)

void rs2_config_disable_stream(rs2_config* config, rs2_stream stream, rs2_error ** error) BEGIN_API_CALL
{
    VALIDATE_NOT_NULL(config);
    config->config->disable_stream(stream);
}
HANDLE_EXCEPTIONS_AND_RETURN(, config, stream)

void rs2_config_disable_indexed_stream(rs2_config* config, rs2_stream stream, int index, rs2_error ** error) BEGIN_API_CALL
{
    VALIDATE_NOT_NULL(config);
    config->config->disable_stream(stream, index);
}
HANDLE_EXCEPTIONS_AND_RETURN(, config, stream, index)

void rs2_config_disable_all_streams(rs2_config* config, rs2_error ** error) BEGIN_API_CALL
{
    VALIDATE_NOT_NULL(config);
    config->config->disable_all_streams();
}
HANDLE_EXCEPTIONS_AND_RETURN(, config)

rs2_pipeline_profile* rs2_config_resolve(rs2_config* config, rs2_pipeline* pipe, rs2_error ** error) BEGIN_API_CALL
{
    VALIDATE_NOT_NULL(config);
    VALIDATE_NOT_NULL(pipe);
    return new rs2_pipeline_profile{ config->config->resolve(pipe->pipeline) };
}
HANDLE_EXCEPTIONS_AND_RETURN(nullptr, config, pipe)

int rs2_config_can_resolve(rs2_config* config, rs2_pipeline* pipe, rs2_error ** error) BEGIN_API_CALL
{
    VALIDATE_NOT_NULL(config);
    VALIDATE_NOT_NULL(pipe);
    return config->config->can_resolve(pipe->pipeline) ? 1 : 0;
}
HANDLE_EXCEPTIONS_AND_RETURN(0, config, pipe)

rs2_processing_block* rs2_create_processing_block(rs2_frame_processor_callback* proc, rs2_error** error) BEGIN_API_CALL
{
    auto block = std::make_shared<librealsense::processing_block>("Custom processing block");
    block->set_processing_callback({ proc, [](rs2_frame_processor_callback* p) { p->release(); } });

    return new rs2_processing_block{ block };
}
HANDLE_EXCEPTIONS_AND_RETURN(nullptr, proc)

rs2_processing_block* rs2_create_processing_block_fptr(rs2_frame_processor_callback_ptr proc, void * context, rs2_error** error) BEGIN_API_CALL
{
    VALIDATE_NOT_NULL(proc);

    auto block = std::make_shared<librealsense::processing_block>("Custom processing block");

    block->set_processing_callback({
        new librealsense::internal_frame_processor_fptr_callback(proc, context),
        [](rs2_frame_processor_callback* p) { } });

    return new rs2_processing_block{ block };
}
HANDLE_EXCEPTIONS_AND_RETURN(nullptr, proc, context)

int rs2_processing_block_register_simple_option(rs2_processing_block* block, rs2_option option_id, float min, float max, float step, float def, rs2_error** error) BEGIN_API_CALL
{
    VALIDATE_NOT_NULL(block);
    VALIDATE_LE(min, max);
    VALIDATE_RANGE(def, min, max);
    VALIDATE_LE(0, step);

    if (block->options->supports_option(option_id)) return false;
    std::shared_ptr<option> opt = std::make_shared<float_option>(option_range{ min, max, step, def });
    // TODO: am I supposed to use the extensions API here?
    auto options = dynamic_cast<options_container*>(block->options);
    options->register_option(option_id, opt);
    return true;
}
HANDLE_EXCEPTIONS_AND_RETURN(false, block, option_id, min, max, step, def)

rs2_processing_block* rs2_create_sync_processing_block(rs2_error** error) BEGIN_API_CALL
{
    auto block = std::make_shared<librealsense::syncer_process_unit>();

    return new rs2_processing_block{ block };
}
NOARGS_HANDLE_EXCEPTIONS_AND_RETURN(nullptr)

void rs2_start_processing(rs2_processing_block* block, rs2_frame_callback* on_frame, rs2_error** error) BEGIN_API_CALL
{
    VALIDATE_NOT_NULL(block);

    block->block->set_output_callback({ on_frame, [](rs2_frame_callback* p) { p->release(); } });
}
HANDLE_EXCEPTIONS_AND_RETURN(, block, on_frame)

void rs2_start_processing_fptr(rs2_processing_block* block, rs2_frame_callback_ptr on_frame, void* user, rs2_error** error) BEGIN_API_CALL
{
    VALIDATE_NOT_NULL(block);
    VALIDATE_NOT_NULL(on_frame);

    block->block->set_output_callback({ new frame_callback(on_frame, user), [](rs2_frame_callback* p) { } });
}
HANDLE_EXCEPTIONS_AND_RETURN(, block, on_frame, user)

void rs2_start_processing_queue(rs2_processing_block* block, rs2_frame_queue* queue, rs2_error** error) BEGIN_API_CALL
{
    VALIDATE_NOT_NULL(block);
    VALIDATE_NOT_NULL(queue);
    librealsense::frame_callback_ptr callback(
        new librealsense::frame_callback(rs2_enqueue_frame, queue));
    block->block->set_output_callback(move(callback));
}
HANDLE_EXCEPTIONS_AND_RETURN(, block, queue)

void rs2_process_frame(rs2_processing_block* block, rs2_frame* frame, rs2_error** error) BEGIN_API_CALL
{
    VALIDATE_NOT_NULL(block);
    VALIDATE_NOT_NULL(frame);

    block->block->invoke(frame_holder((frame_interface*)frame));
}
HANDLE_EXCEPTIONS_AND_RETURN(, block, frame)

void rs2_delete_processing_block(rs2_processing_block* block) BEGIN_API_CALL
{
    VALIDATE_NOT_NULL(block);

    delete block;
}
NOEXCEPT_RETURN(, block)

rs2_frame* rs2_extract_frame(rs2_frame* composite, int index, rs2_error** error) BEGIN_API_CALL
{
    VALIDATE_NOT_NULL(composite);

    auto cf = VALIDATE_INTERFACE((frame_interface*)composite, librealsense::composite_frame);

    VALIDATE_RANGE(index, 0, (int)cf->get_embedded_frames_count() - 1);
    auto res = cf->get_frame(index);
    res->acquire();
    return (rs2_frame*)res;
}
HANDLE_EXCEPTIONS_AND_RETURN(nullptr, composite)

rs2_frame* rs2_allocate_composite_frame(rs2_source* source, rs2_frame** frames, int count, rs2_error** error) BEGIN_API_CALL
{
    VALIDATE_NOT_NULL(source)
    VALIDATE_NOT_NULL(frames)
    VALIDATE_RANGE(count, 1, 128);

    std::vector<frame_holder> holders(count);
    for (int i = 0; i < count; i++)
    {
        holders[i] = std::move(frame_holder((frame_interface*)frames[i]));
    }
    auto res = source->source->allocate_composite_frame(std::move(holders));

    return (rs2_frame*)res;
}
HANDLE_EXCEPTIONS_AND_RETURN(nullptr, frames, count)

int rs2_embedded_frames_count(rs2_frame* composite, rs2_error** error) BEGIN_API_CALL
{
    VALIDATE_NOT_NULL(composite)

    auto cf = VALIDATE_INTERFACE((frame_interface*)composite, librealsense::composite_frame);

    return static_cast<int>(cf->get_embedded_frames_count());
}
HANDLE_EXCEPTIONS_AND_RETURN(0, composite)

rs2_vertex* rs2_get_frame_vertices(const rs2_frame* frame, rs2_error** error) BEGIN_API_CALL
{
    VALIDATE_NOT_NULL(frame);
    auto points = VALIDATE_INTERFACE((frame_interface*)frame, librealsense::points);
    return (rs2_vertex*)points->get_vertices();
}
HANDLE_EXCEPTIONS_AND_RETURN(nullptr, frame)

void rs2_export_to_ply(const rs2_frame* frame, const char* fname, rs2_frame* texture, rs2_error** error) BEGIN_API_CALL
{
    VALIDATE_NOT_NULL(frame);
    VALIDATE_NOT_NULL(fname);
    auto points = VALIDATE_INTERFACE((frame_interface*)frame, librealsense::points);
    points->export_to_ply(fname, (frame_interface*)texture);
}
HANDLE_EXCEPTIONS_AND_RETURN(, frame, fname)

rs2_pixel* rs2_get_frame_texture_coordinates(const rs2_frame* frame, rs2_error** error) BEGIN_API_CALL
{
    VALIDATE_NOT_NULL(frame);
    auto points = VALIDATE_INTERFACE((frame_interface*)frame, librealsense::points);
    return (rs2_pixel*)points->get_texture_coordinates();
}
HANDLE_EXCEPTIONS_AND_RETURN(nullptr, frame)

int rs2_get_frame_points_count(const rs2_frame* frame, rs2_error** error) BEGIN_API_CALL
{
    VALIDATE_NOT_NULL(frame);
    auto points = VALIDATE_INTERFACE((frame_interface*)frame, librealsense::points);
    return static_cast<int>(points->get_vertex_count());
}
HANDLE_EXCEPTIONS_AND_RETURN(0, frame)

rs2_processing_block* rs2_create_pointcloud(rs2_error** error) BEGIN_API_CALL
{
    return new rs2_processing_block { pointcloud::create() };
}
NOARGS_HANDLE_EXCEPTIONS_AND_RETURN(nullptr)

rs2_processing_block* rs2_create_yuy_decoder(rs2_error** error) BEGIN_API_CALL
{
    return new rs2_processing_block { std::make_shared<yuy2_converter>(RS2_FORMAT_RGB8) };
}
NOARGS_HANDLE_EXCEPTIONS_AND_RETURN(nullptr)

rs2_processing_block* rs2_create_threshold(rs2_error** error) BEGIN_API_CALL
{
    return new rs2_processing_block { std::make_shared<threshold>() };
}
NOARGS_HANDLE_EXCEPTIONS_AND_RETURN(nullptr)

rs2_processing_block* rs2_create_units_transform(rs2_error** error) BEGIN_API_CALL
{
    return new rs2_processing_block { std::make_shared<units_transform>() };
}
NOARGS_HANDLE_EXCEPTIONS_AND_RETURN(nullptr)

rs2_processing_block* rs2_create_align(rs2_stream align_to, rs2_error** error) BEGIN_API_CALL
{
    VALIDATE_ENUM(align_to);

    auto block = create_align(align_to);

    return new rs2_processing_block{ block };
}
HANDLE_EXCEPTIONS_AND_RETURN(nullptr, align_to)

rs2_processing_block* rs2_create_colorizer(rs2_error** error) BEGIN_API_CALL
{
    auto block = std::make_shared<librealsense::colorizer>();

    auto res = new rs2_processing_block{ block };

    return res;
}
NOARGS_HANDLE_EXCEPTIONS_AND_RETURN(nullptr)


rs2_processing_block* rs2_create_decimation_filter_block(rs2_error** error) BEGIN_API_CALL
{
    auto block = std::make_shared<librealsense::decimation_filter>();

    return new rs2_processing_block{ block };
}
NOARGS_HANDLE_EXCEPTIONS_AND_RETURN(nullptr)

rs2_processing_block* rs2_create_temporal_filter_block(rs2_error** error) BEGIN_API_CALL
{
    auto block = std::make_shared<librealsense::temporal_filter>();

    return new rs2_processing_block{ block };
}
NOARGS_HANDLE_EXCEPTIONS_AND_RETURN(nullptr)

rs2_processing_block* rs2_create_spatial_filter_block(rs2_error** error) BEGIN_API_CALL
{
    auto block = std::make_shared<librealsense::spatial_filter>();

    return new rs2_processing_block{ block };
}
NOARGS_HANDLE_EXCEPTIONS_AND_RETURN(nullptr)

rs2_processing_block* rs2_create_disparity_transform_block(unsigned char transform_to_disparity, rs2_error** error) BEGIN_API_CALL
{
    auto block = std::make_shared<librealsense::disparity_transform>(transform_to_disparity > 0);

    return new rs2_processing_block{ block };
}
HANDLE_EXCEPTIONS_AND_RETURN(nullptr, transform_to_disparity)

rs2_processing_block* rs2_create_hole_filling_filter_block(rs2_error** error) BEGIN_API_CALL
{
    auto block = std::make_shared<librealsense::hole_filling_filter>();

    return new rs2_processing_block{ block };
}
NOARGS_HANDLE_EXCEPTIONS_AND_RETURN(nullptr)

rs2_processing_block* rs2_create_rates_printer_block(rs2_error** error) BEGIN_API_CALL
{
    auto block = std::make_shared<librealsense::rates_printer>();

    return new rs2_processing_block{ block };
}
NOARGS_HANDLE_EXCEPTIONS_AND_RETURN(nullptr)

rs2_processing_block* rs2_create_zero_order_invalidation_block(rs2_error** error) BEGIN_API_CALL
{
    auto block = std::make_shared<librealsense::zero_order>();

    return new rs2_processing_block{ block };
}
NOARGS_HANDLE_EXCEPTIONS_AND_RETURN(nullptr)

rs2_processing_block* rs2_create_huffman_depth_decompress_block(rs2_error** error) BEGIN_API_CALL
{
    auto block = std::make_shared<librealsense::depth_decompression_huffman>();

    return new rs2_processing_block{ block };
}
NOARGS_HANDLE_EXCEPTIONS_AND_RETURN(nullptr)

float rs2_get_depth_scale(rs2_sensor* sensor, rs2_error** error) BEGIN_API_CALL
{
    VALIDATE_NOT_NULL(sensor);
    auto ds = VALIDATE_INTERFACE(sensor->sensor, librealsense::depth_sensor);
    return ds->get_depth_scale();
}
HANDLE_EXCEPTIONS_AND_RETURN(0.f, sensor)

float rs2_get_stereo_baseline(rs2_sensor* sensor, rs2_error** error) BEGIN_API_CALL
{
    VALIDATE_NOT_NULL(sensor);
    auto ds = VALIDATE_INTERFACE(sensor->sensor, librealsense::depth_stereo_sensor);
    return ds->get_stereo_baseline_mm();
}
HANDLE_EXCEPTIONS_AND_RETURN(0.f, sensor)

rs2_device* rs2_create_device_from_sensor(const rs2_sensor* sensor, rs2_error** error) BEGIN_API_CALL
{
    VALIDATE_NOT_NULL(sensor);
    VALIDATE_NOT_NULL(sensor->parent.device);
    return new rs2_device(sensor->parent);
}
HANDLE_EXCEPTIONS_AND_RETURN(nullptr, sensor)

float rs2_depth_frame_get_distance(const rs2_frame* frame_ref, int x, int y, rs2_error** error) BEGIN_API_CALL
{
    VALIDATE_NOT_NULL(frame_ref);
    auto df = VALIDATE_INTERFACE(((frame_interface*)frame_ref), librealsense::depth_frame);
    VALIDATE_RANGE(x, 0, df->get_width() - 1);
    VALIDATE_RANGE(y, 0, df->get_height() - 1);
    return df->get_distance(x, y);
}
HANDLE_EXCEPTIONS_AND_RETURN(0, frame_ref, x, y)

float rs2_depth_frame_get_units( const rs2_frame* frame_ref, rs2_error** error ) BEGIN_API_CALL
{
    VALIDATE_NOT_NULL( frame_ref );
    auto df = VALIDATE_INTERFACE((( frame_interface * ) frame_ref ), librealsense::depth_frame );
    return df->get_units();
}
HANDLE_EXCEPTIONS_AND_RETURN( 0, frame_ref )

float rs2_depth_stereo_frame_get_baseline(const rs2_frame* frame_ref, rs2_error** error) BEGIN_API_CALL
{
    VALIDATE_NOT_NULL(frame_ref);
    auto df = VALIDATE_INTERFACE(((frame_interface*)frame_ref), librealsense::disparity_frame);
    return df->get_stereo_baseline();
}
HANDLE_EXCEPTIONS_AND_RETURN(0, frame_ref)

void rs2_pose_frame_get_pose_data(const rs2_frame* frame, rs2_pose* pose, rs2_error** error) BEGIN_API_CALL
{
    VALIDATE_NOT_NULL(frame);
    VALIDATE_NOT_NULL(pose);

    auto pf = VALIDATE_INTERFACE((frame_interface*)frame, librealsense::pose_frame);

    const float3 t = pf->get_translation();
    pose->translation = { t.x, t.y, t.z };

    const float3 v = pf->get_velocity();
    pose->velocity = { v.x, v.y, v.z };

    const float3 a = pf->get_acceleration();
    pose->acceleration = { a.x, a.y, a.z };

    const float4 r = pf->get_rotation();
    pose->rotation = { r.x, r.y, r.z, r.w };

    const float3 av = pf->get_angular_velocity();
    pose->angular_velocity = { av.x, av.y, av.z };

    const float3 aa = pf->get_angular_acceleration();
    pose->angular_acceleration = { aa.x, aa.y, aa.z };

    pose->tracker_confidence = pf->get_tracker_confidence();
    pose->mapper_confidence = pf->get_mapper_confidence();
}
HANDLE_EXCEPTIONS_AND_RETURN(, frame, pose)

rs2_time_t rs2_get_time(rs2_error** error) BEGIN_API_CALL
{
    return environment::get_instance().get_time_service()->get_time();
}
NOARGS_HANDLE_EXCEPTIONS_AND_RETURN(0)

rs2_device* rs2_create_software_device(rs2_error** error) BEGIN_API_CALL
{
    auto dev = std::make_shared<software_device>();
    return new rs2_device{ dev->get_context(), std::make_shared<readonly_device_info>(dev), dev };
}
NOARGS_HANDLE_EXCEPTIONS_AND_RETURN(0)

void rs2_software_device_create_matcher(rs2_device* dev, rs2_matchers m, rs2_error** error)BEGIN_API_CALL
{
    VALIDATE_NOT_NULL(dev);
    auto df = VALIDATE_INTERFACE(dev->device, librealsense::software_device);
    df->set_matcher_type(m);
}
HANDLE_EXCEPTIONS_AND_RETURN(, dev, m)

void rs2_software_device_register_info(rs2_device* dev, rs2_camera_info info, const char * val, rs2_error** error)BEGIN_API_CALL
{
    VALIDATE_NOT_NULL(dev);
    auto df = VALIDATE_INTERFACE(dev->device, librealsense::software_device);
    df->register_info(info, val);
}
HANDLE_EXCEPTIONS_AND_RETURN(, dev, info, val)

void rs2_software_device_update_info(rs2_device* dev, rs2_camera_info info, const char * val, rs2_error** error)BEGIN_API_CALL
{
    VALIDATE_NOT_NULL(dev);
    auto df = VALIDATE_INTERFACE(dev->device, librealsense::software_device);
    if (df->supports_info(info))
    {
        df->update_info(info, val);
    }
    else throw librealsense::invalid_value_exception(librealsense::to_string() << "info " << rs2_camera_info_to_string(info) << " not supported by the device!");
}
HANDLE_EXCEPTIONS_AND_RETURN(, dev, info, val)

rs2_sensor* rs2_software_device_add_sensor(rs2_device* dev, const char* sensor_name, rs2_error** error) BEGIN_API_CALL
{
    VALIDATE_NOT_NULL(dev);
    auto df = VALIDATE_INTERFACE(dev->device, librealsense::software_device);

    return new rs2_sensor(
        *dev,
        &df->add_software_sensor(sensor_name));
}
HANDLE_EXCEPTIONS_AND_RETURN(nullptr, dev, sensor_name)

void rs2_software_sensor_on_video_frame(rs2_sensor* sensor, rs2_software_video_frame frame, rs2_error** error) BEGIN_API_CALL
{
    VALIDATE_NOT_NULL(sensor);
    auto bs = VALIDATE_INTERFACE(sensor->sensor, librealsense::software_sensor);
    return bs->on_video_frame(frame);
}
HANDLE_EXCEPTIONS_AND_RETURN(, sensor, frame.pixels)

void rs2_software_sensor_on_motion_frame(rs2_sensor* sensor, rs2_software_motion_frame frame, rs2_error** error) BEGIN_API_CALL
{
    VALIDATE_NOT_NULL(sensor);
    auto bs = VALIDATE_INTERFACE(sensor->sensor, librealsense::software_sensor);
    return bs->on_motion_frame(frame);
}
HANDLE_EXCEPTIONS_AND_RETURN(, sensor, frame.data)

void rs2_software_sensor_on_pose_frame(rs2_sensor* sensor, rs2_software_pose_frame frame, rs2_error** error) BEGIN_API_CALL
{
    VALIDATE_NOT_NULL(sensor);
    auto bs = VALIDATE_INTERFACE(sensor->sensor, librealsense::software_sensor);
    return bs->on_pose_frame(frame);
}
HANDLE_EXCEPTIONS_AND_RETURN(, sensor, frame.data)

void rs2_software_sensor_on_notification(rs2_sensor* sensor, rs2_software_notification notif, rs2_error** error) BEGIN_API_CALL
{
    VALIDATE_NOT_NULL(sensor);
    auto bs = VALIDATE_INTERFACE(sensor->sensor, librealsense::software_sensor);
    return bs->on_notification(notif);
}
HANDLE_EXCEPTIONS_AND_RETURN(, sensor, notif.category, notif.type, notif.severity, notif.description, notif.serialized_data)

void rs2_software_sensor_set_metadata(rs2_sensor* sensor, rs2_frame_metadata_value key, rs2_metadata_type value, rs2_error** error) BEGIN_API_CALL
{
    VALIDATE_NOT_NULL(sensor);
    auto bs = VALIDATE_INTERFACE(sensor->sensor, librealsense::software_sensor);
    return bs->set_metadata(key, value);
}
HANDLE_EXCEPTIONS_AND_RETURN(, sensor, key, value)

rs2_stream_profile* rs2_software_sensor_add_video_stream(rs2_sensor* sensor, rs2_video_stream video_stream, rs2_error** error) BEGIN_API_CALL
{
    VALIDATE_NOT_NULL(sensor);
    auto bs = VALIDATE_INTERFACE(sensor->sensor, librealsense::software_sensor);
    return bs->add_video_stream(video_stream)->get_c_wrapper();
}
HANDLE_EXCEPTIONS_AND_RETURN(0,sensor, video_stream.type, video_stream.index, video_stream.fmt, video_stream.width, video_stream.height, video_stream.uid)

rs2_stream_profile* rs2_software_sensor_add_video_stream_ex(rs2_sensor* sensor, rs2_video_stream video_stream, int is_default, rs2_error** error) BEGIN_API_CALL
{
    VALIDATE_NOT_NULL(sensor);
    auto bs = VALIDATE_INTERFACE(sensor->sensor, librealsense::software_sensor);
    return bs->add_video_stream(video_stream, is_default)->get_c_wrapper();
}
HANDLE_EXCEPTIONS_AND_RETURN(0, sensor, video_stream.type, video_stream.index, video_stream.fmt, video_stream.width, video_stream.height, video_stream.uid, is_default)

rs2_stream_profile* rs2_software_sensor_add_motion_stream(rs2_sensor* sensor, rs2_motion_stream motion_stream, rs2_error** error) BEGIN_API_CALL
{
    VALIDATE_NOT_NULL(sensor);
    auto bs = VALIDATE_INTERFACE(sensor->sensor, librealsense::software_sensor);
    return bs->add_motion_stream(motion_stream)->get_c_wrapper();
}
HANDLE_EXCEPTIONS_AND_RETURN(0, sensor, motion_stream.type, motion_stream.index, motion_stream.fmt, motion_stream.uid)

rs2_stream_profile* rs2_software_sensor_add_motion_stream_ex(rs2_sensor* sensor, rs2_motion_stream motion_stream, int is_default, rs2_error** error) BEGIN_API_CALL
{
    VALIDATE_NOT_NULL(sensor);
    auto bs = VALIDATE_INTERFACE(sensor->sensor, librealsense::software_sensor);
    return bs->add_motion_stream(motion_stream, is_default)->get_c_wrapper();
}
HANDLE_EXCEPTIONS_AND_RETURN(0, sensor, motion_stream.type, motion_stream.index, motion_stream.fmt, motion_stream.uid, is_default)

rs2_stream_profile* rs2_software_sensor_add_pose_stream(rs2_sensor* sensor, rs2_pose_stream pose_stream, rs2_error** error) BEGIN_API_CALL
{
    VALIDATE_NOT_NULL(sensor);
    auto bs = VALIDATE_INTERFACE(sensor->sensor, librealsense::software_sensor);
    return bs->add_pose_stream(pose_stream)->get_c_wrapper();
}
HANDLE_EXCEPTIONS_AND_RETURN(0, sensor, pose_stream.type, pose_stream.index, pose_stream.fmt, pose_stream.uid)

rs2_stream_profile* rs2_software_sensor_add_pose_stream_ex(rs2_sensor* sensor, rs2_pose_stream pose_stream, int is_default, rs2_error** error) BEGIN_API_CALL
{
    VALIDATE_NOT_NULL(sensor);
    auto bs = VALIDATE_INTERFACE(sensor->sensor, librealsense::software_sensor);
    return bs->add_pose_stream(pose_stream, is_default)->get_c_wrapper();
}
HANDLE_EXCEPTIONS_AND_RETURN(0, sensor, pose_stream.type, pose_stream.index, pose_stream.fmt, pose_stream.uid, is_default)

void rs2_software_sensor_add_read_only_option(rs2_sensor* sensor, rs2_option option, float val, rs2_error** error) BEGIN_API_CALL
{
    VALIDATE_NOT_NULL(sensor);
    auto bs = VALIDATE_INTERFACE(sensor->sensor, librealsense::software_sensor);
    return bs->add_read_only_option(option, val);
}
HANDLE_EXCEPTIONS_AND_RETURN(, sensor, option, val)

void rs2_software_sensor_update_read_only_option(rs2_sensor* sensor, rs2_option option, float val, rs2_error** error) BEGIN_API_CALL
{
    VALIDATE_NOT_NULL(sensor);
    auto bs = VALIDATE_INTERFACE(sensor->sensor, librealsense::software_sensor);
    return bs->update_read_only_option(option, val);
}
HANDLE_EXCEPTIONS_AND_RETURN(, sensor, option, val)

void rs2_software_sensor_add_option(rs2_sensor* sensor, rs2_option option, float min, float max, float step, float def, int is_writable, rs2_error** error) BEGIN_API_CALL
{
    VALIDATE_LE(min, max);
    VALIDATE_RANGE(def, min, max);
    VALIDATE_LE(0, step);
    VALIDATE_NOT_NULL(sensor);
    auto bs = VALIDATE_INTERFACE(sensor->sensor, librealsense::software_sensor);
    return bs->add_option(option, option_range{ min, max, step, def }, bool(is_writable));
}
HANDLE_EXCEPTIONS_AND_RETURN(, sensor, option, min, max, step, def, is_writable)

<<<<<<< HEAD
void rs2_software_sensor_add_recommended_processing_block(rs2_sensor* sensor, rs2_processing_block* block, rs2_error** error) BEGIN_API_CALL
{
    VALIDATE_NOT_NULL(sensor);
    auto bs = VALIDATE_INTERFACE(sensor->sensor, librealsense::software_sensor);
    VALIDATE_NOT_NULL(block);
    return bs->add_processing_block(block->block);
}
HANDLE_EXCEPTIONS_AND_RETURN(, sensor, block)
=======
void rs2_software_sensor_detach(rs2_sensor* sensor, rs2_error** error) BEGIN_API_CALL
{
    VALIDATE_NOT_NULL(sensor);
    auto bs = VALIDATE_INTERFACE(sensor->sensor, librealsense::software_sensor);
    // Are the first two necessary?
    sensor->parent.ctx.reset();
    sensor->parent.info.reset();
    sensor->parent.device.reset();
}
HANDLE_EXCEPTIONS_AND_RETURN(, sensor)
>>>>>>> 1b20fb4d

void rs2_log(rs2_log_severity severity, const char * message, rs2_error ** error) BEGIN_API_CALL
{
    VALIDATE_ENUM(severity);
    VALIDATE_NOT_NULL(message);
    switch (severity)
    {
    case RS2_LOG_SEVERITY_DEBUG:
        LOG_DEBUG(message);
        break;
    case RS2_LOG_SEVERITY_INFO:
        LOG_INFO(message);
        break;
    case RS2_LOG_SEVERITY_WARN:
        LOG_WARNING(message);
        break;
    case RS2_LOG_SEVERITY_ERROR:
        LOG_ERROR(message);
        break;
    case RS2_LOG_SEVERITY_FATAL:
        LOG_FATAL(message);
        break;
    case RS2_LOG_SEVERITY_NONE:
        break;
    default:
        LOG_INFO(message);
    }
}
HANDLE_EXCEPTIONS_AND_RETURN(, severity, message)

void rs2_loopback_enable(const rs2_device* device, const char* from_file, rs2_error** error) BEGIN_API_CALL
{
    VALIDATE_NOT_NULL(device);
    VALIDATE_NOT_NULL(from_file);

    auto loopback = VALIDATE_INTERFACE(device->device, librealsense::tm2_extensions);
    loopback->enable_loopback(from_file);

}
HANDLE_EXCEPTIONS_AND_RETURN(, device, from_file)

void rs2_loopback_disable(const rs2_device* device, rs2_error** error) BEGIN_API_CALL
{
    VALIDATE_NOT_NULL(device);

    auto loopback = VALIDATE_INTERFACE(device->device, librealsense::tm2_extensions);
    loopback->disable_loopback();
}
HANDLE_EXCEPTIONS_AND_RETURN(, device)

int rs2_loopback_is_enabled(const rs2_device* device, rs2_error** error) BEGIN_API_CALL
{
    VALIDATE_NOT_NULL(device);

    auto loopback = VALIDATE_INTERFACE(device->device, librealsense::tm2_extensions);
    return loopback->is_enabled() ? 1 : 0;
}
HANDLE_EXCEPTIONS_AND_RETURN(0, device)

void rs2_connect_tm2_controller(const rs2_device* device, const unsigned char* mac, rs2_error** error) BEGIN_API_CALL
{
    VALIDATE_NOT_NULL(device);
    VALIDATE_NOT_NULL(mac);

    auto tm2 = VALIDATE_INTERFACE(device->device, librealsense::tm2_extensions);
    tm2->connect_controller({ mac[0], mac[1], mac[2], mac[3], mac[4], mac[5] });
}
HANDLE_EXCEPTIONS_AND_RETURN(, device)

void rs2_disconnect_tm2_controller(const rs2_device* device, int id, rs2_error** error) BEGIN_API_CALL
{
    VALIDATE_NOT_NULL(device);

    auto tm2 = VALIDATE_INTERFACE(device->device, librealsense::tm2_extensions);
    tm2->disconnect_controller(id);
}
HANDLE_EXCEPTIONS_AND_RETURN(, device)

void rs2_set_intrinsics(const rs2_sensor* sensor, const rs2_stream_profile* profile, const rs2_intrinsics* intrinsics, rs2_error** error) BEGIN_API_CALL
{
    VALIDATE_NOT_NULL(sensor);
    VALIDATE_NOT_NULL(profile);
    VALIDATE_NOT_NULL(intrinsics);

    auto tm2 = VALIDATE_INTERFACE(sensor->sensor, librealsense::tm2_sensor_interface);
    tm2->set_intrinsics(*profile->profile, *intrinsics);
}
HANDLE_EXCEPTIONS_AND_RETURN(, sensor, profile, intrinsics)

void rs2_set_extrinsics(const rs2_sensor* from_sensor, const rs2_stream_profile* from_profile, rs2_sensor* to_sensor, const rs2_stream_profile* to_profile, const rs2_extrinsics* extrinsics, rs2_error** error) BEGIN_API_CALL
{
    VALIDATE_NOT_NULL(from_sensor);
    VALIDATE_NOT_NULL(from_profile);
    VALIDATE_NOT_NULL(to_sensor);
    VALIDATE_NOT_NULL(to_profile);
    VALIDATE_NOT_NULL(extrinsics);
    
    auto from_dev = from_sensor->parent.device;
    if (!from_dev) from_dev = from_sensor->sensor->get_device().shared_from_this();
    auto to_dev = to_sensor->parent.device;
    if (!to_dev) to_dev = to_sensor->sensor->get_device().shared_from_this();
    
    if (from_dev != to_dev)
    {
        LOG_ERROR("Cannot set extrinsics of two different devices \n");
        return;
    }

    auto tm2 = VALIDATE_INTERFACE(from_sensor->sensor, librealsense::tm2_sensor_interface);
    tm2->set_extrinsics(*from_profile->profile, *to_profile->profile, *extrinsics);
}
HANDLE_EXCEPTIONS_AND_RETURN(, from_sensor, from_profile, to_sensor, to_profile, extrinsics)

void rs2_set_motion_device_intrinsics(const rs2_sensor* sensor, const rs2_stream_profile* profile, const rs2_motion_device_intrinsic* intrinsics, rs2_error** error) BEGIN_API_CALL
{
    VALIDATE_NOT_NULL(sensor);
    VALIDATE_NOT_NULL(profile);
    VALIDATE_NOT_NULL(intrinsics);

    auto tm2 = VALIDATE_INTERFACE(sensor->sensor, librealsense::tm2_sensor_interface);
    tm2->set_motion_device_intrinsics(*profile->profile, *intrinsics);
}
HANDLE_EXCEPTIONS_AND_RETURN(, sensor, profile, intrinsics)

void rs2_reset_to_factory_calibration(const rs2_device* device, rs2_error** error) BEGIN_API_CALL
{
    VALIDATE_NOT_NULL(device);
    auto tm2 = dynamic_cast<tm2_sensor_interface*>(&device->device->get_sensor(0));
    if (tm2)
        tm2->reset_to_factory_calibration();
    else
    {
        auto auto_calib = std::dynamic_pointer_cast<auto_calibrated_interface>(device->device);
        if (!auto_calib)
            throw std::runtime_error("this device does not supports reset to factory calibration");
        auto_calib->reset_to_factory_calibration();
    }
}
HANDLE_EXCEPTIONS_AND_RETURN(, device)

void rs2_write_calibration(const rs2_device* device, rs2_error** error) BEGIN_API_CALL
{
    VALIDATE_NOT_NULL(device);
    auto tm2 = dynamic_cast<tm2_sensor_interface*>(&device->device->get_sensor(0));
    if (tm2)
        tm2->write_calibration();
    else
    {
        auto auto_calib = std::dynamic_pointer_cast<auto_calibrated_interface>(device->device);
        if (!auto_calib)
            throw std::runtime_error("this device does not supports auto calibration");
        auto_calib->write_calibration();
    }
}
HANDLE_EXCEPTIONS_AND_RETURN(, device)

rs2_processing_block_list* rs2_get_recommended_processing_blocks(rs2_sensor* sensor, rs2_error** error) BEGIN_API_CALL
{
    VALIDATE_NOT_NULL(sensor);                            
    return new rs2_processing_block_list{ sensor->sensor->get_recommended_processing_blocks() };
}
HANDLE_EXCEPTIONS_AND_RETURN(nullptr, sensor)

rs2_processing_block* rs2_get_processing_block(const rs2_processing_block_list* list, int index, rs2_error** error) BEGIN_API_CALL
{
    VALIDATE_NOT_NULL(list);
    VALIDATE_RANGE(index, 0, (int)list->list.size() - 1);

    return new rs2_processing_block(list->list[index]);
}
HANDLE_EXCEPTIONS_AND_RETURN(nullptr, list, index)

int rs2_get_recommended_processing_blocks_count(const rs2_processing_block_list* list, rs2_error** error) BEGIN_API_CALL
{
    VALIDATE_NOT_NULL(list);
    return static_cast<int>(list->list.size());
}
HANDLE_EXCEPTIONS_AND_RETURN(0, list)

void rs2_delete_recommended_processing_blocks(rs2_processing_block_list* list) BEGIN_API_CALL
{
    VALIDATE_NOT_NULL(list);
    delete list;
}
NOEXCEPT_RETURN(, list)

const char* rs2_get_processing_block_info(const rs2_processing_block* block, rs2_camera_info info, rs2_error** error) BEGIN_API_CALL
{
    VALIDATE_NOT_NULL(block);
    VALIDATE_ENUM(info);
    if (block->block->supports_info(info))
    {
        return block->block->get_info(info).c_str();
    }
    throw librealsense::invalid_value_exception(librealsense::to_string() << "Info " << rs2_camera_info_to_string(info) << " not supported by processing block!");
}
HANDLE_EXCEPTIONS_AND_RETURN(nullptr, block, info)

int rs2_supports_processing_block_info(const rs2_processing_block* block, rs2_camera_info info, rs2_error** error) BEGIN_API_CALL
{
    VALIDATE_NOT_NULL(block);
    VALIDATE_ENUM(info);
    return block->block->supports_info(info);
}
HANDLE_EXCEPTIONS_AND_RETURN(false, block, info)

int rs2_import_localization_map(const rs2_sensor* sensor, const unsigned char* lmap_blob, unsigned int blob_size, rs2_error** error) BEGIN_API_CALL
{
    VALIDATE_NOT_NULL(sensor);
    VALIDATE_NOT_NULL(lmap_blob);
    VALIDATE_RANGE(blob_size,1, std::numeric_limits<uint32_t>::max());      // Set by FW

    auto pose_snr = VALIDATE_INTERFACE(sensor->sensor, librealsense::pose_sensor_interface);

    std::vector<uint8_t> buffer_to_send(lmap_blob, lmap_blob + blob_size);
    return (int)pose_snr->import_relocalization_map(buffer_to_send);
}
HANDLE_EXCEPTIONS_AND_RETURN(0, sensor, lmap_blob, blob_size)

const rs2_raw_data_buffer* rs2_export_localization_map(const rs2_sensor* sensor, rs2_error** error) BEGIN_API_CALL
{
    VALIDATE_NOT_NULL(sensor);

    auto pose_snr = VALIDATE_INTERFACE(sensor->sensor, librealsense::pose_sensor_interface);
    std::vector<uint8_t> recv_buffer;
    if (pose_snr->export_relocalization_map(recv_buffer))
        return new rs2_raw_data_buffer{ recv_buffer };
    return (rs2_raw_data_buffer*)nullptr;
}
HANDLE_EXCEPTIONS_AND_RETURN(nullptr, sensor)

int rs2_set_static_node(const rs2_sensor* sensor, const char* guid, const rs2_vector pos, const rs2_quaternion orient, rs2_error** error) BEGIN_API_CALL
{
    VALIDATE_NOT_NULL(sensor);
    VALIDATE_NOT_NULL(guid);
    auto pose_snr = VALIDATE_INTERFACE(sensor->sensor, librealsense::pose_sensor_interface);
    std::string s_guid(guid);
    VALIDATE_RANGE(s_guid.size(), 1, 127);      // T2xx spec

    return int(pose_snr->set_static_node(s_guid, { pos.x, pos.y, pos.z }, { orient.x, orient.y, orient.z, orient.w }));
}
HANDLE_EXCEPTIONS_AND_RETURN(0, sensor, guid, pos, orient)

int rs2_get_static_node(const rs2_sensor* sensor, const char* guid, rs2_vector *pos, rs2_quaternion *orient, rs2_error** error) BEGIN_API_CALL
{
    VALIDATE_NOT_NULL(sensor);
    VALIDATE_NOT_NULL(guid);
    VALIDATE_NOT_NULL(pos);
    VALIDATE_NOT_NULL(orient);
    auto pose_snr = VALIDATE_INTERFACE(sensor->sensor, librealsense::pose_sensor_interface);
    std::string s_guid(guid);
    VALIDATE_RANGE(s_guid.size(), 1, 127);      // T2xx spec

    float3 t_pos{};
    float4 t_or {};
    int ret = 0;
    if ((ret = pose_snr->get_static_node(s_guid, t_pos, t_or)))
    {
        pos->x = t_pos.x;
        pos->y = t_pos.y;
        pos->z = t_pos.z;
        orient->x = t_or.x;
        orient->y = t_or.y;
        orient->z = t_or.z;
        orient->w = t_or.w;
    }
    return ret;
}
HANDLE_EXCEPTIONS_AND_RETURN(0, sensor, guid, pos, orient)

int rs2_remove_static_node(const rs2_sensor* sensor, const char* guid, rs2_error** error) BEGIN_API_CALL
{
    VALIDATE_NOT_NULL(sensor);
    VALIDATE_NOT_NULL(guid);
    auto pose_snr = VALIDATE_INTERFACE(sensor->sensor, librealsense::pose_sensor_interface);
    std::string s_guid(guid);
    VALIDATE_RANGE(s_guid.size(), 1, 127);      // T2xx spec

    return int(pose_snr->remove_static_node(s_guid));
}
HANDLE_EXCEPTIONS_AND_RETURN(0, sensor, guid)

int rs2_load_wheel_odometry_config(const rs2_sensor* sensor, const unsigned char* odometry_blob, unsigned int blob_size, rs2_error** error) BEGIN_API_CALL
{
    VALIDATE_NOT_NULL(sensor);
    VALIDATE_NOT_NULL(odometry_blob);
    VALIDATE_RANGE(blob_size, 1, std::numeric_limits<uint32_t>::max());

    auto wo_snr = VALIDATE_INTERFACE(sensor->sensor, librealsense::wheel_odometry_interface);

    std::vector<uint8_t> buffer_to_send(odometry_blob, odometry_blob + blob_size);
    int ret = wo_snr->load_wheel_odometery_config(buffer_to_send);
    if (!ret)
        throw librealsense::wrong_api_call_sequence_exception(librealsense::to_string() << "Load wheel odometry config failed, file size " << blob_size);
    return ret;
}
HANDLE_EXCEPTIONS_AND_RETURN(0, sensor, odometry_blob, blob_size)

int rs2_send_wheel_odometry(const rs2_sensor* sensor, char wo_sensor_id, unsigned int frame_num,
                            const rs2_vector translational_velocity, rs2_error** error) BEGIN_API_CALL
{
    VALIDATE_NOT_NULL(sensor);
    auto wo_snr = VALIDATE_INTERFACE(sensor->sensor, librealsense::wheel_odometry_interface);

    return wo_snr->send_wheel_odometry(wo_sensor_id, frame_num, { translational_velocity.x, translational_velocity.y, translational_velocity.z });
}
HANDLE_EXCEPTIONS_AND_RETURN(0, sensor, wo_sensor_id, frame_num, translational_velocity)

void rs2_update_firmware_cpp(const rs2_device* device, const void* fw_image, int fw_image_size, rs2_update_progress_callback* callback, rs2_error** error) BEGIN_API_CALL
{
    VALIDATE_NOT_NULL(device);
    VALIDATE_NOT_NULL(fw_image);

    if(fw_image_size <= 0)
        throw std::runtime_error("invlid firmware image size provided to rs2_update_cpp");

    auto fwu = VALIDATE_INTERFACE(device->device, librealsense::update_device_interface);

    if (callback == NULL)
        fwu->update(fw_image, fw_image_size, nullptr);
    else
        fwu->update(fw_image, fw_image_size, { callback, [](rs2_update_progress_callback* p) { p->release(); } });
}
HANDLE_EXCEPTIONS_AND_RETURN(, device, fw_image)

void rs2_update_firmware(const rs2_device* device, const void* fw_image, int fw_image_size, rs2_update_progress_callback_ptr callback, void* client_data, rs2_error** error) BEGIN_API_CALL
{
    VALIDATE_NOT_NULL(device);
    VALIDATE_NOT_NULL(fw_image);

    if (fw_image_size <= 0)
        throw std::runtime_error("invlid firmware image size provided to rs2_update");

    auto fwu = VALIDATE_INTERFACE(device->device, librealsense::update_device_interface);

    if(callback == NULL)
        fwu->update(fw_image, fw_image_size, nullptr);
    else
    {
        librealsense::update_progress_callback_ptr cb(new librealsense::update_progress_callback(callback, client_data),
            [](update_progress_callback* p) { delete p; });
        fwu->update(fw_image, fw_image_size, std::move(cb));
    }
}
HANDLE_EXCEPTIONS_AND_RETURN(, device, fw_image)

const rs2_raw_data_buffer* rs2_create_flash_backup_cpp(const rs2_device* device, rs2_update_progress_callback* callback, rs2_error** error) BEGIN_API_CALL
{
    VALIDATE_NOT_NULL(device);

    auto fwud = std::dynamic_pointer_cast<updatable>(device->device);
    if (!fwud)
        throw std::runtime_error("This device does not supports update protocol!");

    std::vector<uint8_t> res;

    if (callback == NULL)
        res = fwud->backup_flash(nullptr);
    else
        res = fwud->backup_flash({ callback, [](rs2_update_progress_callback* p) { p->release(); } });

    return new rs2_raw_data_buffer{ res };
}
HANDLE_EXCEPTIONS_AND_RETURN(nullptr, device)

const rs2_raw_data_buffer* rs2_create_flash_backup(const rs2_device* device, rs2_update_progress_callback_ptr callback, void* client_data, rs2_error** error) BEGIN_API_CALL
{
    VALIDATE_NOT_NULL(device);

    auto fwud = std::dynamic_pointer_cast<updatable>(device->device);
    if (!fwud)
        throw std::runtime_error("This device does not supports update protocol!");

    std::vector<uint8_t> res;

    if (callback == NULL)
        res = fwud->backup_flash(nullptr);
    else
    {
        librealsense::update_progress_callback_ptr cb(new librealsense::update_progress_callback(callback, client_data),
            [](update_progress_callback* p) { delete p; });
        res = fwud->backup_flash(std::move(cb));
    }

    return new rs2_raw_data_buffer{ res };
}
HANDLE_EXCEPTIONS_AND_RETURN(nullptr, device)

void rs2_update_firmware_unsigned_cpp(const rs2_device* device, const void* image, int image_size, rs2_update_progress_callback* callback, int update_mode, rs2_error** error) BEGIN_API_CALL
{
    VALIDATE_NOT_NULL(device);
    VALIDATE_NOT_NULL(image);

    if (image_size <= 0)
        throw std::runtime_error("invlid firmware image size provided to rs2_update_firmware_unsigned_cpp");

    auto fwud = std::dynamic_pointer_cast<updatable>(device->device);
    if (!fwud)
        throw std::runtime_error("This device does not supports update protocol!");

    std::vector<uint8_t> buffer((uint8_t*)image, (uint8_t*)image + image_size);

    if (callback == NULL)
        fwud->update_flash(buffer, nullptr, update_mode);
    else
        fwud->update_flash(buffer, { callback, [](rs2_update_progress_callback* p) { p->release(); } }, update_mode);
}
HANDLE_EXCEPTIONS_AND_RETURN(, image, device)

void rs2_update_firmware_unsigned(const rs2_device* device, const void* image, int image_size, rs2_update_progress_callback_ptr callback, void* client_data, int update_mode,  rs2_error** error) BEGIN_API_CALL
{
    VALIDATE_NOT_NULL(device);
    VALIDATE_NOT_NULL(image);

    if (image_size <= 0)
        throw std::runtime_error("invlid firmware image size provided to rs2_update_firmware_unsigned");

    auto fwud = std::dynamic_pointer_cast<updatable>(device->device);
    if (!fwud)
        throw std::runtime_error("This device does not supports update protocol!");

    std::vector<uint8_t> buffer((uint8_t*)image, (uint8_t*)image + image_size);

    if (callback == NULL)
        fwud->update_flash(buffer, nullptr, update_mode);
    else
    {
        librealsense::update_progress_callback_ptr cb(new librealsense::update_progress_callback(callback, client_data),
            [](update_progress_callback* p) { delete p; });
        fwud->update_flash(buffer, std::move(cb), update_mode);
    }
}
HANDLE_EXCEPTIONS_AND_RETURN(, image, device)

void rs2_enter_update_state(const rs2_device* device, rs2_error** error) BEGIN_API_CALL
{
    VALIDATE_NOT_NULL(device);

    auto fwud = std::dynamic_pointer_cast<updatable>(device->device);
    if (!fwud)
        throw std::runtime_error("this device does not supports fw update");
    fwud->enter_update_state();
}
HANDLE_EXCEPTIONS_AND_RETURN(, device)

const rs2_raw_data_buffer* rs2_run_on_chip_calibration_cpp(rs2_device* device, const void* json_content, int content_size, float* health, rs2_update_progress_callback* progress_callback, int timeout_ms, rs2_error** error) BEGIN_API_CALL
{
    VALIDATE_NOT_NULL(device);
    VALIDATE_NOT_NULL(health);

    if (content_size > 0)
        VALIDATE_NOT_NULL(json_content);

    auto auto_calib = VALIDATE_INTERFACE(device->device, librealsense::auto_calibrated_interface);

    std::vector<uint8_t> buffer;

    std::string json((char*)json_content, (char*)json_content + content_size);
    if (progress_callback == nullptr)
        buffer = auto_calib->run_on_chip_calibration(timeout_ms, json, health, nullptr);
    else
        buffer = auto_calib->run_on_chip_calibration(timeout_ms, json, health, { progress_callback, [](rs2_update_progress_callback* p) { p->release(); } });

    return new rs2_raw_data_buffer { buffer };
}
HANDLE_EXCEPTIONS_AND_RETURN(nullptr, device)

const rs2_raw_data_buffer* rs2_run_on_chip_calibration(rs2_device* device, const void* json_content, int content_size, float* health, rs2_update_progress_callback_ptr progress_callback, void* user, int timeout_ms, rs2_error** error) BEGIN_API_CALL
{
    VALIDATE_NOT_NULL(device);
    VALIDATE_NOT_NULL(health);

    if (content_size > 0)
        VALIDATE_NOT_NULL(json_content);

    auto auto_calib = VALIDATE_INTERFACE(device->device, librealsense::auto_calibrated_interface);

    std::vector<uint8_t> buffer;

    std::string json((char*)json_content, (char*)json_content + content_size);

    if (progress_callback == nullptr)
        buffer = auto_calib->run_on_chip_calibration(timeout_ms, json, health, nullptr);
    else
    {
        librealsense::update_progress_callback_ptr cb(new librealsense::update_progress_callback(progress_callback, user),
            [](update_progress_callback* p) { delete p; });

        buffer = auto_calib->run_on_chip_calibration(timeout_ms, json, health, cb);
    }

    return new rs2_raw_data_buffer{ buffer };
}
HANDLE_EXCEPTIONS_AND_RETURN(nullptr, device)

const rs2_raw_data_buffer* rs2_run_tare_calibration_cpp(rs2_device* device, float ground_truth_mm, const void* json_content, int content_size, rs2_update_progress_callback* progress_callback, int timeout_ms, rs2_error** error) BEGIN_API_CALL
{
    VALIDATE_NOT_NULL(device);

    if(content_size > 0)
        VALIDATE_NOT_NULL(json_content);

    auto auto_calib = VALIDATE_INTERFACE(device->device, librealsense::auto_calibrated_interface);

    std::vector<uint8_t> buffer;
    std::string json((char*)json_content, (char*)json_content + content_size);
    if (progress_callback == nullptr)
        buffer = auto_calib->run_tare_calibration(timeout_ms, ground_truth_mm, json, nullptr);
    else
        buffer = auto_calib->run_tare_calibration(timeout_ms, ground_truth_mm, json, { progress_callback, [](rs2_update_progress_callback* p) { p->release(); } });

    return new rs2_raw_data_buffer{ buffer };
}
HANDLE_EXCEPTIONS_AND_RETURN(nullptr, device)

const rs2_raw_data_buffer* rs2_run_tare_calibration(rs2_device* device, float ground_truth_mm, const void* json_content, int content_size, rs2_update_progress_callback_ptr progress_callback, void* user, int timeout_ms, rs2_error** error) BEGIN_API_CALL
{
    VALIDATE_NOT_NULL(device);

    if (content_size > 0)
        VALIDATE_NOT_NULL(json_content);

    auto auto_calib = VALIDATE_INTERFACE(device->device, librealsense::auto_calibrated_interface);

    std::vector<uint8_t> buffer;
    std::string json((char*)json_content, (char*)json_content + content_size);

    if (progress_callback == nullptr)
        buffer = auto_calib->run_tare_calibration(timeout_ms, ground_truth_mm, json, nullptr);
    else
    {
        librealsense::update_progress_callback_ptr cb(new librealsense::update_progress_callback(progress_callback, user),
            [](update_progress_callback* p) { delete p; });

        buffer = auto_calib->run_tare_calibration(timeout_ms, ground_truth_mm, json, cb);
    }
    return new rs2_raw_data_buffer{ buffer };
}
HANDLE_EXCEPTIONS_AND_RETURN(nullptr, device)

const rs2_raw_data_buffer* rs2_get_calibration_table(const rs2_device* device, rs2_error** error) BEGIN_API_CALL
{
    VALIDATE_NOT_NULL(device);
   
    auto auto_calib = VALIDATE_INTERFACE(device->device, librealsense::auto_calibrated_interface);
    auto buffer = auto_calib->get_calibration_table();
    return new rs2_raw_data_buffer{ buffer };
}
HANDLE_EXCEPTIONS_AND_RETURN(nullptr, device)

void rs2_set_calibration_table(const rs2_device* device, const void* calibration, int calibration_size, rs2_error** error) BEGIN_API_CALL
{
    VALIDATE_NOT_NULL(device);
    VALIDATE_NOT_NULL(calibration);

    auto auto_calib = VALIDATE_INTERFACE(device->device, librealsense::auto_calibrated_interface);

    std::vector<uint8_t> buffer((uint8_t*)calibration, (uint8_t*)calibration + calibration_size);
    auto_calib->set_calibration_table(buffer);
}
HANDLE_EXCEPTIONS_AND_RETURN(,calibration, device)

rs2_raw_data_buffer* rs2_serialize_json(rs2_device* dev, rs2_error** error) BEGIN_API_CALL
{
    VALIDATE_NOT_NULL(dev);
    auto serializable = VALIDATE_INTERFACE(dev->device, librealsense::serializable_interface);
    return new rs2_raw_data_buffer{ serializable->serialize_json() };
}
HANDLE_EXCEPTIONS_AND_RETURN(nullptr, dev)

void rs2_load_json(rs2_device* dev, const void* json_content, unsigned content_size, rs2_error** error) BEGIN_API_CALL
{
    VALIDATE_NOT_NULL(dev);
    VALIDATE_NOT_NULL(json_content);
    auto serializable = VALIDATE_INTERFACE(dev->device, librealsense::serializable_interface);
    serializable->load_json(std::string(static_cast<const char*>(json_content), content_size));
}
HANDLE_EXCEPTIONS_AND_RETURN(, dev, json_content, content_size)<|MERGE_RESOLUTION|>--- conflicted
+++ resolved
@@ -2374,7 +2374,6 @@
 }
 HANDLE_EXCEPTIONS_AND_RETURN(, sensor, option, min, max, step, def, is_writable)
 
-<<<<<<< HEAD
 void rs2_software_sensor_add_recommended_processing_block(rs2_sensor* sensor, rs2_processing_block* block, rs2_error** error) BEGIN_API_CALL
 {
     VALIDATE_NOT_NULL(sensor);
@@ -2383,7 +2382,7 @@
     return bs->add_processing_block(block->block);
 }
 HANDLE_EXCEPTIONS_AND_RETURN(, sensor, block)
-=======
+
 void rs2_software_sensor_detach(rs2_sensor* sensor, rs2_error** error) BEGIN_API_CALL
 {
     VALIDATE_NOT_NULL(sensor);
@@ -2394,7 +2393,6 @@
     sensor->parent.device.reset();
 }
 HANDLE_EXCEPTIONS_AND_RETURN(, sensor)
->>>>>>> 1b20fb4d
 
 void rs2_log(rs2_log_severity severity, const char * message, rs2_error ** error) BEGIN_API_CALL
 {
