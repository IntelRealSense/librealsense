--- conflicted
+++ resolved
@@ -297,74 +297,6 @@
         init(ctx, group);
     }
 
-<<<<<<< HEAD
-=======
-    notification ds5_notification_decoder::decode(int value)
-    {
-        if (value == 0)
-            return{ RS2_NOTIFICATION_CATEGORY_HARDWARE_ERROR, value, RS2_LOG_SEVERITY_ERROR, "Success" };
-        if (value == ds::ds5_notifications_types::hot_laser_power_reduce)
-            return{ RS2_NOTIFICATION_CATEGORY_HARDWARE_ERROR, value, RS2_LOG_SEVERITY_ERROR, "Hot laser power reduce" };
-        if (value == ds::ds5_notifications_types::hot_laser_disable)
-            return{ RS2_NOTIFICATION_CATEGORY_HARDWARE_ERROR, value, RS2_LOG_SEVERITY_ERROR, "Hot laser disable" };
-        if (value == ds::ds5_notifications_types::flag_B_laser_disable)
-            return{ RS2_NOTIFICATION_CATEGORY_HARDWARE_ERROR, value, RS2_LOG_SEVERITY_ERROR, "Flag B laser disable" };
-
-        return{ RS2_NOTIFICATION_CATEGORY_HARDWARE_ERROR, value, RS2_LOG_SEVERITY_WARN, "Unknown error!" };
-    }
-
-    void ds5_device::create_snapshot(std::shared_ptr<debug_interface>& snapshot) const
-    {
-        //TODO: Implement
-    }
-    void ds5_device::enable_recording(std::function<void(const debug_interface&)> record_action)
-    {
-        //TODO: Implement
-    }
-
-    std::shared_ptr<matcher> ds5_device::create_matcher(const frame_holder& frame) const
-    {
-        std::set<stream_interface*> streams = { _depth_stream.get() , _left_ir_stream.get() , _right_ir_stream.get()};
-        std::vector<std::shared_ptr<matcher>> depth_matchers;
-
-        for (auto& s : streams)
-            depth_matchers.push_back(std::make_shared<identity_matcher>( s->get_unique_id(), s->get_stream_type()));
-
-        if (!frame.frame->supports_frame_metadata(RS2_FRAME_METADATA_FRAME_COUNTER))
-        {
-            return std::make_shared<timestamp_composite_matcher>(depth_matchers);
-        }
-        return std::make_shared<frame_number_composite_matcher>(depth_matchers);
-    }
-
-    ds5u_device::ds5u_device(std::shared_ptr<context> ctx,
-        const platform::backend_device_group& group)
-        : ds5_device(ctx, group), device(ctx, group)
-    {
-        // Disable some ds5 basic functionality
-
-        // Override the basic ds5 sensor with the development version
-        _depth_device_idx = assign_sensor(create_ds5u_depth_device(ctx, group.uvc_devices), _depth_device_idx);
-
-        init(ctx, group);
-
-        auto& depth_ep = get_depth_sensor();
-
-        if (is_camera_in_advanced_mode())
-        {
-            depth_ep.remove_pixel_format(pf_y8i); // L+R
-            depth_ep.remove_pixel_format(pf_y12i); // L+R
-        }
-
-        // Inhibit specific unresolved options
-        depth_ep.unregister_option(RS2_OPTION_OUTPUT_TRIGGER_ENABLED);
-        depth_ep.unregister_option(RS2_OPTION_ERROR_POLLING_ENABLED);
-        depth_ep.unregister_option(RS2_OPTION_ASIC_TEMPERATURE);
-        depth_ep.unregister_option(RS2_OPTION_ENABLE_AUTO_WHITE_BALANCE);
-
-    }
-
->>>>>>> 72814538
     void ds5_device::init(std::shared_ptr<context> ctx,
         const platform::backend_device_group& group)
     {
@@ -565,17 +497,16 @@
 
     std::shared_ptr<matcher> ds5_device::create_matcher(const frame_holder& frame) const
     {
-        if(!frame.frame->supports_frame_metadata(RS2_FRAME_METADATA_FRAME_COUNTER))
-        {
-            return device::create_matcher(frame);
-        }
-
         std::set<stream_interface*> streams = { _depth_stream.get() , _left_ir_stream.get() , _right_ir_stream.get()};
         std::vector<std::shared_ptr<matcher>> depth_matchers;
 
         for (auto& s : streams)
             depth_matchers.push_back(std::make_shared<identity_matcher>( s->get_unique_id(), s->get_stream_type()));
 
+        if(!frame.frame->supports_frame_metadata(RS2_FRAME_METADATA_FRAME_COUNTER))
+        {
+            return device::create_matcher(frame);
+        }
         return std::make_shared<frame_number_composite_matcher>(depth_matchers);
     }
 
