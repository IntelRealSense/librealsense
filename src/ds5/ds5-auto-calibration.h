// License: Apache 2.0. See LICENSE file in root directory.
// Copyright(c) 2015 Intel Corporation. All Rights Reserved.

#pragma once

#include "auto-calibrated-device.h"
#include "../core/advanced_mode.h"

namespace librealsense
{
    class auto_calibrated : public auto_calibrated_interface
    {
    enum class auto_calib_action
    {
        RS2_OCC_ACTION_ON_CHIP_CALIB,         // On-Chip calibration
        RS2_OCC_ACTION_TARE_CALIB            // Tare calibration
    };

    enum class interactive_calibration_state
    {
        RS2_OCC_STATE_NOT_ACTIVE = 0,
        RS2_OCC_STATE_WAIT_TO_CAMERA_START,
        RS2_OCC_STATE_INITIAL_FW_CALL,
        RS2_OCC_STATE_WAIT_TO_CALIB_START,
        RS2_OCC_STATE_DATA_COLLECT,
        RS2_OCC_STATE_FINAL_FW_CALL
    };

    public:
        auto_calibrated(std::shared_ptr<hw_monitor>& hwm);
        void write_calibration() const override;
        std::vector<uint8_t> run_on_chip_calibration(int timeout_ms, std::string json, float* const health, update_progress_callback_ptr progress_callback) override;
        std::vector<uint8_t> run_tare_calibration(int timeout_ms, float ground_truth_mm, std::string json, float* const health, update_progress_callback_ptr progress_callback) override;
        std::vector<uint8_t> add_calibration_frame(int timeout_ms, const rs2_frame* f, float* const health, update_progress_callback_ptr progress_callback) override;
        std::vector<uint8_t> get_calibration_table() const override;
        void set_calibration_table(const std::vector<uint8_t>& calibration) override;
        void reset_to_factory_calibration() const override;
        std::vector<uint8_t> run_focal_length_calibration(rs2_frame_queue* left, rs2_frame_queue* right, float target_w, float target_h, 
            int adjust_both_sides, float* ratio, float* angle, update_progress_callback_ptr progress_callback) override;
        std::vector<uint8_t> run_uv_map_calibration(rs2_frame_queue* left, rs2_frame_queue* color, rs2_frame_queue* depth, int py_px_only,
<<<<<<< HEAD
            float* const health, int health_size, update_progress_callback_ptr progress_callback) override;
        float calculate_target_z(rs2_frame_queue* queue, float target_width, float target_height, update_progress_callback_ptr progress_callback) override;
=======
            float* health, int health_size, update_progress_callback_ptr progress_callback) override;
        float calculate_target_z(rs2_frame_queue* queue1, rs2_frame_queue* queue2, rs2_frame_queue* queue3,
            float target_width, float target_height, update_progress_callback_ptr progress_callback) override;
>>>>>>> ca016522

    private:
        std::vector<uint8_t> get_calibration_results(float* const health = nullptr) const;
        std::vector<uint8_t> get_PyRxFL_calibration_results(float* const health = nullptr, float* health_fl = nullptr) const;
        void handle_calibration_error(int status) const;
        std::map<std::string, int> parse_json(std::string json);
        std::shared_ptr< ds5_advanced_mode_base> change_preset();
        void check_params(int speed, int scan_parameter, int data_sampling) const;
        void check_tare_params(int speed, int scan_parameter, int data_sampling, int average_step_count, int step_count, int accuracy);
        void check_focal_length_params(int step_count, int fy_scan_range, int keep_new_value_after_sucessful_scan, int interrrupt_data_samling, int adjust_both_sides, int fl_scan_location, int fy_scan_direction, int white_wall_mode) const;
        void check_one_button_params(int speed, int keep_new_value_after_sucessful_scan, int data_sampling, int adjust_both_sides, int fl_scan_location, int fy_scan_direction, int white_wall_mode) const;
        void get_target_rect_info(rs2_frame_queue* frames, float rect_sides[4], float& fx, float& fy, int progress, update_progress_callback_ptr progress_callback);
        void undistort(uint8_t* img, const rs2_intrinsics& intrin, int roi_ws, int roi_hs, int roi_we, int roi_he);
        void find_z_at_corners(float left_x[4], float left_y[4], rs2_frame_queue* frames, float left_z[4]);
        void get_target_dots_info(rs2_frame_queue* frames, float dots_x[4], float dots_y[4], rs2::stream_profile & profile, rs2_intrinsics & fy, int progress, update_progress_callback_ptr progress_callback);
        void change_preset_and_stay();
        void restore_preset();
        uint16_t calc_fill_rate(const rs2_frame* f);
        void fill_missing_data(uint16_t data[256], int size);
        void collect_depth_frame_sum(const rs2_frame* f);

        std::vector<uint8_t> _curr_calibration;
        std::shared_ptr<hw_monitor>& _hw_monitor;

        bool _preset_change = false;
        preset _old_preset_values;
        rs2_rs400_visual_preset _old_preset;

        std::string _json;
        float _ground_truth_mm;
        int _total_frames;
        int _average_step_count;
        int _collected_counter;
        int _collected_frame_num;
        double _collected_sum;
        auto_calib_action _action;
        interactive_calibration_state _interactive_state;
        rs2_metadata_type _prev_frame_counter;
        uint16_t _fill_factor[256];

    };
}<|MERGE_RESOLUTION|>--- conflicted
+++ resolved
@@ -38,14 +38,9 @@
         std::vector<uint8_t> run_focal_length_calibration(rs2_frame_queue* left, rs2_frame_queue* right, float target_w, float target_h, 
             int adjust_both_sides, float* ratio, float* angle, update_progress_callback_ptr progress_callback) override;
         std::vector<uint8_t> run_uv_map_calibration(rs2_frame_queue* left, rs2_frame_queue* color, rs2_frame_queue* depth, int py_px_only,
-<<<<<<< HEAD
             float* const health, int health_size, update_progress_callback_ptr progress_callback) override;
-        float calculate_target_z(rs2_frame_queue* queue, float target_width, float target_height, update_progress_callback_ptr progress_callback) override;
-=======
-            float* health, int health_size, update_progress_callback_ptr progress_callback) override;
         float calculate_target_z(rs2_frame_queue* queue1, rs2_frame_queue* queue2, rs2_frame_queue* queue3,
             float target_width, float target_height, update_progress_callback_ptr progress_callback) override;
->>>>>>> ca016522
 
     private:
         std::vector<uint8_t> get_calibration_results(float* const health = nullptr) const;
