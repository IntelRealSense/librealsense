--- conflicted
+++ resolved
@@ -219,20 +219,6 @@
         // register pre-processing
         std::shared_ptr<enable_motion_correction> mm_correct_opt = nullptr;
 
-<<<<<<< HEAD
-        // //  Motion intrinsic calibration presents is a prerequisite for motion correction.
-        // try
-        // {
-        //     // Writing to log to dereference underlying structure
-        //     LOG_INFO("Accel Sensitivity:" << (**_accel_intrinsic).sensitivity);
-        //     LOG_INFO("Gyro Sensitivity:" << (**_gyro_intrinsic).sensitivity);
-
-        //     mm_correct_opt = std::make_shared<enable_motion_correction>(hid_ep.get(),
-        //         option_range{ 0, 1, 1, 1 });
-        //     hid_ep->register_option(RS2_OPTION_ENABLE_MOTION_CORRECTION, mm_correct_opt);
-        // }
-        // catch (...) {}
-=======
         //  Motion intrinsic calibration presents is a prerequisite for motion correction.
         try
         {
@@ -244,7 +230,6 @@
             }
         }
         catch (...) {}
->>>>>>> f243dec1
 
         hid_ep->register_processing_block(
             { {RS2_FORMAT_MOTION_XYZ32F, RS2_STREAM_ACCEL} },
@@ -344,21 +329,12 @@
             // motion correction
             _mm_calib = std::make_shared<mm_calib_handler>(_hw_monitor, _pid);
 
-<<<<<<< HEAD
-        //_mm_calib = std::make_shared<mm_calib_handler>(*_imu_eeprom_raw,_device_capabilities);
-
-        //_accel_intrinsic = std::make_shared<lazy<ds::imu_intrinsic>>([this]() { return _mm_calib->get_intrinsic(RS2_STREAM_ACCEL); });
-        //_gyro_intrinsic = std::make_shared<lazy<ds::imu_intrinsic>>([this]() { return _mm_calib->get_intrinsic(RS2_STREAM_GYRO); });
-        // D435i to use predefined values extrinsics
-        //_depth_to_imu = std::make_shared<lazy<rs2_extrinsics>>([this]() { return _mm_calib->get_extrinsic(RS2_STREAM_ACCEL); });
-=======
             _accel_intrinsic = std::make_shared<lazy<ds::imu_intrinsic>>([this]() { return _mm_calib->get_intrinsic(RS2_STREAM_ACCEL); });
             _gyro_intrinsic = std::make_shared<lazy<ds::imu_intrinsic>>([this]() { return _mm_calib->get_intrinsic(RS2_STREAM_GYRO); });
 
             // use predefined extrinsics
             _depth_to_imu = std::make_shared<lazy<rs2_extrinsics>>([this]() { return _mm_calib->get_extrinsic(RS2_STREAM_ACCEL); });
         }
->>>>>>> f243dec1
 
         initialize_fisheye_sensor(ctx,group);
 
