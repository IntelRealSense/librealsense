// License: Apache 2.0. See LICENSE file in root directory.
// Copyright(c) 2017 Intel Corporation. All Rights Reserved.
#include "../include/librealsense2/rs.hpp"

#include<algorithm>

#include "option.h"
#include "environment.h"
#include "context.h"
#include "proc/synthetic-stream.h"
#include "proc/spatial-filter.h"

// TODO refactor
# define DO_HORIZONTAL
# define DO_LEFT_TO_RIGHT
# define DO_RIGHT_TO_LEFT
# define DO_VERTICAL
# define DO_TOP_TO_BOTTOM
# define DO_BOTTOM_TO_TOP

namespace librealsense
{
    const uint8_t spatial_patch_min_val = 3;
    const uint8_t spatial_patch_max_val = 11;
    const uint8_t spatial_patch_default_val = 5;
    const uint8_t spatial_patch_step = 2;    // The filter suppors non-even kernels in the range of [3..11]


    spatial_filter::spatial_filter() :
        _spatial_param(spatial_patch_default_val),
        _window_size(_spatial_param*_spatial_param),
        _patch_size(spatial_patch_default_val),
        _spatial_alpha_param(0.85f),
        _spatial_delta_param(50.f),
        _width(0), _height(0),
        _range_from(1), _range_to(0xFFFF),
        _enable_filter(true)
    {
        //"Spatial Alpha [0.1,.0.2,.. ..., 0.85,   ...,2] size"
        auto spatial_filter_alpha = std::make_shared<ptr_option<float>>(0.01f, 1.f, 0.01f, 0.85f, &_spatial_alpha_param, "Spatial alpha");
        auto spatial_filter_delta = std::make_shared<ptr_option<float>>(0.f, 100.f, 1.f, 50.f, &_spatial_delta_param, "Spatial delta");

        register_option(RS2_OPTION_FILTER_OPT1, spatial_filter_alpha);
        register_option(RS2_OPTION_FILTER_OPT2, spatial_filter_delta);
        unregister_option(RS2_OPTION_FRAMES_QUEUE_SIZE);

        auto enable_control = std::make_shared<ptr_option<bool>>(false, true, true, true, &_enable_filter, "Apply spatial dxf");
        register_option(RS2_OPTION_FILTER_ENABLED, enable_control);
        _enable_filter = true;

        auto on_frame = [this](rs2::frame f, const rs2::frame_source& source)
        {
            rs2::frame out = f, tgt, depth;

            if (this->_enable_filter)
            {
                bool composite = f.is<rs2::frameset>();

                depth = (composite) ? f.as<rs2::frameset>().first_or_default(RS2_STREAM_DEPTH) : f;
                if (depth) // Processing required
                {
                    update_configuration(f);
                    tgt = prepare_target_frame(depth, source);

                    if (false) // provisional version of smoothing
                    {
                        median_smooth(static_cast<uint16_t*>(const_cast<void*>(tgt.get_data())),
                            _sandbox[_current_frm_size_pixels].data(), 1);     // Flag that control the filter properties
                    }
                    else
                    {
                        // Spatial smooth with domain trandform filter
                        dxf_smooth(static_cast<uint16_t*>(const_cast<void*>(tgt.get_data())),
                            _sandbox[_current_frm_size_pixels].data(), this->_spatial_alpha_param, this->_spatial_delta_param);
                    }
                }

                out = composite ? source.allocate_composite_frame({ tgt }) : tgt;
            }
            source.frame_ready(out);
        };

        auto callback = new rs2::frame_processor_callback<decltype(on_frame)>(on_frame);
        processing_block::set_processing_callback(std::shared_ptr<rs2_frame_processor_callback>(callback));
    }

    void  spatial_filter::update_configuration(const rs2::frame& f)
    {
<<<<<<< HEAD
        auto p = f.get_profile();
        if (p.get() != _target_stream_profile.get())
=======
        if (f.get_profile().get() != _target_stream_profile.get())
>>>>>>> 7f4e452c
        {
            _target_stream_profile = f.get_profile().clone(RS2_STREAM_DEPTH, 0, RS2_FORMAT_Z16);
            environment::get_instance().get_extrinsics_graph().register_same_extrinsics(
                *(stream_interface*)(f.get_profile().get()->profile),
                *(stream_interface*)(_target_stream_profile.get()->profile));
            auto vp = _target_stream_profile.as<rs2::video_stream_profile>();
            _width = vp.width();
            _height = vp.height();
            _current_frm_size_pixels = _width * _height;

            // Allocate intermediate results buffer, if needed
            auto it = _sandbox.find(_current_frm_size_pixels);
            if (it == _sandbox.end())
                _sandbox.emplace(_current_frm_size_pixels, std::vector<uint16_t>(_current_frm_size_pixels));
        }
    }

    rs2::frame spatial_filter::prepare_target_frame(const rs2::frame& f, const rs2::frame_source& source)
    {
        // Allocate and copy the content of the original frame to the target
        auto vf = f.as<rs2::video_frame>();
        rs2::frame tgt = source.allocate_video_frame(_target_stream_profile, f,
            vf.get_bytes_per_pixel(),
            vf.get_width(),
            vf.get_height(),
            vf.get_stride_in_bytes(),
            RS2_EXTENSION_DEPTH_FRAME);

        int a = vf.get_width();
        int b = vf.get_height();
        std::cout << a - b << std::endl;
        // TODO - optimize
        memmove(const_cast<void*>(tgt.get_data()), f.get_data(), _current_frm_size_pixels * 2); // Z16-bit specialized
        return tgt;
    }

    bool spatial_filter::median_smooth(uint16_t * frame_data, uint16_t * intermediate_data, int flags)
    {
        if (_patch_size < spatial_patch_min_val || _patch_size > spatial_patch_max_val || _range_from < 0 || _range_to < _range_from)
            return false;

        uint16_t* axl_buf = intermediate_data;
        uint8_t half_size = _patch_size >> 1;
        size_t h = _height - half_size;

        // TODO refactor to stl container for boundary checking
        //std::array<uint16_t, spatial_patch_max_val*spatial_patch_max_val> data;
        uint16_t data[spatial_patch_max_val*spatial_patch_max_val];

        memmove(axl_buf, frame_data, _width * half_size * sizeof(uint16_t));

        uint16_t * out = axl_buf + _width * half_size;
        uint16_t * in = frame_data;

        size_t offset = half_size * _width;
        size_t offset_1 = offset + half_size;
        size_t counter = 0;

        uint16_t * p = nullptr;
        uint16_t * pdata = nullptr;

        if (flags == 1)
        {
            for (int j = half_size; j < h; ++j)
            {
                p = in + offset;

                int i;
                for (i = 0; i < half_size; i++)
                    *out++ = *p++;

                for (; i < _width - half_size; ++i)
                {
                    p = offset_1 + in;
                    if (*p < _range_from || *p > _range_to)
                    {
                        *out++ = *p;
                    }
                    else
                    {
                        pdata = data;
                        p = in;

                        counter = 0;

                        for (uint8_t n = 0; n < _patch_size; ++n)
                        {
                            for (uint8_t m = 0; m < _patch_size; ++m)
                            {
                                if (p[m])
                                {
                                    *pdata++ = p[m];
                                    ++counter;
                                }
                            }

                            p += _width;
                            //pdata += _patch_size; - Ev - memory override
                        }

                        if (counter)
                        {
                            std::nth_element(data, data + (counter / 2), data + counter);
                            //std::sort(data, data + counter);
                            *out++ = data[counter / 2];
                        }
                        else
                            *out++ = 0;
                    }

                    ++in;
                }

                in += half_size;
                for (i = 0; i < half_size; i++)
                    *out++ = in[i];
                in += half_size;
            }
        }
        else if (flags == 2)
        {
            int sum = 0;

            for (int j = half_size; j < h; ++j)
            {
                p = in + offset;

                int i;
                for (i = 0; i < half_size; i++)
                    *out++ = *p++;

                for (; i < _width - half_size; ++i)
                {
                    p = offset_1 + in;
                    if (*p < _range_from || *p > _range_to)
                    {
                        *out++ = *p;
                    }
                    else
                    {
                        pdata = data;
                        p = in;

                        sum = 0;
                        counter = 0;

                        for (int n = 0; n < _patch_size; ++n)
                        {
                            for (int m = 0; m < _patch_size; ++m)
                            {
                                if (p[m])
                                {
                                    sum += p[m];
                                    ++counter;
                                }
                            }

                            p += _width;
                            pdata += _patch_size;
                        }

                        *out++ = (counter ? (uint16_t)(sum / counter) : 0);
                    }

                    ++in;
                }

                in += half_size;
                for (i = 0; i < half_size; i++)
                    *out++ = in[i];
                in += half_size;
            }
        }
        else
        {
            size_t size = _patch_size * _patch_size;

            for (size_t j = half_size; j < h; ++j)
            {
                int i;
                p = in + offset;
                for (i = 0; i < half_size; i++)
                    *out++ = *p++;

                for (; i < _width - half_size; ++i)
                {
                    p = offset_1 + in;
                    if (*p < _range_from || *p > _range_to)
                    {
                        *out++ = *p;
                    }
                    else
                    {
                        pdata = data;
                        p = in;

                        for (uint8_t n = 0; n < _patch_size; ++n)
                        {
                            memmove(pdata, p, _patch_size * sizeof(uint16_t));

                            p += _width;
                            pdata += _patch_size;
                        }

                        std::sort(data, data + size);
                        *out++ = data[size / 2];
                    }

                    ++in;
                }

                in += half_size;
                for (i = 0; i < half_size; i++)
                    *out++ = in[i];
                in += half_size;
            }
        }

        memmove(out, in, _width * half_size * sizeof(uint16_t));

        memmove(frame_data, axl_buf, _width * _height * sizeof(uint16_t));

        return true;
    }

    bool spatial_filter::dxf_smooth(uint16_t * frame_data, uint16_t * intermediate_data, float alpha, float delta, int iterations)
    {
        //m_dxf->zImageToFloat(frame_data, m_buf_float, m_width, m_height);
        //m_dxf->filterRSsimple(m_buf_float, m_buf_float, m_width, m_height, alpha, delta, iterations);
        for (int i = 0; i < iterations; i++)
        {
            recursive_filter_horizontal(frame_data, intermediate_data, alpha, delta);
            recursive_filter_vertical(frame_data, intermediate_data, alpha, delta);
            //recursive_filter_horizontal_v2(frame_data, intermediate_data, alpha, delta);
            //recursive_filter_vertical_v2(frame_data, intermediate_data, alpha, delta);
        }
        //m_dxf->floatToZimage(m_buf_float, frame_data, m_width, m_height);
        return true;
    }

    void spatial_filter::recursive_filter_horizontal(uint16_t *frame_data, uint16_t * intermediate_data, float alpha, float deltaZ)
    {
        int32_t v{}, u{};
        static const float z_to_meter = 0.001f;      // TODO Evgeni - retrieve from stream profile
        static const float meter_to_z = 1.f / z_to_meter;      // TODO Evgeni - retrieve from stream profile

        for (v = 0; v < _height;) {
            // left to right
            uint16_t *im = frame_data + v * _width;
            float state = (*im)*z_to_meter;
            float previousInnovation = state;
# ifdef DO_LEFT_TO_RIGHT
            im++;
            float innovation = (*im)*z_to_meter;
            u = _width - 1;
            if (!(*(int*)&previousInnovation > 0))
                goto CurrentlyInvalidLR;
            // else fall through

        CurrentlyValidLR:
            for (;;) {
                if (*(int*)&innovation > 0) {
                    float delta = previousInnovation - innovation;
                    bool smallDifference = delta < deltaZ && delta > -deltaZ;

                    if (smallDifference) {
                        float filtered = innovation * alpha + state * (1.0f - alpha);
                        *im = static_cast<uint16_t>((state = filtered) * meter_to_z);
                    }
                    else {
                        state = innovation;
                    }
                    u--;
                    if (u <= 0)
                        goto DoneLR;
                    previousInnovation = innovation;
                    im += 1;
                    innovation = (*im)*z_to_meter;
                }
                else {  // switch to CurrentlyInvalid state
                    u--;
                    if (u <= 0)
                        goto DoneLR;
                    previousInnovation = innovation;
                    im += 1;
                    innovation = (*im)*z_to_meter;
                    goto CurrentlyInvalidLR;
                }
            }

        CurrentlyInvalidLR:
            for (;;) {
                u--;
                if (u <= 0)
                    goto DoneLR;
                if (*(int*)&innovation > 0) { // switch to CurrentlyValid state
                    previousInnovation = state = innovation;
                    im += 1;
                    innovation = (*im)*z_to_meter;
                    goto CurrentlyValidLR;
                }
                else {
                    im += 1;
                    innovation = (*im)*z_to_meter;
                }
            }
        DoneLR:
# endif
# ifdef DO_RIGHT_TO_LEFT
            // right to left
            im = frame_data + (v + 1) * _width - 2;  // end of row - two pixels
            previousInnovation = state = (im[1]) * z_to_meter;
            u = _width - 1;
            innovation = (*im)*z_to_meter;
            if (!(*(int*)&previousInnovation > 0))
                goto CurrentlyInvalidRL;
            // else fall through
        CurrentlyValidRL:
            for (;;) {
                if (*(int*)&innovation > 0) {
                    float delta = previousInnovation - innovation;
                    bool smallDifference = delta < deltaZ && delta > -deltaZ;

                    if (smallDifference) {
                        float filtered = innovation * alpha + state * (1.0f - alpha);
                        *im = static_cast<uint16_t>((state = filtered) * meter_to_z);
                    }
                    else {
                        state = innovation;
                    }
                    u--;
                    if (u <= 0)
                        goto DoneRL;
                    previousInnovation = innovation;
                    im -= 1;
                    innovation = (*im)*z_to_meter;
                }
                else {  // switch to CurrentlyInvalid state
                    u--;
                    if (u <= 0)
                        goto DoneRL;
                    previousInnovation = innovation;
                    im -= 1;
                    innovation = (*im)*z_to_meter;
                    goto CurrentlyInvalidRL;
                }
            }

        CurrentlyInvalidRL:
            for (;;) {
                u--;
                if (u <= 0)
                    goto DoneRL;
                if (*(int*)&innovation > 0) { // switch to CurrentlyValid state
                    previousInnovation = state = innovation;
                    im -= 1;
                    innovation = (*im)*z_to_meter;
                    goto CurrentlyValidRL;
                }
                else {
                    im -= 1;
                    innovation = (*im)*z_to_meter;
                }
            }
        DoneRL:
            v++;
        }
    }
    void spatial_filter::recursive_filter_vertical(uint16_t *frame_data, uint16_t * intermediate_data, float alpha, float deltaZ)
    {
        int32_t v{}, u{};
        static const float z_to_meter = 0.001f;      // TODO Evgeni - retrieve from stream profile
        static const float meter_to_z = 1.f / z_to_meter;      // TODO Evgeni - retrieve from stream profile

        // we'll do one column at a time, top to bottom, bottom to top, left to right, 

        for (u = 0; u < _width;) {

            uint16_t *im = frame_data + u;
            float state = im[0] * z_to_meter;
            float previousInnovation = state;
# ifdef DO_TOP_TO_BOTTOM
            v = _height - 1;
            im += _width;
            float innovation = (*im)*z_to_meter;

            if (!(*(int*)&previousInnovation > 0))
                goto CurrentlyInvalidTB;
            // else fall through

        CurrentlyValidTB:
            for (;;) {
                if (*(int*)&innovation > 0) {
                    float delta = previousInnovation - innovation;
                    bool smallDifference = delta < deltaZ && delta > -deltaZ;

                    if (smallDifference) {
                        float filtered = innovation * alpha + state * (1.0f - alpha);
                        *im = static_cast<uint16_t>((state = filtered) * meter_to_z);
                    }
                    else {
                        state = innovation;
                    }
                    v--;
                    if (v <= 0)
                        goto DoneTB;
                    previousInnovation = innovation;
                    im += _width;
                    innovation = (*im)*z_to_meter;
                }
                else {  // switch to CurrentlyInvalid state
                    v--;
                    if (v <= 0)
                        goto DoneTB;
                    previousInnovation = innovation;
                    im += _width;
                    innovation = (*im)*z_to_meter;
                    goto CurrentlyInvalidTB;
                }
            }

        CurrentlyInvalidTB:
            for (;;) {
                v--;
                if (v <= 0)
                    goto DoneTB;
                if (*(int*)&innovation > 0) { // switch to CurrentlyValid state
                    previousInnovation = state = innovation;
                    im += _width;
                    innovation = (*im)*z_to_meter;
                    goto CurrentlyValidTB;
                }
                else {
                    im += _width;
                    innovation = (*im)*z_to_meter;
                }
            }
        DoneTB:
# endif
# ifdef DO_BOTTOM_TO_TOP
            im = frame_data + u + (_height - 2) * _width;
            state = (im[_width]) * z_to_meter;
            previousInnovation = state;
            innovation = (*im)*z_to_meter;
            v = _height - 1;
            if (!(*(int*)&previousInnovation > 0))
                goto CurrentlyInvalidBT;
            // else fall through
        CurrentlyValidBT:
            for (;;) {
                if (*(int*)&innovation > 0) {
                    float delta = previousInnovation - innovation;
                    bool smallDifference = delta < deltaZ && delta > -deltaZ;

                    if (smallDifference) {
                        float filtered = innovation * alpha + state * (1.0f - alpha);
                        *im = static_cast<uint16_t>((state = filtered) * meter_to_z);
                    }
                    else {
                        state = innovation;
                    }
                    v--;
                    if (v <= 0)
                        goto DoneBT;
                    previousInnovation = innovation;
                    im -= _width;
                    innovation = (*im)*z_to_meter;
                }
                else {  // switch to CurrentlyInvalid state
                    v--;
                    if (v <= 0)
                        goto DoneBT;
                    previousInnovation = innovation;
                    im -= _width;
                    innovation = (*im)*z_to_meter;
                    goto CurrentlyInvalidBT;
                }
            }

        CurrentlyInvalidBT:
            for (;;) {
                v--;
                if (v <= 0)
                    goto DoneBT;
                if (*(int*)&innovation > 0) { // switch to CurrentlyValid state
                    previousInnovation = state = innovation;
                    im -= _width;
                    innovation = (*im)*z_to_meter;
                    goto CurrentlyValidBT;
                }
                else {
                    im -= _width;
                    innovation = (*im)*z_to_meter;
                }
            }
        DoneBT:
            u++;
# endif
        }
    }
#endif

    void  spatial_filter::recursive_filter_horizontal_v2(uint16_t *image, uint16_t * intermediate_data, float alpha, float deltaZ)
    {
        int32_t v{}, u{};

        for (v = 0; v < _height; v++) {
            // left to right
            unsigned short *im = image + v * _width;
            unsigned short val0 = im[0];
            for (u = 1; u < _width; u++) {
                unsigned short val1 = im[1];
                int delta = val0 - val1;
                if (delta < deltaZ && delta > -deltaZ) {
                    float filtered = val1 * alpha + val0 * (1.0f - alpha);
                    val0 = (unsigned short)(filtered + 0.5f);
                    im[1] = val0;
                }
                im += 1;
            }

            // right to left
            im = image + (v + 1) * _width - 2;  // end of row - two pixels
            unsigned short val1 = im[1];
            for (u = _width - 1; u > 0; u--) {
                unsigned short val0 = im[0];
                int delta = val0 - val1;
                if (delta && delta < deltaZ && delta > -deltaZ) {
                    float filtered = val0 * alpha + val1 * (1.0f - alpha);
                    val1 = (unsigned short)(filtered + 0.5f);
                    im[0] = val1;
                }
                im -= 1;
            }
        }
    }
    void spatial_filter::recursive_filter_vertical_v2(uint16_t *image, uint16_t * intermediate_data, float alpha, float deltaZ)
    {
        int32_t v{}, u{};

        // we'll do one row at a time, top to bottom, then bottom to top

        // top to bottom

        unsigned short *im = image;
        for (v = 1; v < _height; v++) {
            for (u = 0; u < _width; u++) {
                unsigned short im0 = im[0];
                unsigned short imw = im[_width];

                if (im0 && imw) {
                    int delta = im0 - imw;
                    if (delta && delta < deltaZ && delta > -deltaZ) {
                        float filtered = imw * alpha + im0 * (1.0f - alpha);
                        im[_width] = (unsigned short)(filtered + 0.5f);
                    }
                }
                im += 1;
            }
        }

        // bottom to top
        im = image + (_height - 2) * _width;
        for (v = 1; v < _height; v++, im -= (_width * 2)) {
            for (u = 0; u < _width; u++) {
                unsigned short  im0 = im[0];
                unsigned short  imw = im[_width];

                if (im0 && imw) {
                    int delta = im0 - imw;
                    if (delta < deltaZ && delta > -deltaZ) {
                        float filtered = im0 * alpha + imw * (1.0f - alpha);
                        im[0] = (unsigned short)(filtered + 0.5f);
                    }
                }
                im += 1;
            }
        }
    }

}<|MERGE_RESOLUTION|>--- conflicted
+++ resolved
@@ -86,12 +86,7 @@
 
     void  spatial_filter::update_configuration(const rs2::frame& f)
     {
-<<<<<<< HEAD
-        auto p = f.get_profile();
-        if (p.get() != _target_stream_profile.get())
-=======
         if (f.get_profile().get() != _target_stream_profile.get())
->>>>>>> 7f4e452c
         {
             _target_stream_profile = f.get_profile().clone(RS2_STREAM_DEPTH, 0, RS2_FORMAT_Z16);
             environment::get_instance().get_extrinsics_graph().register_same_extrinsics(
