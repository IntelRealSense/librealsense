--- conflicted
+++ resolved
@@ -45,15 +45,9 @@
     void unpack_gyro_axes( byte * const dest[], const byte * source, int width, int height, int output_size,
                            bool high_sensitivity = false, bool is_mipi = false )
     {
-<<<<<<< HEAD
-        // Current conversion is +-1000 deg/sec at 32.768 LSB/Deg, therefore, each LSB corresponds to 0.030517578 deg/sec angular velocity
-        // TODO - inspec the discrepancy with D4xx anticipated mode
-        static const double gyro_transform_factor = deg2rad(/*0.1*/0.030517578);
-=======
         // Default sensitivity is +-2000 deg/sec at 16.384 LSB/Deg/Sec (LSB is 0.1220703125 deg/sec, historically rounded to 0.1).
         // High sensitivity is +-125 deg/sec at 262.144 LSB/Deg/Sec (LSB is 0.003814697265625 deg/sec).
         const double gyro_transform_factor = deg2rad( high_sensitivity ? 0.003814697265625 : 0.1 );
->>>>>>> 2ee0ff55
 
         copy_hid_axes<FORMAT>(dest, source, gyro_transform_factor, is_mipi);
     }
