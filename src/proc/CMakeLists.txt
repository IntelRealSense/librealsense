# License: Apache 2.0. See LICENSE file in root directory.
# Copyright(c) 2019 Intel Corporation. All Rights Reserved.
string(REPLACE ${PROJECT_SOURCE_DIR}/ "" _proc_rel_path ${CMAKE_CURRENT_LIST_DIR})

if (BUILD_WITH_CUDA)
    include(${_proc_rel_path}/cuda/CMakeLists.txt)
endif()

include(${_proc_rel_path}/sse/CMakeLists.txt)

target_sources(${LRS_TARGET}
    PRIVATE
        "${CMAKE_CURRENT_LIST_DIR}/processing-blocks-factory.cpp"
        "${CMAKE_CURRENT_LIST_DIR}/align.cpp"
        "${CMAKE_CURRENT_LIST_DIR}/colorizer.cpp"
        "${CMAKE_CURRENT_LIST_DIR}/pointcloud.cpp"
        "${CMAKE_CURRENT_LIST_DIR}/occlusion-filter.cpp"
        "${CMAKE_CURRENT_LIST_DIR}/synthetic-stream.cpp"
        "${CMAKE_CURRENT_LIST_DIR}/syncer-processing-block.cpp"
        "${CMAKE_CURRENT_LIST_DIR}/decimation-filter.cpp"
        "${CMAKE_CURRENT_LIST_DIR}/spatial-filter.cpp"
        "${CMAKE_CURRENT_LIST_DIR}/temporal-filter.cpp"
        "${CMAKE_CURRENT_LIST_DIR}/hdr-merge.cpp"
        "${CMAKE_CURRENT_LIST_DIR}/sequence-id-filter.cpp"
        "${CMAKE_CURRENT_LIST_DIR}/hole-filling-filter.cpp"
        "${CMAKE_CURRENT_LIST_DIR}/disparity-transform.cpp"
        "${CMAKE_CURRENT_LIST_DIR}/y8i-to-y8y8.cpp"
        "${CMAKE_CURRENT_LIST_DIR}/y12i-to-y16y16.cpp"
<<<<<<< HEAD
        "${CMAKE_CURRENT_LIST_DIR}/y12i-to-y16y16-mipi.cpp"
=======
        "${CMAKE_CURRENT_LIST_DIR}/y16i-to-y10msby10msb.cpp"
>>>>>>> 7abfbd7f
        "${CMAKE_CURRENT_LIST_DIR}/identity-processing-block.cpp"
        "${CMAKE_CURRENT_LIST_DIR}/threshold.cpp"
        "${CMAKE_CURRENT_LIST_DIR}/rates-printer.cpp"
        "${CMAKE_CURRENT_LIST_DIR}/zero-order.cpp"
        "${CMAKE_CURRENT_LIST_DIR}/units-transform.cpp"
        "${CMAKE_CURRENT_LIST_DIR}/rotation-transform.cpp"
        "${CMAKE_CURRENT_LIST_DIR}/color-formats-converter.cpp"
        "${CMAKE_CURRENT_LIST_DIR}/depth-formats-converter.cpp"
        "${CMAKE_CURRENT_LIST_DIR}/motion-transform.cpp"
        "${CMAKE_CURRENT_LIST_DIR}/auto-exposure-processor.cpp"
        "${CMAKE_CURRENT_LIST_DIR}/depth-decompress.cpp"
        "${CMAKE_CURRENT_LIST_DIR}/y411-converter.cpp"

        "${CMAKE_CURRENT_LIST_DIR}/processing-blocks-factory.h"
        "${CMAKE_CURRENT_LIST_DIR}/align.h"
        "${CMAKE_CURRENT_LIST_DIR}/colorizer.h"
        "${CMAKE_CURRENT_LIST_DIR}/pointcloud.h"
        "${CMAKE_CURRENT_LIST_DIR}/occlusion-filter.h"
        "${CMAKE_CURRENT_LIST_DIR}/synthetic-stream.h"
        "${CMAKE_CURRENT_LIST_DIR}/decimation-filter.h"
        "${CMAKE_CURRENT_LIST_DIR}/spatial-filter.h"
        "${CMAKE_CURRENT_LIST_DIR}/temporal-filter.h"
        "${CMAKE_CURRENT_LIST_DIR}/hdr-merge.h"
        "${CMAKE_CURRENT_LIST_DIR}/sequence-id-filter.h"
        "${CMAKE_CURRENT_LIST_DIR}/hole-filling-filter.h"
        "${CMAKE_CURRENT_LIST_DIR}/syncer-processing-block.h"
        "${CMAKE_CURRENT_LIST_DIR}/disparity-transform.h"
        "${CMAKE_CURRENT_LIST_DIR}/y8i-to-y8y8.h"
        "${CMAKE_CURRENT_LIST_DIR}/y12i-to-y16y16.h"
<<<<<<< HEAD
        "${CMAKE_CURRENT_LIST_DIR}/y12i-to-y16y16-mipi.h"
=======
        "${CMAKE_CURRENT_LIST_DIR}/y16i-to-y10msby10msb.h"
>>>>>>> 7abfbd7f
        "${CMAKE_CURRENT_LIST_DIR}/identity-processing-block.h"
        "${CMAKE_CURRENT_LIST_DIR}/threshold.h"
        "${CMAKE_CURRENT_LIST_DIR}/rates-printer.h"
        "${CMAKE_CURRENT_LIST_DIR}/zero-order.h"
        "${CMAKE_CURRENT_LIST_DIR}/units-transform.h"
        "${CMAKE_CURRENT_LIST_DIR}/rotation-transform.h"
        "${CMAKE_CURRENT_LIST_DIR}/color-formats-converter.h"
        "${CMAKE_CURRENT_LIST_DIR}/depth-formats-converter.h"
        "${CMAKE_CURRENT_LIST_DIR}/motion-transform.h"
        "${CMAKE_CURRENT_LIST_DIR}/auto-exposure-processor.h"
        "${CMAKE_CURRENT_LIST_DIR}/depth-decompress.h"
        "${CMAKE_CURRENT_LIST_DIR}/y411-converter.h"
)<|MERGE_RESOLUTION|>--- conflicted
+++ resolved
@@ -26,11 +26,8 @@
         "${CMAKE_CURRENT_LIST_DIR}/disparity-transform.cpp"
         "${CMAKE_CURRENT_LIST_DIR}/y8i-to-y8y8.cpp"
         "${CMAKE_CURRENT_LIST_DIR}/y12i-to-y16y16.cpp"
-<<<<<<< HEAD
         "${CMAKE_CURRENT_LIST_DIR}/y12i-to-y16y16-mipi.cpp"
-=======
         "${CMAKE_CURRENT_LIST_DIR}/y16i-to-y10msby10msb.cpp"
->>>>>>> 7abfbd7f
         "${CMAKE_CURRENT_LIST_DIR}/identity-processing-block.cpp"
         "${CMAKE_CURRENT_LIST_DIR}/threshold.cpp"
         "${CMAKE_CURRENT_LIST_DIR}/rates-printer.cpp"
@@ -60,11 +57,8 @@
         "${CMAKE_CURRENT_LIST_DIR}/disparity-transform.h"
         "${CMAKE_CURRENT_LIST_DIR}/y8i-to-y8y8.h"
         "${CMAKE_CURRENT_LIST_DIR}/y12i-to-y16y16.h"
-<<<<<<< HEAD
         "${CMAKE_CURRENT_LIST_DIR}/y12i-to-y16y16-mipi.h"
-=======
         "${CMAKE_CURRENT_LIST_DIR}/y16i-to-y10msby10msb.h"
->>>>>>> 7abfbd7f
         "${CMAKE_CURRENT_LIST_DIR}/identity-processing-block.h"
         "${CMAKE_CURRENT_LIST_DIR}/threshold.h"
         "${CMAKE_CURRENT_LIST_DIR}/rates-printer.h"
