--- conflicted
+++ resolved
@@ -234,11 +234,7 @@
             uint32_t                crc32;          // crc of all the actual table data excluding header/CRC
         };
 
-<<<<<<< HEAD
-        enum ds_rect_resolutions : unsigned short
-=======
         enum d400_rect_resolutions : unsigned short
->>>>>>> 5a73c274
         {
             res_1920_1080,
             res_1280_720,
@@ -257,25 +253,7 @@
             res_576_576,
             res_720_720,
             res_1152_1152,
-<<<<<<< HEAD
-            max_ds_rect_resolutions
-=======
             max_d400_rect_resolutions
-        };
-
-        struct coefficients_table
-        {
-            table_header        header;
-            float3x3            intrinsic_left;             //  left camera intrinsic data, normilized
-            float3x3            intrinsic_right;            //  right camera intrinsic data, normilized
-            float3x3            world2left_rot;             //  the inverse rotation of the left camera
-            float3x3            world2right_rot;            //  the inverse rotation of the right camera
-            float               baseline;                   //  the baseline between the cameras in mm units
-            uint32_t            brown_model;                //  Distortion model: 0 - DS distorion model, 1 - Brown model
-            uint8_t             reserved1[88];
-            float4              rect_params[max_d400_rect_resolutions];
-            uint8_t             reserved2[64];
->>>>>>> 5a73c274
         };
 
         struct new_calibration_item
@@ -551,49 +529,7 @@
         };
         
 
-<<<<<<< HEAD
-        static std::map< ds_rect_resolutions, int2> resolutions_list = {
-=======
-        enum calibration_table_id
-        {
-            coefficients_table_id = 25,
-            depth_calibration_id = 31,
-            rgb_calibration_id = 32,
-            fisheye_calibration_id = 33,
-            imu_calibration_id = 34,
-            lens_shading_id = 35,
-            projector_id = 36,
-            max_id = -1
-        };
-
-        struct d400_calibration
-        {
-            uint16_t        version;                        // major.minor
-            rs2_intrinsics   left_imager_intrinsic;
-            rs2_intrinsics   right_imager_intrinsic;
-            rs2_intrinsics   depth_intrinsic[max_d400_rect_resolutions];
-            rs2_extrinsics   left_imager_extrinsic;
-            rs2_extrinsics   right_imager_extrinsic;
-            rs2_extrinsics   depth_extrinsic;
-            std::map<calibration_table_id, bool> data_present;
-
-            d400_calibration() : version(0), left_imager_intrinsic({}), right_imager_intrinsic({}),
-                left_imager_extrinsic({}), right_imager_extrinsic({}), depth_extrinsic({})
-            {
-                for (auto i = 0; i < max_d400_rect_resolutions; i++)
-                    depth_intrinsic[i] = {};
-                data_present.emplace(coefficients_table_id, false);
-                data_present.emplace(depth_calibration_id, false);
-                data_present.emplace(rgb_calibration_id, false);
-                data_present.emplace(fisheye_calibration_id, false);
-                data_present.emplace(imu_calibration_id, false);
-                data_present.emplace(lens_shading_id, false);
-                data_present.emplace(projector_id, false);
-            }
-        };
-
         static std::map< d400_rect_resolutions, int2> resolutions_list = {
->>>>>>> 5a73c274
             { res_320_240,{ 320, 240 } },
             { res_424_240,{ 424, 240 } },
             { res_480_270,{ 480, 270 } },
@@ -611,30 +547,13 @@
             { res_1152_1152,{ 1152, 1152 } },
         };
 
-<<<<<<< HEAD
-        ds_rect_resolutions width_height_to_ds_rect_resolutions(uint32_t width, uint32_t height);
-=======
-        
-
-
         d400_rect_resolutions width_height_to_d400_rect_resolutions(uint32_t width, uint32_t height);
->>>>>>> 5a73c274
 
         rs2_intrinsics get_color_stream_intrinsic(const std::vector<uint8_t>& raw_data, uint32_t width, uint32_t height);
         bool try_get_intrinsic_by_resolution_new(const std::vector<uint8_t>& raw_data,
             uint32_t width, uint32_t height, rs2_intrinsics* result);
 
-<<<<<<< HEAD
-        enum ds5_notifications_types
-=======
-        rs2_intrinsics get_intrinsic_by_resolution(const std::vector<uint8_t>& raw_data, calibration_table_id table_id, uint32_t width, uint32_t height);
-        rs2_intrinsics get_intrinsic_by_resolution_coefficients_table(const std::vector<uint8_t>& raw_data, uint32_t width, uint32_t height);
-        rs2_intrinsics get_intrinsic_fisheye_table(const std::vector<uint8_t>& raw_data, uint32_t width, uint32_t height);
-        pose get_fisheye_extrinsics_data(const std::vector<uint8_t>& raw_data);
-        pose get_color_stream_extrinsic(const std::vector<uint8_t>& raw_data);
-
         enum d400_notifications_types
->>>>>>> 5a73c274
         {
             success = 0,
             hot_laser_power_reduce,
