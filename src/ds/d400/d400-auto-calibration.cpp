// License: Apache 2.0. See LICENSE file in root directory.
// Copyright(c) 2016 Intel Corporation. All Rights Reserved.

#include <numeric>
#include "../third-party/json.hpp"
#include "d400-device.h"
#include "d400-private.h"
#include "d400-thermal-monitor.h"
#include "d400-auto-calibration.h"
#include "librealsense2/rsutil.h"
#include "algo.h"

#include <rsutils/string/from.h>


#undef UCAL_PROFILE
#ifdef UCAL_PROFILE
#define LOG_OCC_WARN(...)   do { CLOG(WARNING   ,"librealsense") << __VA_ARGS__; } while(false)
#else
#define LOG_OCC_WARN(...)
#endif //UCAL_PROFILE

namespace librealsense
{
#pragma pack(push, 1)
#pragma pack(1)
    struct TareCalibrationResult
    {
        uint16_t status;  // DscStatus
        uint32_t tareDepth;  // Tare depth in 1/100 of depth unit
        uint32_t aveDepth;  // Average depth in 1/100 of depth unit
        int32_t curPx;    // Current Px in 1/1000000 of normalized unit
        int32_t calPx;    // Calibrated Px in 1/1000000 of normalized unit
        float curRightRotation[9]; // Current right rotation
        float calRightRotation[9]; // Calibrated right rotation
        uint16_t accuracyLevel;  // [0-3] (Very High/High/Medium/Low)
        uint16_t iterations;        // Number of iterations it took to converge
    };

    struct FocalLengthCalibrationResult
    {
        uint16_t status;    // DscStatus
        uint16_t stepCount;
        uint16_t scanRange; // 1/1000 of a pixel
        float rightFy;
        float rightFx;
        float leftFy;
        float leftFx;
        float FL_healthCheck;
        uint16_t fillFactor0; // first of the setCount number of fill factor, 1/100 of a percent
    };

    struct DscPyRxFLCalibrationTableResult
    {
        uint16_t headerSize; // 10 bytes for status & health numbers
        uint16_t status;      // DscStatus
        float healthCheck;
        float FL_heathCheck;
        uint16_t tableSize;  // 512 bytes
    };

    struct DscResultParams
    {
        uint16_t m_status;
        float    m_healthCheck;
    };

    struct DscResultBuffer
    {
        uint16_t m_paramSize;
        DscResultParams m_dscResultParams;
        uint16_t m_tableSize;
    };

    enum rs2_dsc_status : uint16_t
    {
        RS2_DSC_STATUS_SUCCESS = 0, /**< Self calibration succeeded*/
        RS2_DSC_STATUS_RESULT_NOT_READY = 1, /**< Self calibration result is not ready yet*/
        RS2_DSC_STATUS_FILL_FACTOR_TOO_LOW = 2, /**< There are too little textures in the scene*/
        RS2_DSC_STATUS_EDGE_TOO_CLOSE = 3, /**< Self calibration range is too small*/
        RS2_DSC_STATUS_NOT_CONVERGE = 4, /**< For tare calibration only*/
        RS2_DSC_STATUS_BURN_SUCCESS = 5,
        RS2_DSC_STATUS_BURN_ERROR = 6,
        RS2_DSC_STATUS_NO_DEPTH_AVERAGE = 7
    };

#pragma pack(pop)

    enum auto_calib_sub_cmd : uint8_t
    {
        py_rx_calib_check_status        = 0x03,
        interactive_scan_control        = 0x05,
        py_rx_calib_begin               = 0x08,
        tare_calib_begin                = 0x0b,
        tare_calib_check_status         = 0x0c,
        get_calibration_result          = 0x0d,
        focal_length_calib_begin        = 0x11,
        get_focal_legth_calib_result    = 0x12,
        py_rx_plus_fl_calib_begin       = 0x13,
        get_py_rx_plus_fl_calib_result  = 0x14,
        set_coefficients                = 0x19
    };

    enum auto_calib_speed : uint8_t
    {
        speed_very_fast = 0,
        speed_fast = 1,
        speed_medium = 2,
        speed_slow = 3,
        speed_white_wall = 4
    };

    enum class host_assistance_type
    {
        no_assistance = 0,
        assistance_start,
        assistance_first_feed,
        assistance_second_feed,
    };

    enum subpixel_accuracy
    {
        very_high = 0, //(0.025%)
        high = 1, //(0.05%)
        medium = 2, //(0.1%)
        low = 3 //(0.2%)
    };

    enum data_sampling
    {
        polling = 0,
        interrupt = 1
    };

    enum scan_parameter
    {
        py_scan = 0,
        rx_scan = 1
    };

    struct tare_params3
    {
        byte average_step_count;
        byte step_count;
        byte accuracy;
        byte reserved;
    };

    struct params4
    {
        int scan_parameter : 1;
        int reserved : 2;
        int data_sampling : 1;
    };

    union tare_calibration_params
    {
        tare_params3 param3_struct;
        uint32_t param3;
    };

    union param4
    {
        params4 param4_struct;
        uint32_t param_4;
    };

    const int DEFAULT_CALIB_TYPE = 0;

    const int DEFAULT_AVERAGE_STEP_COUNT = 20;
    const int DEFAULT_STEP_COUNT = 20;
    const int DEFAULT_ACCURACY = subpixel_accuracy::medium;
    const auto_calib_speed DEFAULT_SPEED = auto_calib_speed::speed_slow;
    const int DEFAULT_SCAN = scan_parameter::py_scan;
    const int DEFAULT_SAMPLING = data_sampling::interrupt;

    const int DEFAULT_FL_STEP_COUNT = 100;
    const int DEFAULT_FY_SCAN_RANGE = 40;
    const int DEFAULT_KEEP_NEW_VALUE_AFTER_SUCESSFUL_SCAN = 1;
    const int DEFAULT_FL_SAMPLING = data_sampling::interrupt;
    const int DEFAULT_ADJUST_BOTH_SIDES = 0;

    const int DEFAULT_TARE_SAMPLING = data_sampling::polling;

    const int DEFAULT_OCC_FL_SCAN_LOCATION = 0;
    const int DEFAULT_FY_SCAN_DIRECTION = 0;
    const int DEFAULT_WHITE_WALL_MODE = 0;

    auto_calibrated::auto_calibrated()
        : _interactive_state(interactive_calibration_state::RS2_OCC_STATE_NOT_ACTIVE),
          _interactive_scan(false),
          _action(auto_calib_action::RS2_OCC_ACTION_ON_CHIP_CALIB),
          _average_step_count(-1),
          _collected_counter(-1),
          _collected_frame_num(-1),
          _collected_sum(-1.0),
          _min_valid_depth(0),
          _max_valid_depth(uint16_t(-1)),
          _resize_factor(5),
          _skipped_frames(0)
    {}

    std::map<std::string, int> auto_calibrated::parse_json(std::string json_content)
    {
        using json = nlohmann::json;

         auto j = json::parse(json_content);

        std::map<std::string, int> values;

        for (json::iterator it = j.begin(); it != j.end(); ++it)
        {
            values[it.key()] = it.value();
        }

        return values;
    }

    void try_fetch(std::map<std::string, int> jsn, std::string key, int* value)
    {
        std::replace(key.begin(), key.end(), '_', ' '); // Treat _ as space
        if (jsn.find(key) != jsn.end())
        {
            *value = jsn[key];
        }
    }

    // RAII to handle auto-calibration with the thermal compensation disabled
    class thermal_compensation_guard
    {
    public:
        thermal_compensation_guard(auto_calibrated_interface* handle) :
            restart_tl(false), snr(nullptr)
        {
            if (Is<librealsense::device>(handle))
            {
                try
                {
                    // The depth sensor is assigned first by design
                    snr = &(As<librealsense::device>(handle)->get_sensor(0));

                    if (snr->supports_option(RS2_OPTION_THERMAL_COMPENSATION))
                        restart_tl = static_cast<bool>(snr->get_option(RS2_OPTION_THERMAL_COMPENSATION).query() != 0);
                    if (restart_tl)
                    {
                        snr->get_option(RS2_OPTION_THERMAL_COMPENSATION).set(0.f);
                        // Allow for FW changes to propagate
                        std::this_thread::sleep_for(std::chrono::milliseconds(100));
                    }
                }
                catch(...) {
                    LOG_WARNING("Thermal Compensation guard failed to invoke");
                }
            }
        }
        virtual ~thermal_compensation_guard()
        {
            try
            {
                if (snr && restart_tl)
                    snr->get_option(RS2_OPTION_THERMAL_COMPENSATION).set(1.f);
            }
            catch (...) {
                LOG_WARNING("Thermal Compensation guard failed to complete");
            }
        }

    protected:
        bool restart_tl;
        librealsense::sensor_interface* snr;

    private:
        // Disable copy/assignment ctors
        thermal_compensation_guard(const thermal_compensation_guard&);
        thermal_compensation_guard& operator=(const thermal_compensation_guard&);
    };

    DirectSearchCalibrationResult auto_calibrated::get_calibration_status(int timeout_ms, std::function<void(const int count)> progress_func, bool wait_for_final_results)
    {
        DirectSearchCalibrationResult result{};

        int count = 0;
        int retries = 0;
        bool done = false;

        auto start = std::chrono::high_resolution_clock::now();
        auto now = start;

        // While not ready...
        do
        {
            std::this_thread::sleep_for(std::chrono::milliseconds(200));
            try
            {
                // Check calibration status
                auto res = _hw_monitor->send(command{ ds::AUTO_CALIB, py_rx_calib_check_status });
                LOG_OCC_WARN(std::string(rsutils::string::from() << __LINE__  << " check occ status, res size = " << res.size()));
                if (res.size() < sizeof(DirectSearchCalibrationResult))
                {
                    if (!((retries++) % 5)) // Add log debug once in a sec
                    {
                        LOG_DEBUG("Not enough data from CALIB_STATUS!");
                    }
                }
                else
                {
                    result = *reinterpret_cast<DirectSearchCalibrationResult*>(res.data());
                    done = !wait_for_final_results || result.status != RS2_DSC_STATUS_RESULT_NOT_READY;
                }
            }
            catch (const invalid_value_exception& e)
            {
                LOG_DEBUG("error: " << e.what());
                // Asked for status while firmware is still in progress.
            }

            if (progress_func)
            {
                progress_func(count);
            }

            now = std::chrono::high_resolution_clock::now();

        } while (now - start < std::chrono::milliseconds(timeout_ms) && !done);


        // If we exit due to timeout, report timeout
        if (!done)
        {
            throw std::runtime_error("Operation timed-out!\n"
                "Calibration state did not converge on time");
        }
        return result;
    }

    std::vector<uint8_t> auto_calibrated::run_on_chip_calibration(int timeout_ms, std::string json, float* const health, update_progress_callback_ptr progress_callback)
    {
        int calib_type = DEFAULT_CALIB_TYPE;

        auto_calib_speed speed(DEFAULT_SPEED);
        int speed_fl = auto_calib_speed::speed_slow;
        int scan_parameter = DEFAULT_SCAN;
        int data_sampling = DEFAULT_SAMPLING;
        int apply_preset = 1;

        int fl_step_count = DEFAULT_FL_STEP_COUNT;
        int fy_scan_range = DEFAULT_FY_SCAN_RANGE;
        int keep_new_value_after_sucessful_scan = DEFAULT_KEEP_NEW_VALUE_AFTER_SUCESSFUL_SCAN;
        int fl_data_sampling = DEFAULT_FL_SAMPLING;
        int adjust_both_sides = DEFAULT_ADJUST_BOTH_SIDES;

        int fl_scan_location = DEFAULT_OCC_FL_SCAN_LOCATION;
        int fy_scan_direction = DEFAULT_FY_SCAN_DIRECTION;
        int white_wall_mode = DEFAULT_WHITE_WALL_MODE;

        host_assistance_type host_assistance(host_assistance_type::no_assistance);
        int scan_only_v3 = 0;
        int interactive_scan_v3 = 0;
        uint16_t step_count_v3 = 0;
        uint16_t fill_factor[256] = { 0 };
        
        float h_1 = 0.0f;
        float h_2 = 0.0f;

        //Enforce Thermal Compensation off during OCC
        volatile thermal_compensation_guard grd(this);

        if (json.size() > 0)
        {
            int tmp_speed(DEFAULT_SPEED);
            int tmp_host_assistance(0);
            auto jsn = parse_json(json);
            try_fetch(jsn, "calib type", &calib_type);
            if (calib_type == 0)
            {
                try_fetch(jsn, "speed", &tmp_speed);
                if (tmp_speed < speed_very_fast || tmp_speed >  speed_white_wall)
                    throw invalid_value_exception( rsutils::string::from()
                                                   << "Auto calibration failed! Given value of 'speed' " << speed
                                                   << " is out of range (0 - 4)." );
                speed = auto_calib_speed(tmp_speed);
            }
            else
                try_fetch(jsn, "speed", &speed_fl);

            try_fetch(jsn, "host assistance", &tmp_host_assistance);
            if (tmp_host_assistance < (int)host_assistance_type::no_assistance || tmp_host_assistance >  (int)host_assistance_type::assistance_second_feed)
                throw invalid_value_exception( rsutils::string::from()
                                               << "Auto calibration failed! Given value of 'host assistance' "
                                               << tmp_host_assistance << " is out of range (0 - "
                                               << (int)host_assistance_type::assistance_second_feed << ")." );
            host_assistance = host_assistance_type(tmp_host_assistance);

            try_fetch(jsn, "scan parameter", &scan_parameter);
            try_fetch(jsn, "data sampling", &data_sampling);
            try_fetch(jsn, "apply preset", &apply_preset);

            try_fetch(jsn, "fl step count", &fl_step_count);
            try_fetch(jsn, "fy scan range", &fy_scan_range);
            try_fetch(jsn, "keep new value after sucessful scan", &keep_new_value_after_sucessful_scan);
            try_fetch(jsn, "fl data sampling", &fl_data_sampling);
            try_fetch(jsn, "adjust both sides", &adjust_both_sides);

            try_fetch(jsn, "fl scan location", &fl_scan_location);
            try_fetch(jsn, "fy scan direction", &fy_scan_direction);
            try_fetch(jsn, "white wall mode", &white_wall_mode);

            try_fetch(jsn, "scan only", &scan_only_v3);
            try_fetch(jsn, "interactive scan", &interactive_scan_v3);

            int val = 0;
            try_fetch(jsn, "step count v3", &val);

            step_count_v3 = static_cast<uint16_t>(val);
            if (step_count_v3 > 0)
            {
                for (int i = 0; i < step_count_v3; ++i)
                {
                    val = 0;
                    std::stringstream ss;
                    ss << "fill factor " << i;
                    try_fetch(jsn, ss.str(), &val);
                    fill_factor[i] = static_cast<uint16_t>(val);
                }
            }
            try_fetch(jsn, "resize factor", &_resize_factor);
        }

        std::vector<uint8_t> res;

        if (host_assistance != host_assistance_type::no_assistance && _interactive_state == interactive_calibration_state::RS2_OCC_STATE_NOT_ACTIVE)
        {
            _json = json;
            _action = auto_calib_action::RS2_OCC_ACTION_ON_CHIP_CALIB;
            _interactive_state = interactive_calibration_state::RS2_OCC_STATE_WAIT_TO_CAMERA_START;
            _interactive_scan = false; // Production code must enforce non-interactive runs. Interactive scans for development only
            switch (speed)
            {
            case auto_calib_speed::speed_very_fast:
                _total_frames = 60;
                break;
            case auto_calib_speed::speed_fast:
                _total_frames = 120;
                break;
            case auto_calib_speed::speed_medium:
                _total_frames = 256;
                break;
            case auto_calib_speed::speed_slow:
                _total_frames = 256;
                break;
            case auto_calib_speed::speed_white_wall:
                _total_frames = 120;
                break;
            }
            std::fill_n(_fill_factor, 256, 0);
            DirectSearchCalibrationResult result = get_calibration_status(timeout_ms, [progress_callback, host_assistance, speed](int count)
            {
                if (progress_callback)
                {
                    if (host_assistance != host_assistance_type::no_assistance)
                        if (count < 20) progress_callback->on_update_progress(static_cast<float>(80 + count++));
                        else
                            progress_callback->on_update_progress(count++ * (2.f * static_cast<int>(speed))); //curently this number does not reflect the actual progress
                }
            }, false);
            // Handle errors from firmware
            rs2_dsc_status status = (rs2_dsc_status)result.status;

            if (result.maxDepth == 0)
            {
                throw std::runtime_error("Firmware calibration values are not yet set.");
            }
            _min_valid_depth = result.minDepth;
            _max_valid_depth = result.maxDepth;
            return res;
        }

        std::shared_ptr<ds_advanced_mode_base> preset_recover;
        if (calib_type == 0)
        {
            LOG_DEBUG("run_on_chip_calibration with parameters: speed = " << speed << " scan_parameter = " << scan_parameter << " data_sampling = " << data_sampling);
            check_params(speed, scan_parameter, data_sampling);

            uint32_t p4 = 0;
            if (scan_parameter)
                p4 |= 1;
            if (host_assistance != host_assistance_type::no_assistance)
                p4 |= (1 << 1);
            if (data_sampling)
                p4 |= (1 << 3);
            if (scan_only_v3)
                p4 |= (1 << 8);
            if (interactive_scan_v3)
                p4 |= (1 << 9);

            if (speed == speed_white_wall && apply_preset)
            {
                preset_recover = change_preset();
                std::this_thread::sleep_for(std::chrono::milliseconds(200));
            }

            // Begin auto-calibration
            if (host_assistance == host_assistance_type::no_assistance || host_assistance == host_assistance_type::assistance_start)
            {
                auto res = _hw_monitor->send(command{ ds::AUTO_CALIB, py_rx_calib_begin, speed, 0, p4 });
                LOG_OCC_WARN(std::string(rsutils::string::from() << __LINE__
                    << " send occ py_rx_calib_begin, speed = " << speed << ", p4 = " << p4 << " res size = " << res.size()));
            }

            if (host_assistance != host_assistance_type::assistance_start)
            {
                if (host_assistance == host_assistance_type::assistance_first_feed)
                {
                    command cmd(ds::AUTO_CALIB, interactive_scan_control, 0, 0);
                    LOG_OCC_WARN(" occ interactive_scan_control 0,0 - save statistics ");
                    uint8_t* p = reinterpret_cast<uint8_t*>(&step_count_v3);
                    cmd.data.push_back(p[0]);
                    cmd.data.push_back(p[1]);
                    for (uint16_t i = 0; i < step_count_v3; ++i)
                    {
                        p = reinterpret_cast<uint8_t*>(fill_factor + i);
                        cmd.data.push_back(p[0]);
                        cmd.data.push_back(p[1]);
                    }
                    bool success = false;
                    int iter =0;
                    do // Retries are needed to overcome MIPI SKU occasionaly reporting busy state
                    {
                        try
                        {
                            if (iter==0) // apply only in the first iteration
                                std::this_thread::sleep_for(std::chrono::milliseconds(1000));   // Sending shorter request may fail with MIPI SKU
                            auto res = _hw_monitor->send(cmd);
                            success = true;
                        }
                        catch(...)
                        {
                            LOG_OCC_WARN("occ Save Statistics result failed");
                            std::this_thread::sleep_for(std::chrono::milliseconds(100)); // For the FW to recuperate
                        };
                    }
                    while(( ++iter < 3) && (!success));
                }

                DirectSearchCalibrationResult result = get_calibration_status(timeout_ms, [progress_callback, host_assistance, speed](int count)
                    {
                        if (progress_callback)
                        {
                            if (host_assistance != host_assistance_type::no_assistance)
                                if (count < 20) progress_callback->on_update_progress(static_cast<float>(80 + count++));
                            else
                                progress_callback->on_update_progress(count++ * (2.f * static_cast<int>(speed))); //curently this number does not reflect the actual progress
                        }
                    });
                std::this_thread::sleep_for(std::chrono::milliseconds(100));

                auto status = (rs2_dsc_status)result.status;

                // Handle errors from firmware
                if (status != RS2_DSC_STATUS_SUCCESS)
                {
                    handle_calibration_error(status);
                }
                if (progress_callback)
                    progress_callback->on_update_progress(static_cast<float>(100));
                res = get_calibration_results(health);
                LOG_OCC_WARN(std::string(rsutils::string::from() << "Py: " << result.rightPy));
            }
        }
        else if (calib_type == 1)
        {
            LOG_DEBUG("run_on_chip_focal_length_calibration with parameters: step count = " << fl_step_count
                << ", fy scan range = " << fy_scan_range << ", keep new value after sucessful scan = " << keep_new_value_after_sucessful_scan
                << ", interrrupt data sampling " << fl_data_sampling << ", adjust both sides = " << adjust_both_sides
                << ", fl scan location = " << fl_scan_location << ", fy scan direction = " << fy_scan_direction << ", white wall mode = " << white_wall_mode);
            check_focal_length_params(fl_step_count, fy_scan_range, keep_new_value_after_sucessful_scan, fl_data_sampling, adjust_both_sides, fl_scan_location, fy_scan_direction, white_wall_mode);

            // Begin auto-calibration
            uint32_t p4 = 0;
            if (keep_new_value_after_sucessful_scan)
                p4 |= (1 << 1);
            if (fl_data_sampling)
                p4 |= (1 << 3);
            if (adjust_both_sides)
                p4 |= (1 << 4);
            if (fl_scan_location)
                p4 |= (1 << 5);
            if (fy_scan_direction)
                p4 |= (1 << 6);
            if (white_wall_mode)
                p4 |= (1 << 7);
            if (scan_only_v3)
                p4 |= (1 << 8);
            if (interactive_scan_v3)
                p4 |= (1 << 9);

            if (speed == speed_white_wall && apply_preset)
            {
                preset_recover = change_preset();
                std::this_thread::sleep_for(std::chrono::milliseconds(200));
            }

            if( host_assistance == host_assistance_type::no_assistance || host_assistance == host_assistance_type::assistance_start )
            {
                _hw_monitor->send( command{ ds::AUTO_CALIB,
                                            focal_length_calib_begin,
                                            static_cast< uint32_t >( fl_step_count ),
                                            static_cast< uint32_t >( fy_scan_range ),
                                            p4 } );
            }

            if (host_assistance != host_assistance_type::assistance_start)
            {
                if (host_assistance == host_assistance_type::assistance_first_feed)
                {
                    command cmd(ds::AUTO_CALIB, interactive_scan_control, 0, 0);
                    LOG_OCC_WARN(std::string(rsutils::string::from() << __LINE__ << "occ interactive_scan_control 0,0 " << " res size = " << res.size()));
                    uint8_t* p = reinterpret_cast<uint8_t*>(&step_count_v3);
                    cmd.data.push_back(p[0]);
                    cmd.data.push_back(p[1]);
                    for (uint16_t i = 0; i < step_count_v3; ++i)
                    {
                        p = reinterpret_cast<uint8_t*>(fill_factor + i);
                        cmd.data.push_back(p[0]);
                        cmd.data.push_back(p[1]);
                    }

                    _hw_monitor->send(cmd);
                }

                FocalLengthCalibrationResult result{};

                int count = 0;
                bool done = false;

                auto start = std::chrono::high_resolution_clock::now();
                auto now = start;

                // While not ready...
                do
                {
                    std::this_thread::sleep_for(std::chrono::milliseconds(200));

                    // Check calibration status
                    auto res = _hw_monitor->send(command{ ds::AUTO_CALIB, get_focal_legth_calib_result });

                    if (res.size() < sizeof(FocalLengthCalibrationResult))
                        LOG_WARNING("Not enough data from CALIB_STATUS!");
                    else
                    {
                        result = *reinterpret_cast<FocalLengthCalibrationResult*>(res.data());
                        done = result.status != RS2_DSC_STATUS_RESULT_NOT_READY;
                    }

                    if (progress_callback)
                    {
                        if (host_assistance != host_assistance_type::no_assistance)
                            if (count < 20) progress_callback->on_update_progress(static_cast<float>(80 + count++));
                        else
                            progress_callback->on_update_progress(count++* (2.f * 3)); //curently this number does not reflect the actual progress
                    }

                    now = std::chrono::high_resolution_clock::now();

                } while (now - start < std::chrono::milliseconds(timeout_ms) && !done);


                // If we exit due to timeout, report timeout
                if (!done)
                {
                    throw std::runtime_error("Operation timed-out!\n"
                        "Calibration did not converge on time");
                }

                std::this_thread::sleep_for(std::chrono::milliseconds(100));

                auto status = (rs2_dsc_status)result.status;

                // Handle errors from firmware
                if (status != RS2_DSC_STATUS_SUCCESS)
                {
                    handle_calibration_error(status);
                }

                res = get_calibration_results(health);
            }
        }
        else if (calib_type == 2)
        {
            LOG_DEBUG("run_on_chip_calibration with parameters: speed = " << speed_fl
                << ", keep new value after sucessful scan = " << keep_new_value_after_sucessful_scan
                << " data_sampling = " << data_sampling << ", adjust both sides = " << adjust_both_sides
                << ", fl scan location = " << fl_scan_location << ", fy scan direction = " << fy_scan_direction << ", white wall mode = " << white_wall_mode);
            check_one_button_params(speed, keep_new_value_after_sucessful_scan, data_sampling, adjust_both_sides, fl_scan_location, fy_scan_direction, white_wall_mode);

            uint32_t p4 = 0;
            if (scan_parameter)
                p4 |= 1;
            if (keep_new_value_after_sucessful_scan)
                p4 |= (1 << 1);
            if (fl_data_sampling)
                p4 |= (1 << 3);
            if (adjust_both_sides)
                p4 |= (1 << 4);
            if (fl_scan_location)
                p4 |= (1 << 5);
            if (fy_scan_direction)
                p4 |= (1 << 6);
            if (white_wall_mode)
                p4 |= (1 << 7);

            std::shared_ptr<ds_advanced_mode_base> preset_recover;
            if (speed == speed_white_wall && apply_preset)
                preset_recover = change_preset();

            std::this_thread::sleep_for(std::chrono::milliseconds(200));

            // Begin auto-calibration
            if (host_assistance == host_assistance_type::no_assistance || host_assistance == host_assistance_type::assistance_start)
            {
                _hw_monitor->send( command{ ds::AUTO_CALIB,
                                            py_rx_plus_fl_calib_begin,
                                            static_cast< uint32_t >( speed_fl ),
                                            0,
                                            p4 } );
                LOG_OCC_WARN(std::string(rsutils::string::from() << __LINE__ << "occ py_rx_plus_fl_calib_begin speed_fl = " << speed_fl <<  " res size = " << res.size()));
            }

            if (host_assistance != host_assistance_type::assistance_start)
            {
                if ((host_assistance == host_assistance_type::assistance_first_feed) || (host_assistance == host_assistance_type::assistance_second_feed))
                {
                    command cmd(ds::AUTO_CALIB, interactive_scan_control, 0, 0);
                    LOG_OCC_WARN(std::string(rsutils::string::from() << __LINE__ << "occ interactive_scan_control 0,0"));
                    uint8_t* p = reinterpret_cast<uint8_t*>(&step_count_v3);
                    cmd.data.push_back(p[0]);
                    cmd.data.push_back(p[1]);
                    for (uint16_t i = 0; i < step_count_v3; ++i)
                    {
                        p = reinterpret_cast<uint8_t*>(fill_factor + i);
                        cmd.data.push_back(p[0]);
                        cmd.data.push_back(p[1]);
                    }

                    _hw_monitor->send(cmd);
                }

                if (host_assistance != host_assistance_type::assistance_first_feed)
                {
                    DscPyRxFLCalibrationTableResult result{};

                    int count = 0;
                    bool done = false;

                    auto start = std::chrono::high_resolution_clock::now();
                    auto now = start;
                    float progress = 0.0f;

                    // While not ready...
                    do
                    {
                        std::this_thread::sleep_for(std::chrono::milliseconds(200));

                        // Check calibration status
                        try
                        {
                            auto res = _hw_monitor->send(command{ ds::AUTO_CALIB, get_py_rx_plus_fl_calib_result });
                            LOG_OCC_WARN(std::string(rsutils::string::from() << __LINE__ << "occ get_py_rx_plus_fl_calib_result res size = " << res.size() ));

                            if (res.size() < sizeof(DscPyRxFLCalibrationTableResult))
                                throw std::runtime_error("Not enough data from CALIB_STATUS!");

                            result = *reinterpret_cast<DscPyRxFLCalibrationTableResult*>(res.data());
                            done = result.status != RS2_DSC_STATUS_RESULT_NOT_READY;
                        }
                        catch (const std::exception& ex)
                        {
                            LOG_WARNING(ex.what());
                        }

                        if (progress_callback)
                        {
                            if (host_assistance != host_assistance_type::no_assistance)
                                if (count < 20) progress_callback->on_update_progress(static_cast<float>(80 + count++));
                            else
                                progress_callback->on_update_progress(count++* (2.f * static_cast<int>(speed))); //curently this number does not reflect the actual progress
                        }

                        now = std::chrono::high_resolution_clock::now();

                    } while (now - start < std::chrono::milliseconds(timeout_ms) && !done);

                    // If we exit due to timeout, report timeout
                    if (!done)
                    {
                        throw std::runtime_error("Operation timed-out!\n"
                            "Calibration state did not converge on time");
                    }

                    std::this_thread::sleep_for(std::chrono::milliseconds(100));

                    auto status = (rs2_dsc_status)result.status;

                    // Handle errors from firmware
                    if (status != RS2_DSC_STATUS_SUCCESS)
                        handle_calibration_error(status);

                    res = get_PyRxFL_calibration_results(&h_1, &h_2);

                    int health_1 = static_cast<int>(abs(h_1) * 1000.0f + 0.5f);
                    health_1 &= 0xFFF;

                    int health_2 = static_cast<int>(abs(h_2) * 1000.0f + 0.5f);
                    health_2 &= 0xFFF;

                    int sign = 0;
                    if (h_1 < 0.0f)
                        sign = 1;
                    if (h_2 < 0.0f)
                        sign |= 2;

                    int h = health_1;
                    h |= health_2 << 12;
                    h |= sign << 24;
                    *health = static_cast<float>(h);
                }
            }
        }

        return res;
    }

    std::vector<uint8_t> auto_calibrated::run_tare_calibration(int timeout_ms, float ground_truth_mm, std::string json, float* const health, update_progress_callback_ptr progress_callback)
    {
        int average_step_count = DEFAULT_AVERAGE_STEP_COUNT;
        int step_count = DEFAULT_STEP_COUNT;
        int accuracy = DEFAULT_ACCURACY;
        int speed = DEFAULT_SPEED;
        int scan_parameter = DEFAULT_SCAN;
        int data_sampling = DEFAULT_TARE_SAMPLING;
        int apply_preset = 1;
        int depth = 0;
        host_assistance_type host_assistance(host_assistance_type::no_assistance);
        std::vector<uint8_t> res;

        //Enforce Thermal Compensation off during Tare calibration
        volatile thermal_compensation_guard grd(this);

        if (json.size() > 0)
        {
            auto jsn = parse_json(json);
            try_fetch(jsn, "speed", &speed);
            try_fetch(jsn, "average step count", &average_step_count);
            try_fetch(jsn, "step count", &step_count);
            try_fetch(jsn, "accuracy", &accuracy);
            try_fetch(jsn, "scan parameter", &scan_parameter);
            try_fetch(jsn, "data sampling", &data_sampling);
            try_fetch(jsn, "apply preset", &apply_preset);
            int tmp_host_assistance(0);
            try_fetch(jsn, "host assistance", &tmp_host_assistance);
            if (tmp_host_assistance < (int)host_assistance_type::no_assistance || tmp_host_assistance >(int)host_assistance_type::assistance_second_feed)
                throw invalid_value_exception( rsutils::string::from()
                                               << "Auto calibration failed! Given value of 'host assistance' "
                                               << tmp_host_assistance << " is out of range (0 - "
                                               << (int)host_assistance_type::assistance_second_feed << ")." );
            host_assistance = host_assistance_type(tmp_host_assistance);
            try_fetch(jsn, "depth", &depth);
            try_fetch(jsn, "resize factor", &_resize_factor);
        }

        if (host_assistance != host_assistance_type::no_assistance && _interactive_state == interactive_calibration_state::RS2_OCC_STATE_NOT_ACTIVE)
        {
            _json = json;
            _ground_truth_mm = ground_truth_mm;
            _total_frames = step_count;
            _average_step_count = average_step_count;
            _action = auto_calib_action::RS2_OCC_ACTION_TARE_CALIB;
            _interactive_state = interactive_calibration_state::RS2_OCC_STATE_WAIT_TO_CAMERA_START;

            DirectSearchCalibrationResult result = get_calibration_status(timeout_ms, [progress_callback, host_assistance, speed](int count)
                {
                    if (progress_callback)
                    {
                        if (host_assistance != host_assistance_type::no_assistance)
                            if (count < 20) progress_callback->on_update_progress(static_cast<float>(80 + count++));
                            else
                                progress_callback->on_update_progress(count++ * (2.f * speed)); //curently this number does not reflect the actual progress
                    }
                }, false);
            // Handle errors from firmware
            rs2_dsc_status status = (rs2_dsc_status)result.status;

            if (result.maxDepth == 0)
            {
                throw std::runtime_error("Firmware calibration values are not yet set.");
            }
            _min_valid_depth = result.minDepth;
            _max_valid_depth = result.maxDepth;

            return res;
        }

        if (depth > 0)
        {
            LOG_OCC_WARN("run_tare_calibration interactive control (2) with parameters: depth = " << depth);
            _hw_monitor->send( command{ ds::AUTO_CALIB,
                                        interactive_scan_control,
                                        2,
                                        static_cast< uint32_t >( depth ) } );
        }
        else
        {
            std::shared_ptr<ds_advanced_mode_base> preset_recover;
            if (depth == 0)
            {
                if (apply_preset)
                {
                    if (host_assistance != host_assistance_type::no_assistance)
                        change_preset_and_stay();
                    else
                        preset_recover = change_preset();
                    std::this_thread::sleep_for(std::chrono::milliseconds(200));
                }

                LOG_DEBUG("run_tare_calibration with parameters: speed = " << speed << " average_step_count = " << average_step_count << " step_count = " << step_count << " accuracy = " << accuracy << " scan_parameter = " << scan_parameter << " data_sampling = " << data_sampling);
                check_tare_params(speed, scan_parameter, data_sampling, average_step_count, step_count, accuracy);

                auto param2 = static_cast< uint32_t >( ground_truth_mm ) * 100;

                tare_calibration_params param3{ static_cast< byte >( average_step_count ),
                                                static_cast< byte >( step_count ),
                                                static_cast< byte >( accuracy ),
                                                0 };

                param4 param{ static_cast< byte >( scan_parameter ),
                              0,
                              static_cast< byte >( data_sampling ) };

                if (host_assistance != host_assistance_type::no_assistance)
                    param.param_4 |= (1 << 8);

                // Log the current preset
                auto advanced_mode = dynamic_cast<ds_advanced_mode_base*>(this);
                if (advanced_mode)
                {
                    auto cur_preset = (rs2_rs400_visual_preset)(int)advanced_mode->_preset_opt->query();
                    LOG_DEBUG("run_tare_calibration with preset: " << rs2_rs400_visual_preset_to_string(cur_preset));
                }

                if (depth == 0)
                    _hw_monitor->send(command{ ds::AUTO_CALIB, tare_calib_begin, param2, param3.param3, param.param_4 });
            }

            if (host_assistance == host_assistance_type::no_assistance || depth < 0)
            {
                TareCalibrationResult result;

                // While not ready...
                int count = 0;
                bool done = false;

                auto start = std::chrono::high_resolution_clock::now();
                auto now = start;
                do
                {
                    memset(&result, 0, sizeof(TareCalibrationResult));
                    std::this_thread::sleep_for(std::chrono::milliseconds(200));

                    // Check calibration status
                    try
                    {
                        res = _hw_monitor->send(command{ ds::AUTO_CALIB, tare_calib_check_status });
                        if (res.size() < sizeof(TareCalibrationResult))
                        {
                            if (depth < 0)
                                restore_preset();
                            throw std::runtime_error("Not enough data from CALIB_STATUS!");
                        }

                        result = *reinterpret_cast<TareCalibrationResult*>(res.data());
                        done = result.status != RS2_DSC_STATUS_RESULT_NOT_READY;
                    }
                    catch (const std::exception& ex)
                    {
                        LOG_INFO(ex.what());
                    }

                    if (progress_callback)
                    {
                        if (depth < 0 && count < 20)
                            progress_callback->on_update_progress(static_cast<float>(80 + count++));
                        else if (depth == 0)
                            progress_callback->on_update_progress(count++ * (2.f * speed)); //curently this number does not reflect the actual progress
                    }

                    now = std::chrono::high_resolution_clock::now();

                } while (now - start < std::chrono::milliseconds(timeout_ms) && !done);

                // If we exit due to timeout, report timeout
                if (!done)
                {
                    if (depth < 0)
                        restore_preset();

                    throw std::runtime_error("Operation timed-out!\n"
                        "Calibration did not converge on time");
                }

                auto status = (rs2_dsc_status)result.status;
                
                uint8_t* p = res.data() + sizeof(TareCalibrationResult) + 2 * result.iterations * sizeof(uint32_t);
                float* ph = reinterpret_cast<float*>(p);
                health[0] = ph[0];
                health[1] = ph[1];

                LOG_INFO("Ground truth: " << ground_truth_mm << "mm");
                LOG_INFO("Health check numbers from TareCalibrationResult(0x0C): before=" << ph[0] << ", after=" << ph[1]);
                LOG_INFO("Z calculated from health check numbers : before=" << (ph[0] + 1) * ground_truth_mm << ", after=" << (ph[1] + 1) * ground_truth_mm);

                // Handle errors from firmware
                if (status != RS2_DSC_STATUS_SUCCESS)
                    handle_calibration_error(status);

                res = get_calibration_results();

                if (depth < 0)
                {
                    restore_preset();
                    std::this_thread::sleep_for(std::chrono::milliseconds(200));
                }
                if (progress_callback)
                    progress_callback->on_update_progress(static_cast<float>(100));
            }
        }

        return res;
    }

    uint16_t auto_calibrated::calc_fill_rate(const rs2_frame* f)
    {
        auto frame = ((video_frame*)f);
        int width = frame->get_width();
        int height = frame->get_height();
        int roi_w = width / _resize_factor;
        int roi_h = height / _resize_factor;
        int roi_start_w = (width - roi_w) / 2;
        int roi_start_h = (height - roi_h) / 2;
        int from = roi_start_h;
        int to = roi_start_h + roi_h;
        int roi_size = roi_w * roi_h;
        int data_size = roi_size;
        const uint16_t* p = reinterpret_cast<const uint16_t*>(frame->get_frame_data());

#ifdef SAVE_RAW_IMAGE
        std::vector<uint16_t> cropped_image(width * height, 0);
        int cropped_idx(0);
        cropped_idx += from * width + roi_start_w;
#endif

        p += from * width + roi_start_w;

        int counter(0);
        for (int j = from; j < to; ++j)
        {
            for (int i = 0; i < roi_w; ++i)
            {
#ifdef SAVE_RAW_IMAGE
                cropped_image[cropped_idx] = (*p);
                cropped_idx++;
#endif
                if ((*p) >= _min_valid_depth && (*p) <= _max_valid_depth)
                    ++counter;
                ++p;
            }
            p += (width - roi_w);
#ifdef SAVE_RAW_IMAGE
            cropped_idx += (width - roi_w);
#endif
        }
#ifdef SAVE_RAW_IMAGE
        {
            unsigned long milliseconds_since_epoch =
                std::chrono::duration_cast<std::chrono::milliseconds>
                (std::chrono::system_clock::now().time_since_epoch()).count();

            std::stringstream name_s;
            name_s << "cropped_image_" << std::setfill('0') << std::setw(4) << milliseconds_since_epoch << "_" << frame->get_frame_number() << ".raw";
            std::ofstream fout(name_s.str(), std::ios::out | std::ios::binary);
            fout.write((char*)&cropped_image[0], cropped_image.size() * sizeof(uint16_t));
            fout.close();
        }
#endif
        double tmp = static_cast<double>(counter) / static_cast<double>(data_size) * 10000.0;
        return static_cast<uint16_t>(tmp + 0.5f);

    }

    // fill_missing_data:
    // Fill every zeros section linearly based on the section's edges.
    void auto_calibrated::fill_missing_data(uint16_t data[256], int size)
    {
        int counter = 0;
        int start = 0;
        while (data[start++] == 0)
            ++counter;

        if (start + 2 > size)
            throw std::runtime_error( rsutils::string::from() << "There is no enought valid data in the array!" );

        for (int i = 0; i < counter; ++i)
            data[i] = data[counter];

        start = 0;
        int end = 0;
        float tmp = 0;
        for (int i = 0; i < size; ++i)
        {
            if (data[i] == 0)
                start = i;

            if (start != 0 && data[i] != 0)
                end = i;

            if (start != 0 && end != 0)
            {
                tmp = static_cast<float>(data[end] - data[start - 1]);
                tmp /= end - start + 1;
                for (int j = start; j < end; ++j)
                    data[j] = static_cast<uint16_t>(tmp * (j - start + 1) + data[start - 1] + 0.5f);
                start = 0;
                end = 0;
            }
        }

        if (start != 0 && end == 0)
        {
            for (int i = start; i < size; ++i)
                data[i] = data[start - 1];
        }
    }

    void auto_calibrated::remove_outliers(uint16_t data[256], int size)
    {
        //Due to the async between the preset activation and the flow, the initial frames of the sample may include unrelated data.
        // the purpose of the function is to eliminate those by replacing them with a single value. 
        // This assumes that the fill_rate is contiguous during scan (i.e. grows or shrinks monotonically)
        // Additionally, this function rectifies singular sporadic outliers which are in the top 5% that may skew the results
        uint16_t base_fr = 0;
        for (int i = 255; i >= 0; i--)
        {
            // Initialize reference value
            if (!base_fr)
            {
                if (data[i])
                    base_fr = data[i];
                continue;
            }

            // Rectify missing values
            if (!data[i])
                data[i] = base_fr;
        }

        static const int _outlier_percentile = 9500; // The outlier value is expected to be significantly above this value
        for (int i = 0; i <= 253; i++) // Check for single outliers by assessing triples
        {
            auto val1 = data[i];
            auto val2 = data[i+1];
            auto val3 = data[i+2];

            // Check for rectification candidate
            if ((val2 > val1) && (val2 > val3))
            {
                auto diff = val3-val1;
                auto delta = std::max(std::abs(val2-val1),std::abs(val2-val3));
                // Actual outlier is a
                // - spike 3 times or more than the expected gap
                // - in the 5 top percentile
                // - with neighbour values being smaller by at least 500 points to avoid clamping around the peak
                if ((delta > 500) && (delta > (std::abs(diff) * 3)) && (val2 > _outlier_percentile))
                {
                    data[i+1] = data[i] + diff/2;
                    LOG_OCC_WARN(std::string(rsutils::string::from() << "Outlier with value " << val2 << " was changed to be " << data[i+1] ));
                }
            }
        }
    }

    // get_depth_frame_sum:
    // Function sums the pixels in the image ROI - Add the collected avarage parameters to _collected_counter, _collected_sum. 
    void auto_calibrated::collect_depth_frame_sum(const rs2_frame* f)
    {
        auto frame = ((video_frame*)f);
        int width = frame->get_width();
        int height = frame->get_height();
        int roi_w = width / _resize_factor;
        int roi_h = height / _resize_factor;
        int roi_start_w = (width - roi_w) / 2;
        int roi_start_h = (height - roi_h) / 2;

        const uint16_t* p = reinterpret_cast<const uint16_t*>(frame->get_frame_data());

#ifdef SAVE_RAW_IMAGE
        std::vector<uint16_t> origin_image(width * height, 0);
        for (int ii = 0; ii < width * height; ii++)
            origin_image[ii] = *(p + ii);

        {
            unsigned long milliseconds_since_epoch =
                std::chrono::duration_cast<std::chrono::milliseconds>
                (std::chrono::system_clock::now().time_since_epoch()).count();

            std::stringstream name_s;
            name_s << "origin_tare_image_" << std::setfill('0') << std::setw(4) << milliseconds_since_epoch << "_" << frame->get_frame_number() << ".raw";

            std::ofstream fout(name_s.str(), std::ios::out | std::ios::binary);
            fout.write((char*)&origin_image[0], origin_image.size() * sizeof(uint16_t));
            fout.close();
        }
        std::vector<uint16_t> cropped_image(width * height, 0);
        int cropped_idx(0);
        cropped_idx += roi_start_h * width + roi_start_w;
#endif

        p += roi_start_h * width + roi_start_w;

        for (int j = 0; j < roi_h; ++j)
        {
            for (int i = 0; i < roi_w; ++i)
            {
#ifdef SAVE_RAW_IMAGE
                cropped_image[cropped_idx] = (*p);
                cropped_idx++;
#endif
                if ((*p) >= _min_valid_depth && (*p) <= _max_valid_depth)
                {
                    ++_collected_counter;
                    _collected_sum += *p;
                }
                ++p;
            }
            p += (width- roi_w);
#ifdef SAVE_RAW_IMAGE
            cropped_idx += (width - roi_w);
#endif
        }
#ifdef SAVE_RAW_IMAGE
        {
            unsigned long milliseconds_since_epoch =
                std::chrono::duration_cast<std::chrono::milliseconds>
                (std::chrono::system_clock::now().time_since_epoch()).count();

            std::stringstream name_s;
            name_s << "cropped_tare_image_" << std::setfill('0') << std::setw(4) << milliseconds_since_epoch << "_" << frame->get_frame_number() << ".raw";

            std::ofstream fout(name_s.str(), std::ios::out | std::ios::binary);
            fout.write((char*)&cropped_image[0], cropped_image.size() * sizeof(uint16_t));
            fout.close();
        }
#endif
    }

    std::vector<uint8_t> auto_calibrated::process_calibration_frame(int timeout_ms, const rs2_frame* f, float* const health, update_progress_callback_ptr progress_callback)
    {
        try
        {
            std::vector<uint8_t> res;
            rs2_metadata_type frame_counter = ((frame_interface*)f)->get_frame_metadata(RS2_FRAME_METADATA_FRAME_COUNTER);
            rs2_metadata_type frame_ts = ((frame_interface*)f)->get_frame_metadata(RS2_FRAME_METADATA_FRAME_TIMESTAMP);
            bool tare_fc_workaround = (_action == auto_calib_action::RS2_OCC_ACTION_TARE_CALIB); //Tare calib shall use rolling frame counter
            bool mipi_sku = ((frame_interface*)f)->supports_frame_metadata(RS2_FRAME_METADATA_CALIB_INFO);
            if (mipi_sku)
                frame_counter = ((frame_interface*)f)->get_frame_metadata(RS2_FRAME_METADATA_CALIB_INFO);

            if (_interactive_state == interactive_calibration_state::RS2_OCC_STATE_WAIT_TO_CAMERA_START)
            {
                if (frame_counter <= 2)
                {
                    return res;
                }
                if (progress_callback)
                {
                    progress_callback->on_update_progress(static_cast<float>(10));
                }
                _interactive_state = interactive_calibration_state::RS2_OCC_STATE_INITIAL_FW_CALL;
            }
            if (_interactive_state == interactive_calibration_state::RS2_OCC_STATE_INITIAL_FW_CALL)
            {
                if (_action == auto_calib_action::RS2_OCC_ACTION_TARE_CALIB)
                {
                    res = run_tare_calibration(timeout_ms, _ground_truth_mm, _json, health, progress_callback);
                }
                else if (_action == auto_calib_action::RS2_OCC_ACTION_ON_CHIP_CALIB)
                {
                    res = run_on_chip_calibration(timeout_ms, _json, health, progress_callback);
                }
                _prev_frame_counter = frame_counter;
                if ((!tare_fc_workaround) && mipi_sku) _prev_frame_counter +=10; //  Compensate for MIPI OCC calib. invoke delay
                _interactive_state = interactive_calibration_state::RS2_OCC_STATE_WAIT_TO_CALIB_START;
                LOG_OCC_WARN(std::string(rsutils::string::from() << "switch INITIAL_FW_CALL=>WAIT_TO_CALIB_START, prev_fc is reset to " << _prev_frame_counter));
                return res;
            }
            if (_interactive_state == interactive_calibration_state::RS2_OCC_STATE_WAIT_TO_CALIB_START)
            {
                bool still_waiting(frame_counter >= _prev_frame_counter || frame_counter >= _total_frames);
                _prev_frame_counter = frame_counter;
                if (still_waiting)
                {
                    if (progress_callback)
                    {
                        progress_callback->on_update_progress(static_cast<float>(15));
                    }
                    return res;
                }
                if (progress_callback)
                {
                    progress_callback->on_update_progress(static_cast<float>(20));
                }
                _collected_counter = 0;
                _collected_sum = 0;
                _collected_frame_num = 0;
                _skipped_frames = 0;
                _prev_frame_counter = -1;
                _interactive_state = interactive_calibration_state::RS2_OCC_STATE_DATA_COLLECT;
                LOG_OCC_WARN(std::string(rsutils::string::from() << __LINE__ << " switch to RS2_OCC_STATE_DATA_COLLECT"));
            }
            if (_interactive_state == interactive_calibration_state::RS2_OCC_STATE_DATA_COLLECT)
            {
                if (_action == auto_calib_action::RS2_OCC_ACTION_ON_CHIP_CALIB)
                {
#ifdef SAVE_RAW_IMAGE
                    {
                        unsigned long milliseconds_since_epoch =
                            std::chrono::duration_cast<std::chrono::milliseconds>
                            (std::chrono::system_clock::now().time_since_epoch()).count();

                        std::stringstream name_s;
                        name_s << "all_frame_numbers.txt";
                        std::ofstream fout(name_s.str(), std::ios::app);
                        fout << frame_counter << ", " << _prev_frame_counter << ", " << _total_frames << ", " 
                             << ((frame_interface*)f)->get_frame_metadata(RS2_FRAME_METADATA_FRAME_TIMESTAMP) << ", " << milliseconds_since_epoch << std::endl;
                        fout.close();
                    }
#endif
#ifdef SAVE_RAW_IMAGE
                    {
                        auto frame = ((video_frame*)f);
                        int width = frame->get_width();
                        int height = frame->get_height();
                        const uint16_t* p = reinterpret_cast<const uint16_t*>(frame->get_frame_data());
                        {
                            unsigned long milliseconds_since_epoch =
                                std::chrono::duration_cast<std::chrono::milliseconds>
                                (std::chrono::system_clock::now().time_since_epoch()).count();

                            std::stringstream name_s;
                            name_s << "origin_image_" << std::setfill('0') << std::setw(4) << milliseconds_since_epoch << "_" << frame->get_frame_number() << ".raw";

                            std::ofstream fout(name_s.str(), std::ios::out | std::ios::binary);
                            fout.write((char*)p, width * height * sizeof(uint16_t));
                            fout.close();
                        }
                    }
#endif

                    static const int FRAMES_TO_SKIP(_interactive_scan ? 1 : 0);
                    int fw_host_offset = (_interactive_scan ? 0 : 1);

                    if (frame_counter + fw_host_offset < _total_frames)
                    {
                        if (frame_counter < _prev_frame_counter)
                        {
                            throw std::runtime_error("Frames arrived in a wrong order!");
                        }
                        if (_skipped_frames < FRAMES_TO_SKIP || frame_counter == _prev_frame_counter)
                        {
                            _skipped_frames++;
                        }
                        else
                        {
                            if (progress_callback)
                            {
                                progress_callback->on_update_progress(static_cast<float>(20 + static_cast<int>(frame_counter * 60.0 / _total_frames)));
                            }
                            auto fill_rate  = calc_fill_rate(f);
                            if (frame_counter < 10) // handle discrepancy on stream/preset activation
                                fill_rate = 0;
                            if (frame_counter + fw_host_offset < 256)
                            {
                                _fill_factor[frame_counter + fw_host_offset] = fill_rate;
                                LOG_OCC_WARN(std::string(rsutils::string::from() << __LINE__ << " fc = " << frame_counter <<  ", _fill_factor[" << frame_counter + fw_host_offset << "] = " << fill_rate));
                            }

                            if (_interactive_scan)
                            {
                                auto res = _hw_monitor->send(command{ ds::AUTO_CALIB, interactive_scan_control, 1});
                                LOG_OCC_WARN(std::string(rsutils::string::from() << __LINE__ << " occ interactive_scan_control 1,"));
                            }
                            _skipped_frames = 0;
                            _prev_frame_counter = frame_counter;
                        }
                    }
                    else
                    {
                        _interactive_state = interactive_calibration_state::RS2_OCC_STATE_WAIT_FOR_FINAL_FW_CALL;
                        LOG_OCC_WARN(std::string(rsutils::string::from() << __LINE__ << " go to final FW call"));
                    }
                }
                else if (_action == auto_calib_action::RS2_OCC_ACTION_TARE_CALIB)
                {
                    static const int FRAMES_TO_SKIP(1);
                    if (frame_counter != _prev_frame_counter)
                    {
                        _collected_counter = 0;
                        _collected_sum = 0.0;
                        _collected_frame_num = 0;
                        _skipped_frames = 0;
                        if (progress_callback)
                        {
                            double progress_rate = std::min(1.0, static_cast<double>(frame_counter) / _total_frames);
                            progress_callback->on_update_progress(static_cast<float>(20 + static_cast<int>(progress_rate * 60.0)));
                        }
                    }
                    LOG_OCC_WARN(std::string(rsutils::string::from() << __LINE__ << " fr_c = " << frame_counter
                        << " fr_ts = " << frame_ts << " _c_f_num = " << _collected_frame_num));

                    if (frame_counter < _total_frames)
                    {
                        if (_skipped_frames < FRAMES_TO_SKIP)
                        {
                            _skipped_frames++;
                        }
                        else
                        {
                            if (_collected_frame_num < _average_step_count)
                            {
                                collect_depth_frame_sum(f);
                                if (_collected_counter && (_collected_frame_num + 1) == _average_step_count)
                                {
                                    _collected_sum = (_collected_sum / _collected_counter) * 10000;
                                    int depth = static_cast<int>(_collected_sum + 0.5);

                                    std::stringstream ss;
                                    ss << "{\n \"depth\":" << depth << "}";

                                    std::string json = ss.str();
                                    run_tare_calibration(timeout_ms, _ground_truth_mm, json, health, progress_callback);
                                }
                            }
                            ++_collected_frame_num;
                        }
                        _prev_frame_counter = frame_counter;
                    }
                    else
                    {
                        _interactive_state = interactive_calibration_state::RS2_OCC_STATE_WAIT_FOR_FINAL_FW_CALL;
                    }
                }
            }
            if (_interactive_state == interactive_calibration_state::RS2_OCC_STATE_WAIT_FOR_FINAL_FW_CALL)
            {
                LOG_OCC_WARN(std::string(rsutils::string::from() << __LINE__ << " :RS2_OCC_STATE_WAIT_FOR_FINAL_FW_CALL"));
                if (frame_counter > _total_frames)
                {
                    _interactive_state = interactive_calibration_state::RS2_OCC_STATE_FINAL_FW_CALL;
                }
                else if (_interactive_scan)
                {
                    _hw_monitor->send(command{ ds::AUTO_CALIB, interactive_scan_control, 1 });
                    LOG_OCC_WARN(std::string(rsutils::string::from() << __LINE__ << "Call for interactive_scan_control, 1"));
                }
            }
            if (_interactive_state == interactive_calibration_state::RS2_OCC_STATE_FINAL_FW_CALL)
            {
                LOG_OCC_WARN(std::string(rsutils::string::from() << __LINE__ << " :RS2_OCC_STATE_FINAL_FW_CALL"));
                if (progress_callback)
                {
                    progress_callback->on_update_progress(static_cast<float>(80));
                }
                if (_action == auto_calib_action::RS2_OCC_ACTION_ON_CHIP_CALIB)
                {
#ifdef SAVE_RAW_IMAGE
                    {
                        std::stringstream ss;
                        ss << "{\n \"calib type\":" << 0 <<
                            ",\n \"host assistance\":" << 2 <<
                            ",\n \"step count v3\":" << _total_frames;
                        for (int i = 0; i < _total_frames; ++i)
                            ss << ",\n \"fill factor " << i << "\":" << _fill_factor[i];
                        ss << "}";

                        std::stringstream name_s;
                        name_s << "fill_factor_before_fill.txt";
                        std::ofstream fout(name_s.str(), std::ios::out);
                        fout << ss.str();
                        fout.close();
                    }
#endif
                    // Do not delete - to be used to improve algo robustness
                    fill_missing_data(_fill_factor, _total_frames);
                    remove_outliers(_fill_factor, _total_frames);
                    std::stringstream ss;
                    ss << "{\n \"calib type\":" << 0 <<
                        ",\n \"host assistance\":" << 2 <<
                        ",\n \"step count v3\":" << _total_frames;
                    for (int i = 0; i < _total_frames; ++i)
                        ss << ",\n \"fill factor " << i << "\":" << _fill_factor[i];
                    ss << "}";

                    std::string json = ss.str();
#ifdef SAVE_RAW_IMAGE
                    {
                        std::stringstream name_s;
                        name_s << "fill_factor.txt";
                        std::ofstream fout(name_s.str(), std::ios::out);
                        fout << json;
                        fout.close();
                    }
#endif

                    res = run_on_chip_calibration(timeout_ms, json, health, progress_callback);
                }
                else if (_action == auto_calib_action::RS2_OCC_ACTION_TARE_CALIB)
                {
                    std::stringstream ss;
                    ss << "{\n \"depth\":" << -1 << "}";

                    std::string json = ss.str();
                    res = run_tare_calibration(timeout_ms, _ground_truth_mm, json, health, progress_callback);
                }
                if (progress_callback)
                {
                    progress_callback->on_update_progress(static_cast<float>(100));
                }
                _interactive_state = interactive_calibration_state::RS2_OCC_STATE_NOT_ACTIVE;
            }
            return res;
        }
        catch (const std::exception&)
        {
            _interactive_state = interactive_calibration_state::RS2_OCC_STATE_NOT_ACTIVE;
            throw;
        }
    }


    std::shared_ptr<ds_advanced_mode_base> auto_calibrated::change_preset()
    {
        preset old_preset_values;
        rs2_rs400_visual_preset old_preset;

        auto advanced_mode = dynamic_cast<ds_advanced_mode_base*>(this);
        if (advanced_mode)
        {
            old_preset = (rs2_rs400_visual_preset)(int)advanced_mode->_preset_opt->query();
            if (old_preset == RS2_RS400_VISUAL_PRESET_CUSTOM)
                old_preset_values = advanced_mode->get_all();
            advanced_mode->_preset_opt->set(RS2_RS400_VISUAL_PRESET_HIGH_ACCURACY);
        }

        std::shared_ptr<ds_advanced_mode_base> recover_preset(advanced_mode, [old_preset, advanced_mode, old_preset_values](ds_advanced_mode_base* adv)
        {
            if (old_preset == RS2_RS400_VISUAL_PRESET_CUSTOM)
            {
                advanced_mode->_preset_opt->set(RS2_RS400_VISUAL_PRESET_CUSTOM);
                adv->set_all(old_preset_values);
            }
            else
                advanced_mode->_preset_opt->set(static_cast<float>(old_preset));
        });

        return recover_preset;
    }

    void auto_calibrated::change_preset_and_stay()
    {
        auto advanced_mode = dynamic_cast<ds_advanced_mode_base*>(this);
        if (advanced_mode)
        {
            _old_preset = (rs2_rs400_visual_preset)(int)advanced_mode->_preset_opt->query();
            if (_old_preset == RS2_RS400_VISUAL_PRESET_CUSTOM)
                _old_preset_values = advanced_mode->get_all();
            advanced_mode->_preset_opt->set(RS2_RS400_VISUAL_PRESET_HIGH_ACCURACY);
            _preset_change = true;
        }
    }

    void auto_calibrated::restore_preset()
    {
        if (_preset_change)
        {
            auto advanced_mode = dynamic_cast<ds_advanced_mode_base*>(this);
            if (_old_preset == RS2_RS400_VISUAL_PRESET_CUSTOM)
            {
                advanced_mode->_preset_opt->set(RS2_RS400_VISUAL_PRESET_CUSTOM);
                advanced_mode->set_all(_old_preset_values);
            }
            else
                advanced_mode->_preset_opt->set(static_cast<float>(_old_preset));
        }
        _preset_change = false;
    }

    void auto_calibrated::check_params(int speed, int scan_parameter, int data_sampling) const
    {
        if (speed < speed_very_fast || speed >  speed_white_wall)
            throw invalid_value_exception( rsutils::string::from()
                                           << "Auto calibration failed! Given value of 'speed' " << speed
                                           << " is out of range (0 - 4)." );
       if (scan_parameter != py_scan && scan_parameter != rx_scan)
            throw invalid_value_exception( rsutils::string::from()
                                           << "Auto calibration failed! Given value of 'scan parameter' "
                                           << scan_parameter << " is out of range (0 - 1)." );
        if (data_sampling != polling && data_sampling != interrupt)
           throw invalid_value_exception( rsutils::string::from()
                                          << "Auto calibration failed! Given value of 'data sampling' " << data_sampling
                                          << " is out of range (0 - 1)." );
    }

    void auto_calibrated::check_tare_params(int speed, int scan_parameter, int data_sampling, int average_step_count, int step_count, int accuracy)
    {
        check_params(speed, scan_parameter, data_sampling);

        if (average_step_count < 1 || average_step_count > 30)
            throw invalid_value_exception( rsutils::string::from()
                                           << "Auto calibration failed! Given value of 'number of frames to average' "
                                           << average_step_count << " is out of range (1 - 30)." );
        if (step_count < 5 || step_count > 30)
            throw invalid_value_exception( rsutils::string::from()
                                           << "Auto calibration failed! Given value of 'max iteration steps' "
                                           << step_count << " is out of range (5 - 30)." );
        if (accuracy < very_high || accuracy > low)
            throw invalid_value_exception( rsutils::string::from()
                                           << "Auto calibration failed! Given value of 'subpixel accuracy' " << accuracy
                                           << " is out of range (0 - 3)." );
    }

    void auto_calibrated::check_focal_length_params(int step_count, int fy_scan_range, int keep_new_value_after_sucessful_scan, int interrrupt_data_samling, int adjust_both_sides, int fl_scan_location, int fy_scan_direction, int white_wall_mode) const
    {
        if (step_count < 8 || step_count >  256)
            throw invalid_value_exception( rsutils::string::from() << "Auto calibration failed! Given value of 'step_count' " << step_count << " is out of range (8 - 256).");
        if (fy_scan_range < 1 || fy_scan_range >  60000)
            throw invalid_value_exception( rsutils::string::from() << "Auto calibration failed! Given value of 'fy_scan_range' " << fy_scan_range << " is out of range (1 - 60000).");
        if (keep_new_value_after_sucessful_scan < 0 || keep_new_value_after_sucessful_scan >  1)
            throw invalid_value_exception( rsutils::string::from() << "Auto calibration failed! Given value of 'keep_new_value_after_sucessful_scan' " << keep_new_value_after_sucessful_scan << " is out of range (0 - 1).");
        if (interrrupt_data_samling < 0 || interrrupt_data_samling >  1)
            throw invalid_value_exception( rsutils::string::from() << "Auto calibration failed! Given value of 'interrrupt_data_samling' " << interrrupt_data_samling << " is out of range (0 - 1).");
        if (adjust_both_sides < 0 || adjust_both_sides >  1)
            throw invalid_value_exception( rsutils::string::from() << "Auto calibration failed! Given value of 'adjust_both_sides' " << adjust_both_sides << " is out of range (0 - 1).");
        if (fl_scan_location < 0 || fl_scan_location >  1)
            throw invalid_value_exception( rsutils::string::from() << "Auto calibration failed! Given value of 'fl_scan_location' " << fl_scan_location << " is out of range (0 - 1).");
        if (fy_scan_direction < 0 || fy_scan_direction >  1)
            throw invalid_value_exception( rsutils::string::from() << "Auto calibration failed! Given value of 'fy_scan_direction' " << fy_scan_direction << " is out of range (0 - 1).");
        if (white_wall_mode < 0 || white_wall_mode >  1)
            throw invalid_value_exception( rsutils::string::from() << "Auto calibration failed! Given value of 'white_wall_mode' " << white_wall_mode << " is out of range (0 - 1).");
    }

    void auto_calibrated::check_one_button_params(int speed, int keep_new_value_after_sucessful_scan, int data_sampling, int adjust_both_sides, int fl_scan_location, int fy_scan_direction, int white_wall_mode) const
    {
        if (speed < speed_very_fast || speed >  speed_white_wall)
            throw invalid_value_exception( rsutils::string::from() << "Auto calibration failed! Given value of 'speed' " << speed << " is out of range (0 - 4).");
        if (keep_new_value_after_sucessful_scan < 0 || keep_new_value_after_sucessful_scan >  1)
            throw invalid_value_exception( rsutils::string::from() << "Auto calibration failed! Given value of 'keep_new_value_after_sucessful_scan' " << keep_new_value_after_sucessful_scan << " is out of range (0 - 1).");
        if (data_sampling != polling && data_sampling != interrupt)
            throw invalid_value_exception( rsutils::string::from() << "Auto calibration failed! Given value of 'data sampling' " << data_sampling << " is out of range (0 - 1).");
        if (adjust_both_sides < 0 || adjust_both_sides >  1)
            throw invalid_value_exception( rsutils::string::from() << "Auto calibration failed! Given value of 'adjust_both_sides' " << adjust_both_sides << " is out of range (0 - 1).");
        if (fl_scan_location < 0 || fl_scan_location >  1)
            throw invalid_value_exception( rsutils::string::from() << "Auto calibration failed! Given value of 'fl_scan_location' " << fl_scan_location << " is out of range (0 - 1).");
        if (fy_scan_direction < 0 || fy_scan_direction >  1)
            throw invalid_value_exception( rsutils::string::from() << "Auto calibration failed! Given value of 'fy_scan_direction' " << fy_scan_direction << " is out of range (0 - 1).");
        if (white_wall_mode < 0 || white_wall_mode >  1)
            throw invalid_value_exception( rsutils::string::from() << "Auto calibration failed! Given value of 'white_wall_mode' " << white_wall_mode << " is out of range (0 - 1).");
    }

    void auto_calibrated::handle_calibration_error(int status) const
    {
        if (status == RS2_DSC_STATUS_EDGE_TOO_CLOSE)
        {
            throw std::runtime_error("Calibration didn't converge! - edges too close\n"
                "Please retry in different lighting conditions");
        }
        else if (status == RS2_DSC_STATUS_FILL_FACTOR_TOO_LOW)
        {
            throw std::runtime_error("Not enough depth pixels! - low fill factor)\n"
                "Please retry in different lighting conditions");
        }
        else if (status == RS2_DSC_STATUS_NOT_CONVERGE)
        {
            throw std::runtime_error("Calibration failed to converge\n"
                "Please retry in different lighting conditions");
        }
        else if (status == RS2_DSC_STATUS_NO_DEPTH_AVERAGE)
        {
            throw std::runtime_error("Calibration didn't converge! - no depth average\n"
                "Please retry in different lighting conditions");
        }
        else
            throw std::runtime_error( rsutils::string::from()
                                      << "Calibration didn't converge! (RESULT=" << int( status ) << ")" );
    }

    std::vector<uint8_t> auto_calibrated::get_calibration_results(float* const health) const
    {
        using namespace ds;

        // Get new calibration from the firmware
        auto res = _hw_monitor->send(command{ ds::AUTO_CALIB, get_calibration_result});
        if (res.size() < sizeof(DscResultBuffer))
            throw std::runtime_error("Not enough data from CALIB_STATUS!");

        auto reslt = (DscResultBuffer*)(res.data());

        table_header* header = reinterpret_cast<table_header*>(res.data() + sizeof(DscResultBuffer));

        if (res.size() < sizeof(DscResultBuffer) + sizeof(table_header) + header->table_size)
            throw std::runtime_error("Table truncated in CALIB_STATUS!");

        std::vector<uint8_t> calib;

        calib.resize(sizeof(table_header) + header->table_size, 0);
        memcpy(calib.data(), header, calib.size()); // Copy to new_calib

        if(health)
            *health = reslt->m_dscResultParams.m_healthCheck;

        return calib;
    }

    std::vector<uint8_t> auto_calibrated::get_PyRxFL_calibration_results(float* const health, float* health_fl) const
    {
        using namespace ds;

        // Get new calibration from the firmware
        auto res = _hw_monitor->send(command{ ds::AUTO_CALIB, get_py_rx_plus_fl_calib_result });
        if (res.size() < sizeof(DscPyRxFLCalibrationTableResult))
            throw std::runtime_error("Not enough data from CALIB_STATUS!");

        auto reslt = (DscPyRxFLCalibrationTableResult*)(res.data());

        table_header* header = reinterpret_cast<table_header*>(res.data() + sizeof(DscPyRxFLCalibrationTableResult));

        if (res.size() < sizeof(DscPyRxFLCalibrationTableResult) + sizeof(table_header) + header->table_size)
            throw std::runtime_error("Table truncated in CALIB_STATUS!");

        std::vector<uint8_t> calib;
        calib.resize(sizeof(table_header) + header->table_size, 0);
        memcpy(calib.data(), header, calib.size()); // Copy to new_calib

        if (health_fl)
            *health_fl = reslt->FL_heathCheck;

        if (health)
            *health = reslt->healthCheck;

        return calib;
    }

    std::vector<uint8_t> auto_calibrated::get_calibration_table() const
    {
        using namespace ds;

        std::vector<uint8_t> res;

        // Fetch current calibration using GETINITCAL command
        command cmd(ds::GETINTCAL, static_cast<int>(ds::d400_calibration_table_id::coefficients_table_id));
        auto calib = _hw_monitor->send(cmd);

        if (calib.size() < sizeof(table_header)) throw std::runtime_error("Missing calibration header from GETINITCAL!");

        auto table = (uint8_t*)(calib.data() + sizeof(table_header));
        auto hd = (table_header*)(calib.data());

        if (calib.size() < sizeof(table_header) + hd->table_size)
            throw std::runtime_error("Table truncated from GETINITCAL!");

        res.resize(sizeof(table_header) + hd->table_size, 0);
        memcpy(res.data(), hd, res.size()); // Copy to old_calib

        return res;
    }

    void auto_calibrated::write_calibration() const
    {
        using namespace ds;
        if(_curr_calibration.size() <= sizeof(table_header))
            throw std::runtime_error("Write calibration can be called only after set calibration table was called");

        table_header* hd = (table_header*)(_curr_calibration.data());
<<<<<<< HEAD
        d400_calibration_table_id tbl_id = static_cast<d400_calibration_table_id>(hd->table_type);
=======
        d400_calibration_table_id  tbl_id = static_cast<d400_calibration_table_id>(hd->table_type);
>>>>>>> 2c85f7f4
        fw_cmd cmd{};
        uint32_t param2 = 0;
        switch (tbl_id)
        {
        case d400_calibration_table_id::coefficients_table_id:
            cmd = SETINTCAL;
            break;
        case d400_calibration_table_id::rgb_calibration_id:
<<<<<<< HEAD
            cmd = SETINTCALNEW;  // TODO - REMI - CAN BE REMOVED???
=======
            cmd = SETINTCALNEW;
>>>>>>> 2c85f7f4
            param2 = 1;
            break;
        default:
            throw std::runtime_error( rsutils::string::from() << "Flashing calibration table type 0x" << std::hex
                                                              << static_cast<int>(tbl_id) << " is not supported" );
        }

        command write_calib(cmd, static_cast<int>(tbl_id), param2);
        write_calib.data = _curr_calibration;
        _hw_monitor->send(write_calib);

        LOG_DEBUG("Flashing " << ((tbl_id == d400_calibration_table_id::coefficients_table_id) ? "Depth" : "RGB") << " calibration table");

    }

    void auto_calibrated::set_calibration_table(const std::vector<uint8_t>& calibration)
    {
        using namespace ds;

        table_header* hd = (table_header*)(calibration.data());
<<<<<<< HEAD
        ds::d400_calibration_table_id tbl_id = static_cast<ds::d400_calibration_table_id>(hd->table_type);

        switch (tbl_id)
        {
        case d400_calibration_table_id::coefficients_table_id: // Load the modified depth calib table into flash RAM
=======
        ds::d400_calibration_table_id  tbl_id = static_cast<ds::d400_calibration_table_id >(hd->table_type);

        switch (tbl_id)
        {
            case d400_calibration_table_id::coefficients_table_id: // Load the modified depth calib table into flash RAM
>>>>>>> 2c85f7f4
            {
                uint8_t* table = (uint8_t*)(calibration.data() + sizeof(table_header));
                command write_calib(ds::CALIBRECALC, 0, 0, 0, 0xcafecafe);
                write_calib.data.insert(write_calib.data.end(), (uint8_t*)table, ((uint8_t*)table) + hd->table_size);
                try
                {
                    _hw_monitor->send(write_calib);
                }
                catch(...)
                {
                    LOG_ERROR("Flashing coefficients_table_id failed");
                }
            }
<<<<<<< HEAD
        case d400_calibration_table_id::rgb_calibration_id: // case fall-through by design. For RGB skip loading to RAM (not supported)
=======
            case d400_calibration_table_id::rgb_calibration_id: // case fall-through by design. For RGB skip loading to RAM (not supported)
>>>>>>> 2c85f7f4
                _curr_calibration = calibration;
                break;
            default:
                throw std::runtime_error( rsutils::string::from()
                                          << "the operation is not defined for calibration table type " << static_cast<int>(tbl_id));
        }
    }

    void auto_calibrated::reset_to_factory_calibration() const
    {
        command cmd(ds::fw_cmd::CAL_RESTORE_DFLT);
        _hw_monitor->send(cmd);
    }

    void auto_calibrated::get_target_rect_info(rs2_frame_queue* frames, float rect_sides[4], float& fx, float& fy, int progress, update_progress_callback_ptr progress_callback)
    {
        fx = -1.0f;
        std::vector<std::array<float, 4>> rect_sides_arr;

        rs2_error* e = nullptr;
        rs2_frame* f = nullptr;

        int queue_size = rs2_frame_queue_size(frames, &e);
        if (queue_size==0)
            throw std::runtime_error("Extract target rectangle info - no frames in input queue!");
        int fc = 0;
        while ((fc++ < queue_size) && rs2_poll_for_frame(frames, &f, &e))
        {
            rs2::frame ff(f);
            if (ff.get_data())
            {
                if (fx < 0.0f)
                {
                    auto p = ff.get_profile();
                    auto vsp = p.as<rs2::video_stream_profile>();
                    rs2_intrinsics intrin = vsp.get_intrinsics();
                    fx = intrin.fx;
                    fy = intrin.fy;
                }

                std::array<float, 4> rec_sides_cur;
                rs2_extract_target_dimensions(f, RS2_CALIB_TARGET_ROI_RECT_GAUSSIAN_DOT_VERTICES, rec_sides_cur.data(), 4, &e);
                if (e)
                    throw std::runtime_error("Failed to extract target information\nfrom the captured frames!");
                rect_sides_arr.emplace_back(rec_sides_cur);
            }

            rs2_release_frame(f);

            if (progress_callback)
                progress_callback->on_update_progress(static_cast<float>(++progress));
        }

        if (rect_sides_arr.size())
        {
            for (int i = 0; i < 4; ++i)
                rect_sides[i] = rect_sides_arr[0][i];

            for (int j = 1; j < rect_sides_arr.size(); ++j)
            {
                for (int i = 0; i < 4; ++i)
                    rect_sides[i] += rect_sides_arr[j][i];
            }

            for (int i = 0; i < 4; ++i)
                rect_sides[i] /= rect_sides_arr.size();
        }
        else
            throw std::runtime_error("Failed to extract the target rectangle info!");
    }

    std::vector<uint8_t> auto_calibrated::run_focal_length_calibration(rs2_frame_queue* left, rs2_frame_queue* right, float target_w, float target_h,
        int adjust_both_sides, float *ratio, float * angle, update_progress_callback_ptr progress_callback)
    {
        float fx[2] = { -1.0f, -1.0f };
        float fy[2] = { -1.0f, -1.0f };

        float left_rect_sides[4] = {0.f};
        get_target_rect_info(left, left_rect_sides, fx[0], fy[0], 50, progress_callback); // Report 50% progress

        float right_rect_sides[4] = {0.f};
        get_target_rect_info(right, right_rect_sides, fx[1], fy[1], 75, progress_callback);

        std::vector<uint8_t> ret;
        const float correction_factor = 0.5f;

        auto calib_table = get_calibration_table();
        auto table = (librealsense::ds::d400_coefficients_table*)calib_table.data();

        float ar[2] = { 0 };
        float tmp = left_rect_sides[2] + left_rect_sides[3];
        if (tmp > 0.1f)
            ar[0] = (left_rect_sides[0] + left_rect_sides[1]) / tmp;

        tmp = right_rect_sides[2] + right_rect_sides[3];
        if (tmp > 0.1f)
            ar[1] = (right_rect_sides[0] + right_rect_sides[1]) / tmp;

        float align = 0.0f;
        if (ar[0] > 0.0f)
            align = ar[1] / ar[0] - 1.0f;

        float ta[2] = { 0 };
        float gt[4] = { 0 };
        float ave_gt = 0.0f;

        if (left_rect_sides[0] > 0)
            gt[0] = fx[0] * target_w / left_rect_sides[0];

        if (left_rect_sides[1] > 0)
            gt[1] = fx[0] * target_w / left_rect_sides[1];

        if (left_rect_sides[2] > 0)
            gt[2] = fy[0] * target_h / left_rect_sides[2];

        if (left_rect_sides[3] > 0)
            gt[3] = fy[0] * target_h / left_rect_sides[3];

        ave_gt = 0.0f;
        for (int i = 0; i < 4; ++i)
            ave_gt += gt[i];
        ave_gt /= 4.0;

        ta[0] = atanf(align * ave_gt / abs(table->baseline));
        ta[0] = rad2deg(ta[0]);

        if (right_rect_sides[0] > 0)
            gt[0] = fx[1] * target_w / right_rect_sides[0];

        if (right_rect_sides[1] > 0)
            gt[1] = fx[1] * target_w / right_rect_sides[1];

        if (right_rect_sides[2] > 0)
            gt[2] = fy[1] * target_h / right_rect_sides[2];

        if (right_rect_sides[3] > 0)
            gt[3] = fy[1] * target_h / right_rect_sides[3];

        ave_gt = 0.0f;
        for (int i = 0; i < 4; ++i)
            ave_gt += gt[i];
        ave_gt /= 4.0;

        ta[1] = atanf(align * ave_gt / abs(table->baseline));
        ta[1] = rad2deg(ta[1]);

        *angle = (ta[0] + ta[1]) / 2;

        align *= 100;

        float r[4] = { 0 };
        float c = fx[0] / fx[1];

        if (left_rect_sides[0] > 0.1f)
            r[0] = c * right_rect_sides[0] / left_rect_sides[0];

        if (left_rect_sides[1] > 0.1f)
            r[1] = c * right_rect_sides[1] / left_rect_sides[1];

        c = fy[0] / fy[1];
        if (left_rect_sides[2] > 0.1f)
            r[2] = c * right_rect_sides[2] / left_rect_sides[2];

        if (left_rect_sides[3] > 0.1f)
            r[3] = c * right_rect_sides[3] / left_rect_sides[3];

        float ra = 0.0f;
        for (int i = 0; i < 4; ++i)
            ra += r[i];
        ra /= 4;

        ra -= 1.0f;
        ra *= 100;

        *ratio = ra - correction_factor * align;
        float ratio_to_apply = *ratio / 100.0f + 1.0f;

        if (adjust_both_sides)
        {
            float ratio_to_apply_2 = sqrtf(ratio_to_apply);
            table->intrinsic_left.x.x /= ratio_to_apply_2;
            table->intrinsic_left.x.y /= ratio_to_apply_2;
            table->intrinsic_right.x.x *= ratio_to_apply_2;
            table->intrinsic_right.x.y *= ratio_to_apply_2;
        }
        else
        {
            table->intrinsic_right.x.x *= ratio_to_apply;
            table->intrinsic_right.x.y *= ratio_to_apply;
        }

        auto actual_data = calib_table.data() + sizeof(librealsense::ds::table_header);
        auto actual_data_size = calib_table.size() - sizeof(librealsense::ds::table_header);
        auto crc = librealsense::calc_crc32(actual_data, actual_data_size);
        table->header.crc32 = crc;

        return calib_table;
    }

    void auto_calibrated::undistort(uint8_t* img, const rs2_intrinsics& intrin, int roi_ws, int roi_hs, int roi_we, int roi_he)
    {
        assert(intrin.model == RS2_DISTORTION_INVERSE_BROWN_CONRADY);

        int width = intrin.width;
        int height = intrin.height;

        if (roi_ws < 0) roi_ws = 0;
        if (roi_hs < 0) roi_hs = 0;
        if (roi_we > width) roi_we = width;
        if (roi_he > height) roi_he = height;

        int size3 = width * height * 3;
        std::vector<uint8_t> tmp(size3);
        memset(tmp.data(), 0, size3);

        float x = 0;
        float y = 0;
        int m = 0;
        int n = 0;

        int width3 = width * 3;
        int idx_from = 0;
        int idx_to = 0;
        for (int j = roi_hs; j < roi_he; ++j)
        {
            for (int i = roi_ws; i < roi_we; ++i)
            {
                x = static_cast<float>(i);
                y = static_cast<float>(j);

                if (abs(intrin.fx) > 0.00001f && abs(intrin.fy) > 0.0001f)
                {
                    x = (x - intrin.ppx) / intrin.fx;
                    y = (y - intrin.ppy) / intrin.fy;

                    float r2 = x * x + y * y;
                    float f = 1 + intrin.coeffs[0] * r2 + intrin.coeffs[1] * r2 * r2 + intrin.coeffs[4] * r2 * r2 * r2;
                    float ux = x * f + 2 * intrin.coeffs[2] * x * y + intrin.coeffs[3] * (r2 + 2 * x * x);
                    float uy = y * f + 2 * intrin.coeffs[3] * x * y + intrin.coeffs[2] * (r2 + 2 * y * y);
                    x = ux;
                    y = uy;

                    x = x * intrin.fx + intrin.ppx;
                    y = y * intrin.fy + intrin.ppy;
                }

                m = static_cast<int>(x + 0.5f);
                if (m >= 0 && m < width)
                {
                    n = static_cast<int>(y + 0.5f);
                    if (n >= 0 && n < height)
                    {
                        idx_from = j * width3 + i * 3;
                        idx_to = n * width3 + m * 3;
                        tmp[idx_to++] = img[idx_from++];
                        tmp[idx_to++] = img[idx_from++];
                        tmp[idx_to++] = img[idx_from++];
                    }
                }
            }
        }

        memmove(img, tmp.data(), size3);
    }

    void auto_calibrated::get_target_dots_info(rs2_frame_queue* frames, float dots_x[4], float dots_y[4], rs2::stream_profile& profile, rs2_intrinsics& intrin, int progress, update_progress_callback_ptr progress_callback)
    {
        bool got_intrinsics = false;
        std::vector<std::array<float, 4>> dots_x_arr;
        std::vector<std::array<float, 4>> dots_y_arr;

        rs2_error* e = nullptr;
        rs2_frame* f = nullptr;

        int queue_size = rs2_frame_queue_size(frames, &e);
        int fc = 0;

        while ((fc++ < queue_size) && rs2_poll_for_frame(frames, &f, &e))
        {
            rs2::frame ff(f);
            if (ff.get_data())
            {
                if (!got_intrinsics)
                {
                    profile = ff.get_profile();
                    auto vsp = profile.as<rs2::video_stream_profile>();
                    intrin = vsp.get_intrinsics();
                    got_intrinsics = true;
                }

                if (ff.get_profile().format() == RS2_FORMAT_RGB8)
                {
                    undistort(const_cast<uint8_t *>(static_cast<const uint8_t *>(ff.get_data())), intrin,
                            librealsense::_roi_ws - librealsense::_patch_size, librealsense::_roi_hs - librealsense::_patch_size,
                            librealsense::_roi_we + librealsense::_patch_size, librealsense::_roi_he + librealsense::_patch_size);
                }

                float dots[8] = { 0 };
                rs2_extract_target_dimensions(f, RS2_CALIB_TARGET_POS_GAUSSIAN_DOT_VERTICES, dots, 8, &e);
                if (e)
                    throw std::runtime_error("Failed to extract target information\nfrom the captured frames!");

                std::array<float, 4> dots_x_cur;
                std::array<float, 4> dots_y_cur;
                int j = 0;
                for (int i = 0; i < 4; ++i)
                {
                    j = i << 1;
                    dots_x_cur[i] = dots[j];
                    dots_y_cur[i] = dots[j + 1];
                }
                dots_x_arr.emplace_back(dots_x_cur);
                dots_y_arr.emplace_back(dots_y_cur);
            }

            rs2_release_frame(f);

            if (progress_callback)
                progress_callback->on_update_progress(static_cast<float>(++progress));
        }

        for (int i = 0; i < 4; ++i)
        {
            dots_x[i] = dots_x_arr[0][i];
            dots_y[i] = dots_y_arr[0][i];
        }

        for (int j = 1; j < dots_x_arr.size(); ++j)
        {
            for (int i = 0; i < 4; ++i)
            {
                dots_x[i] += dots_x_arr[j][i];
                dots_y[i] += dots_y_arr[j][i];
            }
        }

        for (int i = 0; i < 4; ++i)
        {
            dots_x[i] /= dots_x_arr.size();
            dots_y[i] /= dots_y_arr.size();
        }
    }

    void auto_calibrated::find_z_at_corners(float left_x[4], float left_y[4], rs2_frame_queue* frames, float left_z[4])
    {
        int x1[4] = { 0 };
        int y1[4] = { 0 };
        int x2[4] = { 0 };
        int y2[4] = { 0 };
        int pos_tl[4] = { 0 };
        int pos_tr[4] = { 0 };
        int pos_bl[4] = { 0 };
        int pos_br[4] = { 0 };

        float left_z_tl[4] = { 0 };
        float left_z_tr[4] = { 0 };
        float left_z_bl[4] = { 0 };
        float left_z_br[4] = { 0 };

        bool got_width = false;
        int width = 0;
        int counter = 0;
        rs2_error* e = nullptr;
        rs2_frame* f = nullptr;

        int queue_size = rs2_frame_queue_size(frames, &e);
        int fc = 0;

        while ((fc++ < queue_size) && rs2_poll_for_frame(frames, &f, &e))
        {
            rs2::frame ff(f);
            if (ff.get_data())
            {
                if (!got_width)
                {
                    auto p = ff.get_profile();
                    auto vsp = p.as<rs2::video_stream_profile>();
                    width = vsp.get_intrinsics().width;
                    got_width = true;

                    for (int i = 0; i < 4; ++i)
                    {
                        x1[i] = static_cast<int>(left_x[i]);
                        y1[i] = static_cast<int>(left_y[i]);

                        x2[i] = static_cast<int>(left_x[i] + 1.0f);
                        y2[i] = static_cast<int>(left_y[i] + 1.0f);

                        pos_tl[i] = y1[i] * width + x1[i];
                        pos_tr[i] = y1[i] * width + x2[i];
                        pos_bl[i] = y2[i] * width + x1[i];
                        pos_br[i] = y2[i] * width + x2[i];
                    }
                }

                const uint16_t* depth = reinterpret_cast<const uint16_t*>(ff.get_data());
                for (int i = 0; i < 4; ++i)
                {
                    left_z_tl[i] += static_cast<float>(depth[pos_tl[i]]);
                    left_z_tr[i] += static_cast<float>(depth[pos_tr[i]]);
                    left_z_bl[i] += static_cast<float>(depth[pos_bl[i]]);
                    left_z_br[i] += static_cast<float>(depth[pos_br[i]]);
                }

                ++counter;
            }

            rs2_release_frame(f);
        }

        for (int i = 0; i < 4; ++i)
        {
            if (counter > 0)
            {
                left_z_tl[i] /= counter;
                left_z_tr[i] /= counter;
                left_z_bl[i] /= counter;
                left_z_br[i] /= counter;
            }
        }

        float z_1 = 0.0f;
        float z_2 = 0.0f;
        float s = 0.0f;
        for (int i = 0; i < 4; ++i)
        {
            s = left_x[i] - x1[i];
            z_1 = (1.0f - s) * left_z_bl[i] + s * left_z_br[i];
            z_2 = (1.0f - s) * left_z_tl[i] + s * left_z_tr[i];

            s = left_y[i] - y1[i];
            left_z[i] = (1.0f - s) * z_2 + s * z_1;
            left_z[i] *= 0.001f;
        }
    }

    std::vector<uint8_t> auto_calibrated::run_uv_map_calibration(rs2_frame_queue* left, rs2_frame_queue* color, rs2_frame_queue* depth, int py_px_only,
        float* const health, int health_size, update_progress_callback_ptr progress_callback)
    {
        float left_dots_x[4];
        float left_dots_y[4];
        rs2_intrinsics left_intrin;
        rs2::stream_profile left_profile;
        get_target_dots_info(left, left_dots_x, left_dots_y, left_profile, left_intrin, 50, progress_callback);

        float color_dots_x[4];
        float color_dots_y[4];
        rs2_intrinsics color_intrin;
        rs2::stream_profile color_profile;
        get_target_dots_info(color, color_dots_x, color_dots_y, color_profile, color_intrin, 75, progress_callback);

        float z[4] = { 0 };
        find_z_at_corners(left_dots_x, left_dots_y, depth, z);

        rs2_extrinsics extrin = left_profile.get_extrinsics_to(color_profile);

        float pixel_left[4][2] = { 0 };
        float point_left[4][3] = { 0 };

        float pixel_color[4][2] = { 0 };
        float pixel_color_norm[4][2] = { 0 };
        float point_color[4][3] = { 0 };

        for (int i = 0; i < 4; ++i)
        {
            pixel_left[i][0] = left_dots_x[i];
            pixel_left[i][1] = left_dots_y[i];

            rs2_deproject_pixel_to_point(point_left[i], &left_intrin, pixel_left[i], z[i]);
            rs2_transform_point_to_point(point_color[i], &extrin, point_left[i]);

            pixel_color_norm[i][0] = point_color[i][0] / point_color[i][2];
            pixel_color_norm[i][1] = point_color[i][1] / point_color[i][2];
            pixel_color[i][0] = pixel_color_norm[i][0] * color_intrin.fx + color_intrin.ppx;
            pixel_color[i][1] = pixel_color_norm[i][1] * color_intrin.fy + color_intrin.ppy;
        }

        float diff[4] = { 0 };
        float tmp = 0.0f;
        for (int i = 0; i < 4; ++i)
        {
            tmp = (pixel_color[i][0] - color_dots_x[i]);
            tmp *= tmp;
            diff[i] = tmp;

            tmp = (pixel_color[i][1] - color_dots_y[i]);
            tmp *= tmp;
            diff[i] += tmp;

            diff[i] = sqrtf(diff[i]);
        }

        float err_before = 0.0f;
        for (int i = 0; i < 4; ++i)
            err_before += diff[i];
        err_before /= 4;

        float ppx = 0.0f;
        float ppy = 0.0f;
        float fx = 0.0f;
        float fy = 0.0f;

        if (py_px_only)
        {
            fx = color_intrin.fx;
            fy = color_intrin.fy;

            ppx = 0.0f;
            ppy = 0.0f;
            for (int i = 0; i < 4; ++i)
            {
                ppx += color_dots_x[i] - pixel_color_norm[i][0] * fx;
                ppy += color_dots_y[i] - pixel_color_norm[i][1] * fy;
            }
            ppx /= 4.0f;
            ppy /= 4.0f;
        }
        else
        {
            double x = 0;
            double y = 0;
            double c_x = 0;
            double c_y = 0;
            double x_2 = 0;
            double y_2 = 0;
            double c_xc = 0;
            double c_yc = 0;
            for (int i = 0; i < 4; ++i)
            {
                x += pixel_color_norm[i][0];
                y += pixel_color_norm[i][1];
                c_x += color_dots_x[i];
                c_y += color_dots_y[i];
                x_2 += pixel_color_norm[i][0] * pixel_color_norm[i][0];
                y_2 += pixel_color_norm[i][1] * pixel_color_norm[i][1];
                c_xc += color_dots_x[i] * pixel_color_norm[i][0];
                c_yc += color_dots_y[i] * pixel_color_norm[i][1];
            }

            double d_x = 4 * x_2 - x * x;
            if (d_x > 0.01)
            {
                d_x = 1 / d_x;
                fx = static_cast<float>(d_x * (4 * c_xc - x * c_x));
                ppx = static_cast<float>(d_x * (x_2 * c_x - x * c_xc));
            }

            double d_y = 4 * y_2 - y * y;
            if (d_y > 0.01)
            {
                d_y = 1 / d_y;
                fy = static_cast<float>(d_y * (4 * c_yc - y * c_y));
                ppy = static_cast<float>(d_y * (y_2 * c_y - y * c_yc));
            }
        }

        float err_after = 0.0f;
        float tmpx = 0;
        float tmpy = 0;
        for (int i = 0; i < 4; ++i)
        {
            tmpx = pixel_color_norm[i][0] * fx + ppx - color_dots_x[i];
            tmpx *= tmpx;

            tmpy = pixel_color_norm[i][1] * fy + ppy - color_dots_y[i];
            tmpy *= tmpy;

            err_after += sqrtf(tmpx + tmpy);
        }

        err_after /= 4.0f;

        std::vector<uint8_t> ret;
        const float max_change = 16.0f;
        if (fabs(color_intrin.ppx - ppx) < max_change && fabs(color_intrin.ppy - ppy) < max_change && fabs(color_intrin.fx - fx) < max_change && fabs(color_intrin.fy - fy) < max_change)
        {
            ret = _hw_monitor->send(command{ds::GETINTCAL, static_cast<int>(ds::d400_calibration_table_id::rgb_calibration_id) });
            auto table = reinterpret_cast<librealsense::ds::rgb_calibration_table*>(ret.data());

            health[0] = table->intrinsic(2, 0); // px
            health[1] = table->intrinsic(2, 1); // py
            health[2] = table->intrinsic(0, 0); // fx
            health[3] = table->intrinsic(1, 1); // fy

            table->intrinsic(2, 0) = 2.0f * ppx / color_intrin.width - 1;  // ppx
            table->intrinsic(2, 1) = 2.0f * ppy / color_intrin.height - 1; // ppy
            table->intrinsic(0, 0) = 2.0f * fx / color_intrin.width;       // fx
            table->intrinsic(1, 1) = 2.0f * fy / color_intrin.height;      // fy

            float calib_aspect_ratio = 9.f / 16.f; // shall be overwritten with the actual calib resolution
            if (table->calib_width && table->calib_height)
                calib_aspect_ratio = float(table->calib_height) / float(table->calib_width);

            float actual_aspect_ratio = color_intrin.height / (float)color_intrin.width;
            if (actual_aspect_ratio < calib_aspect_ratio)
            {
                table->intrinsic(1, 1) /= calib_aspect_ratio / actual_aspect_ratio; // fy
                table->intrinsic(2, 1) /= calib_aspect_ratio / actual_aspect_ratio; // ppy
            }
            else
            {
                table->intrinsic(0, 0) /= actual_aspect_ratio / calib_aspect_ratio; // fx
                table->intrinsic(2, 0) /= actual_aspect_ratio / calib_aspect_ratio; // ppx
            }

            table->header.crc32 = calc_crc32(ret.data() + sizeof(librealsense::ds::table_header), ret.size() - sizeof(librealsense::ds::table_header));

            health[0] = (abs(table->intrinsic(2, 0) / health[0]) - 1) * 100; // px
            health[1] = (abs(table->intrinsic(2, 1) / health[1]) - 1) * 100; // py
            health[2] = (abs(table->intrinsic(0, 0) / health[2]) - 1) * 100; // fx
            health[3] = (abs(table->intrinsic(1, 1) / health[3]) - 1) * 100; // fy
        }

        return ret;
    }

    float auto_calibrated::calculate_target_z(rs2_frame_queue* queue1, rs2_frame_queue* queue2, rs2_frame_queue* queue3,
        float target_w, float target_h, update_progress_callback_ptr progress_callback)
    {
        constexpr size_t min_frames_required = 10;
        bool created = false;

        float4 rect_sides{};
        float target_fw = 0;
        float target_fh = 0;

        float target_z_value = -1.f;
        std::vector<float4>  rec_sides_data;
        rect_calculator target_z_calculator(true);

        int frm_idx = 0;
        int progress = 0;
        rs2_error* e = nullptr;
        rs2_frame* f = nullptr;

        int queue_size = rs2_frame_queue_size(queue1, &e);
        int fc = 0;

        while ((fc++ < queue_size) && rs2_poll_for_frame(queue1, &f, &e))
        {
            rs2::frame ff(f);
            if (ff.get_data())
            {
                if (!created)
                {
                    auto vsp = ff.get_profile().as<rs2::video_stream_profile>();

                    target_fw = vsp.get_intrinsics().fx * target_w;
                    target_fh = vsp.get_intrinsics().fy * target_h;
                    created = true;
                }

                // retirieve target size and accumulate results, skip frame if target could not be found
                if (target_z_calculator.extract_target_dims(f, rect_sides))
                {
                    rec_sides_data.push_back(rect_sides);
                }

                frm_idx++;
            }

            rs2_release_frame(f);

            if (progress_callback)
                progress_callback->on_update_progress(static_cast<float>(progress++));

        }

        if (rec_sides_data.size())
        {
            // Verify that at least TBD  valid extractions were made
            if ((frm_idx < min_frames_required))
                throw std::runtime_error( rsutils::string::from() << "Target distance calculation requires at least "
                                                                  << min_frames_required << " frames, aborting" );
            if (float(rec_sides_data.size() / frm_idx) < 0.5f)
                throw std::runtime_error("Please re-adjust the camera position \nand make sure the specific target is \nin the middle of the camera image!");

            rect_sides = {};
            auto avg_data = std::accumulate(rec_sides_data.begin(), rec_sides_data.end(), rect_sides);
            for (auto i = 0UL; i < 4; i++)
                avg_data[i] /= rec_sides_data.size();

            float gt[4] = { 0 };

            gt[0] = target_fw / avg_data[0];

            gt[1] = target_fw / avg_data[1];

            gt[2] = target_fh / avg_data[2];

            gt[3] = target_fh / avg_data[3];

            if (gt[0] <= 0.1f || gt[1] <= 0.1f || gt[2] <= 0.1f || gt[3] <= 0.1f)
                throw std::runtime_error("Target distance calculation failed");

            // Target's plane Z value is the average of the four calculated corners
            target_z_value = 0.f;
            for (int i = 0; i < 4; ++i)
                target_z_value += gt[i];
            target_z_value /= 4.f;

            return target_z_value;
        }
        else
            throw std::runtime_error("Failed to extract target dimension info!");
    }

    void auto_calibrated::set_hw_monitor_for_auto_calib(std::shared_ptr<hw_monitor> hwm)
    {
        _hw_monitor = hwm;
    }
}<|MERGE_RESOLUTION|>--- conflicted
+++ resolved
@@ -1788,11 +1788,7 @@
             throw std::runtime_error("Write calibration can be called only after set calibration table was called");
 
         table_header* hd = (table_header*)(_curr_calibration.data());
-<<<<<<< HEAD
-        d400_calibration_table_id tbl_id = static_cast<d400_calibration_table_id>(hd->table_type);
-=======
         d400_calibration_table_id  tbl_id = static_cast<d400_calibration_table_id>(hd->table_type);
->>>>>>> 2c85f7f4
         fw_cmd cmd{};
         uint32_t param2 = 0;
         switch (tbl_id)
@@ -1801,11 +1797,7 @@
             cmd = SETINTCAL;
             break;
         case d400_calibration_table_id::rgb_calibration_id:
-<<<<<<< HEAD
-            cmd = SETINTCALNEW;  // TODO - REMI - CAN BE REMOVED???
-=======
             cmd = SETINTCALNEW;
->>>>>>> 2c85f7f4
             param2 = 1;
             break;
         default:
@@ -1826,19 +1818,11 @@
         using namespace ds;
 
         table_header* hd = (table_header*)(calibration.data());
-<<<<<<< HEAD
-        ds::d400_calibration_table_id tbl_id = static_cast<ds::d400_calibration_table_id>(hd->table_type);
+        ds::d400_calibration_table_id  tbl_id = static_cast<ds::d400_calibration_table_id >(hd->table_type);
 
         switch (tbl_id)
         {
-        case d400_calibration_table_id::coefficients_table_id: // Load the modified depth calib table into flash RAM
-=======
-        ds::d400_calibration_table_id  tbl_id = static_cast<ds::d400_calibration_table_id >(hd->table_type);
-
-        switch (tbl_id)
-        {
             case d400_calibration_table_id::coefficients_table_id: // Load the modified depth calib table into flash RAM
->>>>>>> 2c85f7f4
             {
                 uint8_t* table = (uint8_t*)(calibration.data() + sizeof(table_header));
                 command write_calib(ds::CALIBRECALC, 0, 0, 0, 0xcafecafe);
@@ -1852,11 +1836,7 @@
                     LOG_ERROR("Flashing coefficients_table_id failed");
                 }
             }
-<<<<<<< HEAD
-        case d400_calibration_table_id::rgb_calibration_id: // case fall-through by design. For RGB skip loading to RAM (not supported)
-=======
             case d400_calibration_table_id::rgb_calibration_id: // case fall-through by design. For RGB skip loading to RAM (not supported)
->>>>>>> 2c85f7f4
                 _curr_calibration = calibration;
                 break;
             default:
