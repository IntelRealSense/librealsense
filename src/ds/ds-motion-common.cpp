// License: Apache 2.0. See LICENSE file in root directory.
// Copyright(c) 2022 Intel Corporation. All Rights Reserved.

#include "ds-motion-common.h"

#include "algo.h"
#include "context.h"
#include "sensor.h"
#include "environment.h"

#include "global_timestamp_reader.h"
#include "proc/auto-exposure-processor.h"
#include "core/roi.h"

<<<<<<< HEAD
#include "ds5/ds5-motion.h"
#include "ds6/ds6-motion.h"
=======
#include "d400/d400-motion.h"
>>>>>>> 5a73c274
#include "proc/motion-transform.h"

#include "ds-timestamp.h"
#include "ds-options.h"
#include "ds-private.h"
#include <src/stream.h>

#include <cstddef>

namespace librealsense
{
    using namespace ds;

    const std::map<uint32_t, rs2_format> fisheye_fourcc_to_rs2_format = {
        {rs_fourcc('R','A','W','8'), RS2_FORMAT_RAW8},
        {rs_fourcc('G','R','E','Y'), RS2_FORMAT_RAW8},
    };
    const std::map<uint32_t, rs2_stream> fisheye_fourcc_to_rs2_stream = {
        {rs_fourcc('R','A','W','8'), RS2_STREAM_FISHEYE},
        {rs_fourcc('G','R','E','Y'), RS2_STREAM_FISHEYE},
    };

    void fisheye_auto_exposure_roi_method::set(const region_of_interest& roi)
    {
        _auto_exposure->update_auto_exposure_roi(roi);
        _roi = roi;
    }

    region_of_interest fisheye_auto_exposure_roi_method::get() const
    {
        return _roi;
    }

    ds_fisheye_sensor::ds_fisheye_sensor(std::shared_ptr<sensor_base> sensor, device* owner)
        : synthetic_sensor("Wide FOV Camera", sensor, owner, fisheye_fourcc_to_rs2_format, fisheye_fourcc_to_rs2_stream),
        _owner(owner)
    {}

    const std::vector<uint8_t>& ds_fisheye_sensor::get_fisheye_calibration_table() const
    {
        if (auto dev = dynamic_cast<const d400_motion*>(_owner))
            return dev->_ds_motion_common->get_fisheye_calibration_table();
        if (auto dev = dynamic_cast<const d400_motion_uvc*>(_owner))
            return dev->_ds_motion_common->get_fisheye_calibration_table();
        if (auto dev = dynamic_cast<const ds6_motion*>(_owner))
            return dev->_ds_motion_common->get_fisheye_calibration_table();
        throw std::runtime_error("device not referenced in the product line");
    }

    std::shared_ptr<stream_interface> ds_fisheye_sensor::get_fisheye_stream() const
    {
        if (auto dev = dynamic_cast<const d400_motion*>(_owner))
            return dev->_ds_motion_common->get_fisheye_stream();
        if (auto dev = dynamic_cast<const d400_motion_uvc*>(_owner))
            return dev->_ds_motion_common->get_fisheye_stream();
        if (auto dev = dynamic_cast<const ds6_motion*>(_owner))
            return dev->_ds_motion_common->get_fisheye_stream();
        throw std::runtime_error("device not referenced in the product line");
    }

    rs2_intrinsics ds_fisheye_sensor::get_intrinsics(const stream_profile& profile) const
    {
        // ds5 used because no fisheye in ds6
        auto fisheye_calib = get_fisheye_calibration_table();
        return get_ds5_intrinsic_by_resolution(
            fisheye_calib,
            ds::ds5_calibration_table_id::fisheye_calibration_id,
            profile.width, profile.height);
    }

    stream_profiles ds_fisheye_sensor::init_stream_profiles()
    {
        auto lock = environment::get_instance().get_extrinsics_graph().lock();

        auto results = synthetic_sensor::init_stream_profiles();
        auto fisheye_stream = get_fisheye_stream();

        for (auto p : results)
        {
            // Register stream types
            if (p->get_stream_type() == RS2_STREAM_FISHEYE)
                assign_stream(fisheye_stream, p);

            auto video = dynamic_cast<video_stream_profile_interface*>(p.get());

            auto profile = to_profile(p.get());
            std::weak_ptr<ds_fisheye_sensor> wp =
                std::dynamic_pointer_cast<ds_fisheye_sensor>(this->shared_from_this());
            video->set_intrinsics([profile, wp]()
                {
                    auto sp = wp.lock();
                    if (sp)
                        return sp->get_intrinsics(profile);
                    else
                        return rs2_intrinsics{};
                });
        }

        return results;
    }

    std::shared_ptr<uvc_sensor> ds_fisheye_sensor::get_raw_sensor()
    {
        auto uvc_raw_sensor = As<uvc_sensor, sensor_base>(synthetic_sensor::get_raw_sensor());
        return uvc_raw_sensor;
    }
    
    ds_motion_sensor::ds_motion_sensor(std::string name,
        std::shared_ptr<sensor_base> sensor, device* owner)
        : synthetic_sensor(name, sensor, owner),
        _owner(owner)
    {}

    ds_motion_sensor::ds_motion_sensor(std::string name,
        std::shared_ptr<sensor_base> sensor, device* owner,
        const std::map<uint32_t, rs2_format>& motion_fourcc_to_rs2_format,
        const std::map<uint32_t, rs2_stream>& motion_fourcc_to_rs2_stream)
        : synthetic_sensor(name, sensor, owner,
                           motion_fourcc_to_rs2_format,
                           motion_fourcc_to_rs2_stream),
        _owner(owner)
    {}

    rs2_motion_device_intrinsic ds_motion_sensor::get_motion_intrinsics(rs2_stream stream) const
    {
        if (auto dev = dynamic_cast<const d400_motion*>(_owner))
            return dev->get_motion_intrinsics(stream);
        if (auto dev = dynamic_cast<const d400_motion_uvc*>(_owner))
            return dev->get_motion_intrinsics(stream);
        if (auto dev = dynamic_cast<const ds6_motion*>(_owner))
            return dev->get_motion_intrinsics(stream);
        throw std::runtime_error("device not referenced in the product line");
    }

    stream_profiles ds_motion_sensor::init_stream_profiles()
    {
        auto lock = environment::get_instance().get_extrinsics_graph().lock();
        auto results = synthetic_sensor::init_stream_profiles();

        auto accel_stream = get_accel_stream();
        auto gyro_stream = get_gyro_stream();

        for (auto p : results)
        {
            // Register stream types
            if (p->get_stream_type() == RS2_STREAM_ACCEL)
                assign_stream(accel_stream, p);
            if (p->get_stream_type() == RS2_STREAM_GYRO)
                assign_stream(gyro_stream, p);

            //set motion intrinsics
            if (p->get_stream_type() == RS2_STREAM_ACCEL || p->get_stream_type() == RS2_STREAM_GYRO)
            {
                auto motion = dynamic_cast<motion_stream_profile_interface*>(p.get());
                assert(motion);
                auto st = p->get_stream_type();
                motion->set_intrinsics([this, st]() { return get_motion_intrinsics(st); });
            }
        }

        return results;
    }

    std::shared_ptr<stream_interface> ds_motion_sensor::get_accel_stream() const
    {
        if (auto dev = dynamic_cast<const d400_motion*>(_owner))
            return dev->_ds_motion_common->get_accel_stream();
        if (auto dev = dynamic_cast<const d400_motion_uvc*>(_owner))
            return dev->_ds_motion_common->get_accel_stream();
        if (auto dev = dynamic_cast<const ds6_motion*>(_owner))
            return dev->_ds_motion_common->get_accel_stream();
        throw std::runtime_error("device not referenced in the product line");
    }

    std::shared_ptr<stream_interface> ds_motion_sensor::get_gyro_stream() const
    {
        if (auto dev = dynamic_cast<const d400_motion*>(_owner))
            return dev->_ds_motion_common->get_gyro_stream();
        if (auto dev = dynamic_cast<const d400_motion_uvc*>(_owner))
            return dev->_ds_motion_common->get_gyro_stream();
        if (auto dev = dynamic_cast<const ds6_motion*>(_owner))
            return dev->_ds_motion_common->get_gyro_stream();
        throw std::runtime_error("device not referenced in the product line");
    }

    std::shared_ptr<auto_exposure_mechanism> ds_motion_common::register_auto_exposure_options(synthetic_sensor* ep, const platform::extension_unit* fisheye_xu)
    {
        auto uvc_raw_sensor = As<uvc_sensor, sensor_base>(ep->get_raw_sensor());
        auto gain_option = std::make_shared<uvc_pu_option>(*uvc_raw_sensor, RS2_OPTION_GAIN);

        auto exposure_option = std::make_shared<uvc_xu_option<uint16_t>>(*uvc_raw_sensor,
            *fisheye_xu,
            librealsense::ds::FISHEYE_EXPOSURE, "Exposure time of Fisheye camera");

        auto ae_state = std::make_shared<auto_exposure_state>();
        auto auto_exposure = std::make_shared<auto_exposure_mechanism>(*gain_option, *exposure_option, *ae_state);

        auto auto_exposure_option = std::make_shared<enable_auto_exposure_option>(ep,
            auto_exposure,
            ae_state,
            option_range{ 0, 1, 1, 1 });

        ep->register_option(RS2_OPTION_ENABLE_AUTO_EXPOSURE, auto_exposure_option);

        ep->register_option(RS2_OPTION_AUTO_EXPOSURE_MODE,
            std::make_shared<auto_exposure_mode_option>(auto_exposure,
                ae_state,
                option_range{ 0, 2, 1, 0 },
                std::map<float, std::string>{ {0.f, "Static"},
                { 1.f, "Anti-Flicker" },
                { 2.f, "Hybrid" }}));
        ep->register_option(RS2_OPTION_AUTO_EXPOSURE_CONVERGE_STEP,
            std::make_shared<auto_exposure_step_option>(auto_exposure,
                ae_state,
                option_range{ 0.1f, 1.0f, 0.1f, ae_step_default_value }));
        ep->register_option(RS2_OPTION_POWER_LINE_FREQUENCY,
            std::make_shared<auto_exposure_antiflicker_rate_option>(auto_exposure,
                ae_state,
                option_range{ 50, 60, 10, 60 },
                std::map<float, std::string>{ {50.f, "50Hz"},
                { 60.f, "60Hz" }}));

        ep->register_option(RS2_OPTION_GAIN,
            std::make_shared<auto_disabling_control>(
                gain_option,
                auto_exposure_option));

        ep->register_option(RS2_OPTION_EXPOSURE,
            std::make_shared<auto_disabling_control>(
                exposure_option,
                auto_exposure_option));

        ep->register_processing_block(
            { {RS2_FORMAT_RAW8} },
            { {RS2_FORMAT_RAW8, RS2_STREAM_FISHEYE} },
            [auto_exposure_option]() {
                return std::make_shared<auto_exposure_processor>(RS2_STREAM_FISHEYE, *auto_exposure_option);
            }
        );
        return auto_exposure;
    }

    ds_motion_common::ds_motion_common(device* owner,
        firmware_version fw_version,
        const ds::d400_caps& device_capabilities,
        std::shared_ptr<hw_monitor> hwm) :
        _owner(owner),
        _fw_version(fw_version),
        _device_capabilities(device_capabilities),
        _hw_monitor(hwm),
        _fisheye_stream(new stream(RS2_STREAM_FISHEYE)),
        _accel_stream(new stream(RS2_STREAM_ACCEL)),
        _gyro_stream(new stream(RS2_STREAM_GYRO))
    {
        _sensor_name_and_hid_profiles =
        { { gyro_sensor_name,     {RS2_FORMAT_MOTION_XYZ32F, RS2_STREAM_GYRO, 0, 1, 1, int(odr::IMU_FPS_200)}},
          { gyro_sensor_name,     {RS2_FORMAT_MOTION_XYZ32F, RS2_STREAM_GYRO, 0, 1, 1, int(odr::IMU_FPS_400)}} };

        _fps_and_sampling_frequency_per_rs2_stream =
        { { RS2_STREAM_GYRO,     {{unsigned(odr::IMU_FPS_200),  hid_fps_translation.at(odr::IMU_FPS_200)},
                                 { unsigned(odr::IMU_FPS_400),  hid_fps_translation.at(odr::IMU_FPS_400)}}} };

        // motion correction
        _mm_calib = std::make_shared<mm_calib_handler>(_hw_monitor, _owner->_pid);
    }

    rs2_motion_device_intrinsic ds_motion_common::get_motion_intrinsics(rs2_stream stream) const
    {
        if (stream == RS2_STREAM_ACCEL)
            return ds::create_motion_intrinsics(**_accel_intrinsic);

        if (stream == RS2_STREAM_GYRO)
            return ds::create_motion_intrinsics(**_gyro_intrinsic);

        throw std::runtime_error(rsutils::string::from() << "Motion Intrinsics unknown for stream " << rs2_stream_to_string(stream) << "!");
    }

    std::vector<platform::uvc_device_info> ds_motion_common::filter_device_by_capability(const std::vector<platform::uvc_device_info>& devices,
        d400_caps caps)
    {
<<<<<<< HEAD
        if (auto dev = dynamic_cast<const ds5_motion*>(_owner))
            return filter_ds5_device_by_capability(devices, ds::d400_caps::CAP_FISHEYE_SENSOR);
        if (auto dev = dynamic_cast<const ds5_motion_uvc*>(_owner))
            return filter_ds5_device_by_capability(devices, ds::d400_caps::CAP_FISHEYE_SENSOR);
        if (auto dev = dynamic_cast<const ds6_motion*>(_owner))
            return std::vector<platform::uvc_device_info>();
=======
        if (auto dev = dynamic_cast<const d400_motion*>(_owner))
            return filter_d400_device_by_capability(devices, ds::d400_caps::CAP_FISHEYE_SENSOR);
        if (auto dev = dynamic_cast<const d400_motion_uvc*>(_owner))
            return filter_d400_device_by_capability(devices, ds::d400_caps::CAP_FISHEYE_SENSOR);
>>>>>>> 5a73c274
        throw std::runtime_error("device not referenced in the product line");
    }

    std::vector<platform::uvc_device_info> ds_motion_common::init_fisheye(const platform::backend_device_group& group, bool& is_fisheye_available)
    {
        auto fisheye_infos = filter_by_mi(group.uvc_devices, 3);
        fisheye_infos = filter_device_by_capability(fisheye_infos, ds::d400_caps::CAP_FISHEYE_SENSOR);

        bool fe_dev_present = (fisheye_infos.size() == 1);
        bool fe_capability = (ds::d400_caps::CAP_UNDEFINED == _device_capabilities) ?
            true : !!(static_cast<uint32_t>(_device_capabilities & ds::d400_caps::CAP_FISHEYE_SENSOR));

        // Motion module w/o FishEye sensor
        if (!(fe_dev_present | fe_capability))
            return fisheye_infos;

        // Inconsistent FW
        if (fe_dev_present ^ fe_capability)
            throw invalid_value_exception(rsutils::string::from()
                << "Inconsistent HW/FW setup, FW FishEye capability = " << fe_capability
                << ", FishEye devices " << std::dec << fisheye_infos.size()
                << " while expecting " << fe_capability);
        
        is_fisheye_available = true;

        _fisheye_calibration_table_raw = [this]()
        {
            return _mm_calib->get_fisheye_calib_raw();
        };

        return fisheye_infos;
    }

    void ds_motion_common::assign_fisheye_ep(std::shared_ptr<uvc_sensor> raw_fisheye_ep,
        std::shared_ptr<synthetic_sensor> fisheye_ep,
        std::shared_ptr<global_time_option> enable_global_time_option)
    {
        _raw_fisheye_ep = raw_fisheye_ep;
        _fisheye_ep = fisheye_ep;
        _enable_global_time_option = enable_global_time_option;
    }

    void ds_motion_common::set_roi_method()
    {
        auto fisheye_auto_exposure = register_auto_exposure_options(_fisheye_ep.get(), &ds::fisheye_xu);
        if (auto fisheye_sensor = dynamic_cast<ds_fisheye_sensor*>(_fisheye_ep.get()))
            fisheye_sensor->set_roi_method(std::make_shared<fisheye_auto_exposure_roi_method>(fisheye_auto_exposure));
        else
            throw std::runtime_error("device not referenced in the product line");
    }

    void ds_motion_common::register_streams_to_extrinsic_groups()
    {
        if (auto dev = dynamic_cast<d400_motion*>(_owner))
        {
            dev->register_stream_to_extrinsic_group(*_gyro_stream, 0);
            dev->register_stream_to_extrinsic_group(*_accel_stream, 0);
        }
        else if (auto dev = dynamic_cast<d400_motion_uvc*>(_owner))
        {
            dev->register_stream_to_extrinsic_group(*_gyro_stream, 0);
            dev->register_stream_to_extrinsic_group(*_accel_stream, 0);
        }
        else if (auto dev = dynamic_cast<ds6_motion*>(_owner))
        {
            dev->register_stream_to_extrinsic_group(*_gyro_stream, 0);
            dev->register_stream_to_extrinsic_group(*_accel_stream, 0);
        }
        else
            throw std::runtime_error("device not referenced in the product line");
    }

    void ds_motion_common::register_fisheye_options()
    {
        _fisheye_ep->register_option(RS2_OPTION_GLOBAL_TIME_ENABLED, _enable_global_time_option);
        _raw_fisheye_ep->register_xu(ds::fisheye_xu); // make sure the XU is initialized everytime we power the camera

        if (_fw_version >= firmware_version("5.6.3.0")) // Create Auto Exposure controls from FW version 5.6.3.0
        {
            set_roi_method();
        }
        else
        {
            _fisheye_ep->register_option(RS2_OPTION_GAIN,
                std::make_shared<uvc_pu_option>(*_raw_fisheye_ep.get(),
                    RS2_OPTION_GAIN));
            _fisheye_ep->register_option(RS2_OPTION_EXPOSURE,
                std::make_shared<uvc_xu_option<uint16_t>>(*_raw_fisheye_ep.get(),
                    ds::fisheye_xu,
                    librealsense::ds::FISHEYE_EXPOSURE,
                    "Exposure time of Fisheye camera"));
        }
    }

    void ds_motion_common::register_fisheye_metadata()
    {
        // Metadata registration
        _raw_fisheye_ep->register_metadata(RS2_FRAME_METADATA_FRAME_TIMESTAMP, make_uvc_header_parser(&platform::uvc_header::timestamp));
        _raw_fisheye_ep->register_metadata(RS2_FRAME_METADATA_AUTO_EXPOSURE, make_additional_data_parser(&frame_additional_data::fisheye_ae_mode));

        // attributes of md_capture_timing
        auto md_prop_offset = offsetof(metadata_raw, mode) +
            offsetof(md_fisheye_mode, fisheye_mode) +
            offsetof(md_fisheye_normal_mode, intel_capture_timing);

        _raw_fisheye_ep->register_metadata(RS2_FRAME_METADATA_FRAME_COUNTER, make_attribute_parser(&md_capture_timing::frame_counter, md_capture_timing_attributes::frame_counter_attribute, md_prop_offset));
        _raw_fisheye_ep->register_metadata(RS2_FRAME_METADATA_SENSOR_TIMESTAMP, make_rs400_sensor_ts_parser(make_uvc_header_parser(&platform::uvc_header::timestamp),
            make_attribute_parser(&md_capture_timing::sensor_timestamp, md_capture_timing_attributes::sensor_timestamp_attribute, md_prop_offset)));

        // attributes of md_capture_stats
        md_prop_offset = offsetof(metadata_raw, mode) +
            offsetof(md_fisheye_mode, fisheye_mode) +
            offsetof(md_fisheye_normal_mode, intel_capture_stats);

        // attributes of md_capture_stats
        md_prop_offset = offsetof(metadata_raw, mode) +
            offsetof(md_fisheye_mode, fisheye_mode) +
            offsetof(md_fisheye_normal_mode, intel_configuration);

        _raw_fisheye_ep->register_metadata((rs2_frame_metadata_value)RS2_FRAME_METADATA_HW_TYPE, make_attribute_parser(&md_configuration::hw_type, md_configuration_attributes::hw_type_attribute, md_prop_offset));
        _raw_fisheye_ep->register_metadata((rs2_frame_metadata_value)RS2_FRAME_METADATA_SKU_ID, make_attribute_parser(&md_configuration::sku_id, md_configuration_attributes::sku_id_attribute, md_prop_offset));
        _raw_fisheye_ep->register_metadata((rs2_frame_metadata_value)RS2_FRAME_METADATA_FORMAT, make_attribute_parser(&md_configuration::format, md_configuration_attributes::format_attribute, md_prop_offset));
        _raw_fisheye_ep->register_metadata((rs2_frame_metadata_value)RS2_FRAME_METADATA_WIDTH, make_attribute_parser(&md_configuration::width, md_configuration_attributes::width_attribute, md_prop_offset));
        _raw_fisheye_ep->register_metadata((rs2_frame_metadata_value)RS2_FRAME_METADATA_HEIGHT, make_attribute_parser(&md_configuration::height, md_configuration_attributes::height_attribute, md_prop_offset));

        // attributes of md_fisheye_control
        md_prop_offset = offsetof(metadata_raw, mode) +
            offsetof(md_fisheye_mode, fisheye_mode) +
            offsetof(md_fisheye_normal_mode, intel_fisheye_control);

        _raw_fisheye_ep->register_metadata(RS2_FRAME_METADATA_GAIN_LEVEL, make_attribute_parser(&md_fisheye_control::manual_gain, md_depth_control_attributes::gain_attribute, md_prop_offset));
        _raw_fisheye_ep->register_metadata(RS2_FRAME_METADATA_ACTUAL_EXPOSURE, make_attribute_parser(&md_fisheye_control::manual_exposure, md_depth_control_attributes::exposure_attribute, md_prop_offset));

    }

    std::shared_ptr<synthetic_sensor> ds_motion_common::create_hid_device(std::shared_ptr<context> ctx, 
        const std::vector<platform::hid_device_info>& all_hid_infos, 
        const firmware_version& camera_fw_version,
        std::shared_ptr<time_diff_keeper> tf_keeper)
    {
        if (all_hid_infos.empty())
        {
            LOG_WARNING("No HID info provided, IMU is disabled");
            return nullptr;
        }

        static const char* custom_sensor_fw_ver = "5.6.0.0";

        std::unique_ptr<frame_timestamp_reader> iio_hid_ts_reader(new iio_hid_timestamp_reader());
        std::unique_ptr<frame_timestamp_reader> custom_hid_ts_reader(new ds_custom_hid_timestamp_reader());
        auto enable_global_time_option = std::shared_ptr<global_time_option>(new global_time_option());

        // Dynamically populate the supported HID profiles according to the selected IMU module
        std::vector<odr> accel_fps_rates;
        std::map<unsigned, unsigned> fps_and_frequency_map;
        if (ds::d400_caps::CAP_BMI_085 && _device_capabilities)
            accel_fps_rates = { odr::IMU_FPS_100,odr::IMU_FPS_200 };
        else // Applies to BMI_055 and unrecognized sensors
            accel_fps_rates = { odr::IMU_FPS_63,odr::IMU_FPS_250 };

        for (auto&& elem : accel_fps_rates)
        {
            _sensor_name_and_hid_profiles.push_back({ accel_sensor_name, { RS2_FORMAT_MOTION_XYZ32F, RS2_STREAM_ACCEL, 0, 1, 1, static_cast<uint16_t>(elem)} });
            fps_and_frequency_map.emplace(unsigned(elem), hid_fps_translation.at(elem));
        }
        _fps_and_sampling_frequency_per_rs2_stream[RS2_STREAM_ACCEL] = fps_and_frequency_map;

        auto raw_hid_ep = std::make_shared<hid_sensor>(ctx->get_backend().create_hid_device(all_hid_infos.front()),
            std::unique_ptr<frame_timestamp_reader>(new global_timestamp_reader(std::move(iio_hid_ts_reader), tf_keeper, enable_global_time_option)),
            std::unique_ptr<frame_timestamp_reader>(new global_timestamp_reader(std::move(custom_hid_ts_reader), tf_keeper, enable_global_time_option)),
            _fps_and_sampling_frequency_per_rs2_stream,
            _sensor_name_and_hid_profiles,
            _owner);

        auto hid_ep = std::make_shared<ds_motion_sensor>("Motion Module", raw_hid_ep, _owner);

        hid_ep->register_option(RS2_OPTION_GLOBAL_TIME_ENABLED, enable_global_time_option);

        // register pre-processing
        std::shared_ptr<enable_motion_correction> mm_correct_opt = nullptr;

        //  Motion intrinsic calibration presents is a prerequisite for motion correction.
        try
        {
            if (_mm_calib)
            {
                mm_correct_opt = std::make_shared<enable_motion_correction>(hid_ep.get(),
                    option_range{ 0, 1, 1, 1 });
                hid_ep->register_option(RS2_OPTION_ENABLE_MOTION_CORRECTION, mm_correct_opt);
            }
        }
        catch (...) {}

        hid_ep->register_processing_block(
            { {RS2_FORMAT_MOTION_XYZ32F, RS2_STREAM_ACCEL} },
            { {RS2_FORMAT_MOTION_XYZ32F, RS2_STREAM_ACCEL} },
            [&, mm_correct_opt]() { return std::make_shared<acceleration_transform>(_mm_calib, mm_correct_opt);
            });

        hid_ep->register_processing_block(
            { {RS2_FORMAT_MOTION_XYZ32F, RS2_STREAM_GYRO} },
            { {RS2_FORMAT_MOTION_XYZ32F, RS2_STREAM_GYRO} },
            [&, mm_correct_opt]() { return std::make_shared<gyroscope_transform>(_mm_calib, mm_correct_opt);
            });

        if ((camera_fw_version >= firmware_version(custom_sensor_fw_ver)) &&
            (!val_in_range(_owner->_pid, { ds::RS400_IMU_PID, ds::RS435I_PID, ds::RS430I_PID, ds::RS465_PID, ds::RS405_PID, ds::RS455_PID })))
        {
            hid_ep->register_option(RS2_OPTION_MOTION_MODULE_TEMPERATURE,
                std::make_shared<motion_module_temperature_option>(*raw_hid_ep));
        }

        return hid_ep;
    }

    void ds_motion_common::init_hid(const std::vector<platform::hid_device_info>& hid_infos, const stream_interface& depth_stream)
    {
        if (!hid_infos.empty())
        {
            // motion correction
            _mm_calib = std::make_shared<mm_calib_handler>(_hw_monitor, _owner->_pid);

            _accel_intrinsic = std::make_shared<lazy<ds::imu_intrinsic>>([this]() { return _mm_calib->get_intrinsic(RS2_STREAM_ACCEL); });
            _gyro_intrinsic = std::make_shared<lazy<ds::imu_intrinsic>>([this]() { return _mm_calib->get_intrinsic(RS2_STREAM_GYRO); });

            // use predefined extrinsics
            _depth_to_imu = std::make_shared<lazy<rs2_extrinsics>>([this]() { return _mm_calib->get_extrinsic(RS2_STREAM_ACCEL); });
        }

        // Make sure all MM streams are positioned with the same extrinsics
        environment::get_instance().get_extrinsics_graph().register_extrinsics(depth_stream, *_accel_stream, _depth_to_imu);
        environment::get_instance().get_extrinsics_graph().register_same_extrinsics(*_accel_stream, *_gyro_stream);
        register_streams_to_extrinsic_groups();
    }

    const std::vector<uint8_t>& ds_motion_common::get_fisheye_calibration_table() const
    {
        return *_fisheye_calibration_table_raw;
    }
} // namespace librealsense<|MERGE_RESOLUTION|>--- conflicted
+++ resolved
@@ -12,12 +12,8 @@
 #include "proc/auto-exposure-processor.h"
 #include "core/roi.h"
 
-<<<<<<< HEAD
-#include "ds5/ds5-motion.h"
+#include "d400/d400-motion.h"
 #include "ds6/ds6-motion.h"
-=======
-#include "d400/d400-motion.h"
->>>>>>> 5a73c274
 #include "proc/motion-transform.h"
 
 #include "ds-timestamp.h"
@@ -298,19 +294,12 @@
     std::vector<platform::uvc_device_info> ds_motion_common::filter_device_by_capability(const std::vector<platform::uvc_device_info>& devices,
         d400_caps caps)
     {
-<<<<<<< HEAD
-        if (auto dev = dynamic_cast<const ds5_motion*>(_owner))
-            return filter_ds5_device_by_capability(devices, ds::d400_caps::CAP_FISHEYE_SENSOR);
-        if (auto dev = dynamic_cast<const ds5_motion_uvc*>(_owner))
-            return filter_ds5_device_by_capability(devices, ds::d400_caps::CAP_FISHEYE_SENSOR);
-        if (auto dev = dynamic_cast<const ds6_motion*>(_owner))
-            return std::vector<platform::uvc_device_info>();
-=======
         if (auto dev = dynamic_cast<const d400_motion*>(_owner))
             return filter_d400_device_by_capability(devices, ds::d400_caps::CAP_FISHEYE_SENSOR);
         if (auto dev = dynamic_cast<const d400_motion_uvc*>(_owner))
             return filter_d400_device_by_capability(devices, ds::d400_caps::CAP_FISHEYE_SENSOR);
->>>>>>> 5a73c274
+        if (auto dev = dynamic_cast<const ds6_motion*>(_owner))
+            return std::vector<platform::uvc_device_info>();
         throw std::runtime_error("device not referenced in the product line");
     }
 
