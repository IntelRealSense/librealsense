// License: Apache 2.0. See LICENSE file in root directory.
// Copyright(c) 2022 Intel Corporation. All Rights Reserved.

#include "metadata-parser.h"
#include "metadata.h"
#include <src/backend.h>
#include <src/platform/platform-utils.h>

#include "d500-device.h"
#include "d500-private.h"
#include "d500-options.h"
#include "d500-info.h"
#include "ds/ds-options.h"
#include "ds/ds-timestamp.h"
#include <src/depth-sensor.h>
#include "stream.h"
#include "environment.h"

#include <src/ds/features/amplitude-factor-feature.h>
#include <src/ds/features/auto-exposure-roi-feature.h>

#include "proc/depth-formats-converter.h"
#include "proc/y8i-to-y8y8.h"
#include "proc/y16i-to-y10msby10msb.h"

#include <src/fourcc.h>

#include <rsutils/string/hexdump.h>
#include <rsutils/version.h>

#include <vector>
#include <string>

#ifdef HWM_OVER_XU
constexpr bool hw_mon_over_xu = true;
#else
constexpr bool hw_mon_over_xu = false;
#endif

namespace librealsense
{
    std::map<uint32_t, rs2_format> d500_depth_fourcc_to_rs2_format = {
        {rs_fourcc('Y','U','Y','2'), RS2_FORMAT_YUYV},
        {rs_fourcc('Y','U','Y','V'), RS2_FORMAT_YUYV},
        {rs_fourcc('U','Y','V','Y'), RS2_FORMAT_UYVY},
        {rs_fourcc('G','R','E','Y'), RS2_FORMAT_Y8},
        {rs_fourcc('Y','8','I',' '), RS2_FORMAT_Y8I},
        {rs_fourcc('W','1','0',' '), RS2_FORMAT_W10},
        {rs_fourcc('Y','1','6',' '), RS2_FORMAT_Y16},
        {rs_fourcc('Y','1','2','I'), RS2_FORMAT_Y12I},
        {rs_fourcc('Y','1','6','I'), RS2_FORMAT_Y16I},
        {rs_fourcc('Z','1','6',' '), RS2_FORMAT_Z16},
        {rs_fourcc('Z','1','6','H'), RS2_FORMAT_Z16H},
        {rs_fourcc('R','G','B','2'), RS2_FORMAT_BGR8},
        {rs_fourcc('M','J','P','G'), RS2_FORMAT_MJPEG},
        {rs_fourcc('B','Y','R','2'), RS2_FORMAT_RAW16}

    };
    std::map<uint32_t, rs2_stream> d500_depth_fourcc_to_rs2_stream = {
        {rs_fourcc('Y','U','Y','2'), RS2_STREAM_COLOR},
        {rs_fourcc('Y','U','Y','V'), RS2_STREAM_COLOR},
        {rs_fourcc('U','Y','V','Y'), RS2_STREAM_INFRARED},
        {rs_fourcc('G','R','E','Y'), RS2_STREAM_INFRARED},
        {rs_fourcc('Y','8','I',' '), RS2_STREAM_INFRARED},
        {rs_fourcc('W','1','0',' '), RS2_STREAM_INFRARED},
        {rs_fourcc('Y','1','6',' '), RS2_STREAM_INFRARED},
        {rs_fourcc('Y','1','2','I'), RS2_STREAM_INFRARED},
        {rs_fourcc('Y','1','6','I'), RS2_STREAM_INFRARED},
        {rs_fourcc('R','G','B','2'), RS2_STREAM_INFRARED},
        {rs_fourcc('Z','1','6',' '), RS2_STREAM_DEPTH},
        {rs_fourcc('Z','1','6','H'), RS2_STREAM_DEPTH},
        {rs_fourcc('B','Y','R','2'), RS2_STREAM_COLOR},
        {rs_fourcc('M','J','P','G'), RS2_STREAM_COLOR}
    };

    std::vector<uint8_t> d500_device::send_receive_raw_data(const std::vector<uint8_t>& input)
    {
        return _hw_monitor->send(input);
    }
    
    std::vector<uint8_t> d500_device::build_command(uint32_t opcode,
        uint32_t param1,
        uint32_t param2,
        uint32_t param3,
        uint32_t param4,
        uint8_t const * data,
        size_t dataLength) const
    {
        return _hw_monitor->build_command(opcode, param1, param2, param3, param4, data, dataLength);
    }

    void d500_device::hardware_reset()
    {
        command cmd(ds::HWRST);
        cmd.require_response = false;
        _hw_monitor->send(cmd);
    }

    void d500_device::enter_update_state() const
    {
        _ds_device_common->enter_update_state();
    }

    void d500_device::enter_update_safety_mcu_state() const
    {
        // Stop all data streaming/exchange pipes with HW
        stop_activity();

        using namespace std;
        using namespace std::chrono;

        try
        {
            LOG_INFO("entering to safety mcu update state, device disconnect is expected");
            command cmd(ds::DFU);
            cmd.param1 = 2;

            cmd.require_response = false;

            _hw_monitor->send(cmd);

            // We allow 6 seconds because on Linux the removal status is updated at a 5 seconds rate.
            const int MAX_ITERATIONS_FOR_DEVICE_DISCONNECTED_LOOP = DISCONNECT_PERIOD_MS / DELAY_FOR_RETRIES;
            for (auto i = 0; i < MAX_ITERATIONS_FOR_DEVICE_DISCONNECTED_LOOP; i++)
            {
                // If the device was detected as removed we assume the device is entering update
                // mode Note: if no device status callback is registered we will wait the whole time
                // and it is OK
                if (!is_valid())
                {
                    this_thread::sleep_for(milliseconds(DELAY_FOR_CONNECTION));
                    return;
                }

                this_thread::sleep_for(milliseconds(DELAY_FOR_RETRIES));
            }

            if (device_changed_notifications_on())
                LOG_WARNING("Timeout waiting for device disconnect after DFU command!");
        }
        catch (std::exception& e)
        {
            LOG_WARNING(e.what());
        }
        catch (...)
        {
            LOG_ERROR("Unknown error during entering DFU state");
        }
    }

    std::vector<uint8_t> d500_device::backup_flash( rs2_update_progress_callback_sptr callback )
    {
        // No flash backup process for D500 device
        return std::vector< uint8_t >{};
    }

    void d500_device::update_flash(const std::vector<uint8_t>& image, rs2_update_progress_callback_sptr callback, int update_mode)
    {
        throw not_implemented_exception("D500 device does not support unsigned FW update");
    }

    class d500_depth_sensor : public synthetic_sensor, public video_sensor_interface, public depth_stereo_sensor, public roi_sensor_base
    {
    public:
        explicit d500_depth_sensor(d500_device* owner,
            std::shared_ptr<uvc_sensor> uvc_sensor)
            : synthetic_sensor(ds::DEPTH_STEREO, uvc_sensor, owner, d500_depth_fourcc_to_rs2_format, 
                d500_depth_fourcc_to_rs2_stream),
            _owner(owner),
            _depth_units(-1)
        { }

        processing_blocks get_recommended_processing_blocks() const override
        {
            return get_ds_depth_recommended_proccesing_blocks();
        };

        rs2_intrinsics get_intrinsics(const stream_profile& profile) const override
        {
            return get_d500_intrinsic_by_resolution(
                *_owner->_coefficients_table_raw,
                ds::d500_calibration_table_id::depth_calibration_id,
                profile.width, profile.height, _owner->_is_symmetrization_enabled);
        }

        void set_frame_metadata_modifier(on_frame_md callback) override
        {
            _metadata_modifier = callback;
            auto s = get_raw_sensor().get();
            auto uvc = As< librealsense::uvc_sensor >(s);
            if(uvc)
                uvc->set_frame_metadata_modifier(callback);
        }

        void open(const stream_profiles& requests) override
        {
            group_multiple_fw_calls(*this, [&]() {
                _depth_units = get_option(RS2_OPTION_DEPTH_UNITS).query();
                set_frame_metadata_modifier([&](frame_additional_data& data) {data.depth_units = _depth_units.load(); });

                synthetic_sensor::open(requests);
                }); //group_multiple_fw_calls
        }

        void close() override
        {
            synthetic_sensor::close();
        }

        rs2_intrinsics get_color_intrinsics(const stream_profile& profile) const
        {
            return get_d500_intrinsic_by_resolution(
                *_owner->_color_calib_table_raw,
                ds::d500_calibration_table_id::rgb_calibration_id,
                profile.width, profile.height);
        }

        /*
        Infrared profiles are initialized with the following logic:
        - If device has color sensor (D415 / D435), infrared profile is chosen with Y8 format
        - If device does not have color sensor:
           * if it is a rolling shutter device (D400 / D410 / D415 / D405), infrared profile is chosen with RGB8 format
           * for other devices (D420 / D430), infrared profile is chosen with Y8 format
        */
        stream_profiles init_stream_profiles() override
        {
            auto lock = environment::get_instance().get_extrinsics_graph().lock();

            auto&& results = synthetic_sensor::init_stream_profiles();

            for (auto&& p : results)
            {
                // Register stream types
                if (p->get_stream_type() == RS2_STREAM_DEPTH)
                {
                    assign_stream(_owner->_depth_stream, p);
                }
                else if (p->get_stream_type() == RS2_STREAM_INFRARED && p->get_stream_index() < 2)
                {
                    assign_stream(_owner->_left_ir_stream, p);
                }
                else if (p->get_stream_type() == RS2_STREAM_INFRARED  && p->get_stream_index() == 2)
                {
                    assign_stream(_owner->_right_ir_stream, p);
                }
                else if (p->get_stream_type() == RS2_STREAM_COLOR)
                {
                    assign_stream(_owner->_color_stream, p);
                }
                auto&& vid_profile = dynamic_cast<video_stream_profile_interface*>(p.get());

                // used when color stream comes from depth sensor (as in D405)
                if (p->get_stream_type() == RS2_STREAM_COLOR)
                {
                    const auto&& profile = to_profile(p.get());
                    std::weak_ptr<d500_depth_sensor> wp =
                        std::dynamic_pointer_cast<d500_depth_sensor>(this->shared_from_this());
                    vid_profile->set_intrinsics([profile, wp]()
                        {
                            auto sp = wp.lock();
                            if (sp)
                                return sp->get_color_intrinsics(profile);
                            else
                                return rs2_intrinsics{};
                        });
                }
                // Register intrinsics
                else if (p->get_format() != RS2_FORMAT_Y16) // Y16 format indicate unrectified images, no intrinsics are available for these
                {
                    const auto&& profile = to_profile(p.get());
                    std::weak_ptr<d500_depth_sensor> wp =
                        std::dynamic_pointer_cast<d500_depth_sensor>(this->shared_from_this());
                    vid_profile->set_intrinsics([profile, wp]()
                    {
                        auto sp = wp.lock();
                        if (sp)
                            return sp->get_intrinsics(profile);
                        else
                            return rs2_intrinsics{};
                    });
                }
            }

            return results;
        }

        float get_depth_scale() const override
        {
            if (_depth_units < 0)
                _depth_units = get_option(RS2_OPTION_DEPTH_UNITS).query();
            return _depth_units;
        }

        void set_depth_scale(float val)
        {
            _depth_units = val;
            set_frame_metadata_modifier([&](frame_additional_data& data) {data.depth_units = _depth_units.load(); });
        }

        float get_stereo_baseline_mm() const override { return _owner->get_stereo_baseline_mm(); }

        float get_preset_max_value() const override
        {
            return static_cast<float>(RS2_RS400_VISUAL_PRESET_MEDIUM_DENSITY);
        }

    protected:
        const d500_device* _owner;
        mutable std::atomic<float> _depth_units;
        float _stereo_baseline_mm;
    };

    bool d500_device::is_camera_in_advanced_mode() const
    {
        return _ds_device_common->is_camera_in_advanced_mode();
    }

    float d500_device::get_stereo_baseline_mm() const // to be d500 adapted
    {
        using namespace ds;
        auto table = check_calib<d500_coefficients_table>(*_coefficients_table_raw);
        return fabs(table->baseline);
    }

    std::vector<uint8_t> d500_device::get_d500_raw_calibration_table(ds::d500_calibration_table_id table_id) const // to be d500 adapted
    {
        using namespace ds;
        command cmd(GET_HKR_CONFIG_TABLE, 
            static_cast<int>(d500_calib_location::d500_calib_flash_memory),
            static_cast<int>(table_id),
            static_cast<int>(d500_calib_type::d500_calib_dynamic));
        return _hw_monitor->send(cmd);
    }

    std::vector<uint8_t> d500_device::get_new_calibration_table() const // to be d500 adapted
    {
        command cmd(ds::RECPARAMSGET);
        return _hw_monitor->send(cmd);
    }

    // The GVD structure is currently only partialy parsed
    // Once all the fields are enabled in FW, other required fields will be parsed, as required
    ds::ds_caps d500_device::parse_device_capabilities( const std::vector<uint8_t> &gvd_buf ) const 
    {
        using namespace ds;

        // Opaque retrieval
        ds_caps val{ds_caps::CAP_UNDEFINED};
        if (gvd_buf[active_projector])  // DepthActiveMode
            val |= ds_caps::CAP_ACTIVE_PROJECTOR;
        if (gvd_buf[rgb_sensor])                           // WithRGB
            val |= ds_caps::CAP_RGB_SENSOR;
        if (gvd_buf[imu_sensor])
        {
            val |= ds_caps::CAP_IMU_SENSOR;
            if (gvd_buf[imu_acc_chip_id] == I2C_IMU_BMI055_ID_ACC)
                val |= ds_caps::CAP_BMI_055;
            else if (gvd_buf[imu_acc_chip_id] == I2C_IMU_BMI085_ID_ACC)
                val |= ds_caps::CAP_BMI_085;
            else if (d500_hid_bmi_085_pid.end() != d500_hid_bmi_085_pid.find(_pid))
                val |= ds_caps::CAP_BMI_085;
            else
                LOG_WARNING("The IMU sensor is undefined for PID " << std::hex << _pid << " and imu_chip_id: " << gvd_buf[imu_acc_chip_id] << std::dec);
        }
        if (0xFF != (gvd_buf[fisheye_sensor_lb] & gvd_buf[fisheye_sensor_hb]))
            val |= ds_caps::CAP_FISHEYE_SENSOR;
        if (0x1 == gvd_buf[depth_sensor_type])
            val |= ds_caps::CAP_ROLLING_SHUTTER;  // e.g. ASRC
        if (0x2 == gvd_buf[depth_sensor_type])
            val |= ds_caps::CAP_GLOBAL_SHUTTER;   // e.g. AWGC
        val |= ds_caps::CAP_INTERCAM_HW_SYNC;

        return val;
    }

    std::shared_ptr<synthetic_sensor> d500_device::create_depth_device(std::shared_ptr<context> ctx,
        const std::vector<platform::uvc_device_info>& all_device_infos)
    {
        using namespace ds;

        std::vector<std::shared_ptr<platform::uvc_device>> depth_devices;
        for( auto & info : filter_by_mi( all_device_infos, 0 ) )  // Filter just mi=0, DEPTH
            depth_devices.push_back( get_backend()->create_uvc_device( info ) );

        std::unique_ptr< frame_timestamp_reader > timestamp_reader_backup( new ds_timestamp_reader() );
        std::unique_ptr<frame_timestamp_reader> timestamp_reader_metadata(new ds_timestamp_reader_from_metadata(std::move(timestamp_reader_backup)));
        auto enable_global_time_option = std::shared_ptr<global_time_option>(new global_time_option());
        auto raw_depth_ep = std::make_shared<uvc_sensor>("Raw Depth Sensor", std::make_shared<platform::multi_pins_uvc_device>(depth_devices),
            std::unique_ptr<frame_timestamp_reader>(new global_timestamp_reader(std::move(timestamp_reader_metadata), _tf_keeper, enable_global_time_option)), this);

        raw_depth_ep->register_xu(depth_xu); // make sure the XU is initialized every time we power the camera

        auto depth_ep = std::make_shared<d500_depth_sensor>(this, raw_depth_ep);

        depth_ep->register_info(RS2_CAMERA_INFO_PHYSICAL_PORT, filter_by_mi(all_device_infos, 0).front().device_path);

        depth_ep->register_option(RS2_OPTION_GLOBAL_TIME_ENABLED, enable_global_time_option);

        depth_ep->register_processing_block(processing_block_factory::create_id_pbf(RS2_FORMAT_Y8, RS2_STREAM_INFRARED, 1));
        depth_ep->register_processing_block(processing_block_factory::create_id_pbf(RS2_FORMAT_Z16, RS2_STREAM_DEPTH));

        depth_ep->register_processing_block({ {RS2_FORMAT_W10} }, { {RS2_FORMAT_RAW10, RS2_STREAM_INFRARED, 1} }, []() { return std::make_shared<w10_converter>(RS2_FORMAT_RAW10); });
        depth_ep->register_processing_block({ {RS2_FORMAT_W10} }, { {RS2_FORMAT_Y10BPACK, RS2_STREAM_INFRARED, 1} }, []() { return std::make_shared<w10_converter>(RS2_FORMAT_Y10BPACK); });

        return depth_ep;
    }

    d500_device::d500_device( std::shared_ptr< const d500_info > const & dev_info )
        : backend_device(dev_info), global_time_interface(),
          _device_capabilities(ds::ds_caps::CAP_UNDEFINED),
          _depth_stream(new stream(RS2_STREAM_DEPTH)),
          _left_ir_stream(new stream(RS2_STREAM_INFRARED, 1)),
          _right_ir_stream(new stream(RS2_STREAM_INFRARED, 2)),
          _color_stream(nullptr)
    {
        _depth_device_idx
            = add_sensor( create_depth_device( dev_info->get_context(), dev_info->get_group().uvc_devices ) );
        init( dev_info->get_context(), dev_info->get_group() );
    }

    void d500_device::init(std::shared_ptr<context> ctx,
        const platform::backend_device_group& group)
    {
        using namespace ds;

        auto raw_sensor = get_raw_depth_sensor();
        _pid = group.uvc_devices.front().pid;

        _color_calib_table_raw = [this]()
        {
            return get_d500_raw_calibration_table(d500_calibration_table_id::rgb_calibration_id);
        };

        if (hw_mon_over_xu || (!group.usb_devices.size()))
        {
            _hw_monitor = std::make_shared<hw_monitor_extended_buffers>(
                std::make_shared<locked_transfer>(
                    std::make_shared<command_transfer_over_xu>( *raw_sensor, depth_xu, DS5_HWMONITOR ),
                    raw_sensor));
        }
        else
        {
            _hw_monitor = std::make_shared< hw_monitor_extended_buffers >(
                std::make_shared< locked_transfer >( get_backend()->create_usb_device( group.usb_devices.front() ),
                                                     raw_sensor ) );
        }
<<<<<<< HEAD
        set_hw_monitor_for_auto_calib(_hw_monitor);

=======
        set_hw_monitor_for_auto_calib( _hw_monitor );
>>>>>>> 42e7adf8
        _ds_device_common = std::make_shared<ds_device_common>(this, _hw_monitor);

        // Define Left-to-Right extrinsics calculation (lazy)
        // Reference CS - Right-handed; positive [X,Y,Z] point to [Left,Up,Forward] accordingly.
        _left_right_extrinsics = std::make_shared< rsutils::lazy< rs2_extrinsics > >(
            [this]()
            {
                rs2_extrinsics ext = identity_matrix();
                auto table = check_calib<d500_coefficients_table>(*_coefficients_table_raw);
                ext.translation[0] = 0.001f * table->baseline; // mm to meters
                return ext;
            });

        environment::get_instance().get_extrinsics_graph().register_same_extrinsics(*_depth_stream, *_left_ir_stream);
        environment::get_instance().get_extrinsics_graph().register_extrinsics(*_depth_stream, *_right_ir_stream, _left_right_extrinsics);

        register_stream_to_extrinsic_group(*_depth_stream, 0);
        register_stream_to_extrinsic_group(*_left_ir_stream, 0);
        register_stream_to_extrinsic_group(*_right_ir_stream, 0);

        _coefficients_table_raw = [this]() { return get_d500_raw_calibration_table(d500_calibration_table_id::depth_calibration_id); };
        _new_calib_table_raw = [this]() { return get_new_calibration_table(); };

        std::string device_name = (rs500_sku_names.end() != rs500_sku_names.find(_pid)) ? rs500_sku_names.at(_pid) : "RS5xx";

        std::vector<uint8_t> gvd_buff(HW_MONITOR_BUFFER_SIZE);

        auto& depth_sensor = get_depth_sensor();
        auto raw_depth_sensor = get_raw_depth_sensor();

        using namespace platform;

        std::string pid_hex_str, usb_type_str;
        d500_gvd_parsed_fields gvd_parsed_fields;
        bool advanced_mode = false;
        bool usb_modality = true;
        group_multiple_fw_calls(depth_sensor, [&]() {
            
            // D500 device can get enumerated before the whole HW in the camera is ready.
            // Since GVD gather all information from all the HW, it might need some more time to finish all hand shakes.
            // on this case it will return HW_NOT_READY error code.
            // Note: D500 error codes list is different than D400.
            //       This will need a refactor on hw_monitor class to except the error code list from outside.
            //       Currently, we hard code the HW not ready error code

            const int HW_NOT_READY_ERR_CODE = -3;
            const std::set< int32_t > gvd_retry_errors{ HW_NOT_READY_ERR_CODE };

            _hw_monitor->get_gvd( gvd_buff.size(),
                                  gvd_buff.data(),
                                  ds::fw_cmd::GVD,
                                  &gvd_retry_errors );

            get_gvd_details(gvd_buff, &gvd_parsed_fields);
            
            _device_capabilities = ds_caps::CAP_ACTIVE_PROJECTOR | ds_caps::CAP_RGB_SENSOR | ds_caps::CAP_IMU_SENSOR |
                ds_caps::CAP_BMI_085 | ds_caps::CAP_GLOBAL_SHUTTER | ds_caps::CAP_INTERCAM_HW_SYNC;

            _fw_version = rsutils::version(gvd_parsed_fields.fw_version);

            auto _usb_mode = usb3_type;
            usb_type_str = usb_spec_names.at(_usb_mode);
            _usb_mode = raw_depth_sensor->get_usb_specification();
            if (usb_spec_names.count(_usb_mode) && (usb_undefined != _usb_mode))
                usb_type_str = usb_spec_names.at(_usb_mode);
            else  // Backend fails to provide USB descriptor  - occurs with RS3 build. Requires further work
                usb_modality = false;

            _is_symmetrization_enabled = check_symmetrization_enabled();

            depth_sensor.register_processing_block(processing_block_factory::create_id_pbf(RS2_FORMAT_Z16H, RS2_STREAM_DEPTH));

            depth_sensor.register_processing_block(
                { {RS2_FORMAT_Y8I} },
                { {RS2_FORMAT_Y8, RS2_STREAM_INFRARED, 1} , {RS2_FORMAT_Y8, RS2_STREAM_INFRARED, 2} },
                []() { return std::make_shared<y8i_to_y8y8>(); }
            ); // L+R

            depth_sensor.register_processing_block(
                { RS2_FORMAT_Y16I },
                { {RS2_FORMAT_Y16, RS2_STREAM_INFRARED, 1}, {RS2_FORMAT_Y16, RS2_STREAM_INFRARED, 2} },
                []() {return std::make_shared<y16i_to_y10msby10msb>(); }
            );
                
            pid_hex_str = rsutils::string::from() << std::uppercase << rsutils::string::hexdump( _pid );

            _is_locked = _ds_device_common->is_locked( gvd_buff.data(), is_camera_locked_offset );


            //EXPOSURE AND GAIN - preparing uvc options
            auto exposure_option = std::make_shared<uvc_xu_option<uint32_t>>(raw_depth_sensor,
                depth_xu,
                DS5_EXPOSURE,
                "Depth Exposure (usec)");
            auto gain_option = std::make_shared<uvc_pu_option>(raw_depth_sensor, RS2_OPTION_GAIN);

            //AUTO EXPOSURE
            auto enable_auto_exposure = std::make_shared<uvc_xu_option<uint8_t>>(raw_depth_sensor,
                depth_xu,
                DS5_ENABLE_AUTO_EXPOSURE,
                "Enable Auto Exposure");
            depth_sensor.register_option(RS2_OPTION_ENABLE_AUTO_EXPOSURE, enable_auto_exposure);

            //EXPOSURE
            depth_sensor.register_option(RS2_OPTION_EXPOSURE,
                std::make_shared<auto_disabling_control>(
                    exposure_option,
                    enable_auto_exposure));

            //GAIN
            depth_sensor.register_option(RS2_OPTION_GAIN,
                std::make_shared<auto_disabling_control>(
                    gain_option,
                    enable_auto_exposure));

            if ((_device_capabilities & ds_caps::CAP_INTERCAM_HW_SYNC) == ds_caps::CAP_INTERCAM_HW_SYNC)
            {
                std::map< float, std::string > description_per_value = { { 0.f, "No Sync" },
                                                                         { 1.f, "RGB master" },
                                                                         { 2.f, "PWM master" },
                                                                         { 3.f, "External master" } };
                depth_sensor.register_option( RS2_OPTION_INTER_CAM_SYNC_MODE,
                                              std::make_shared< d500_external_sync_mode >( *_hw_monitor,
                                                                                           raw_depth_sensor,
                                                                                           description_per_value ) );
            }

            depth_sensor.register_option(RS2_OPTION_STEREO_BASELINE, std::make_shared<const_value_option>("Distance in mm between the stereo imagers",
                    rsutils::lazy< float >( [this]() { return get_stereo_baseline_mm(); } ) ) );

            if (advanced_mode)
            {
                auto depth_scale = std::make_shared<depth_scale_option>(*_hw_monitor);
                auto depth_sensor = As<d500_depth_sensor, synthetic_sensor>(&get_depth_sensor());
                assert(depth_sensor);

                depth_scale->add_observer([depth_sensor](float val)
                {
                    depth_sensor->set_depth_scale(val);
                });

                depth_sensor->register_option(RS2_OPTION_DEPTH_UNITS, depth_scale);
            }
            else
            {
                float default_depth_units = 0.001f; //meters
                depth_sensor.register_option(RS2_OPTION_DEPTH_UNITS, std::make_shared<const_value_option>("Number of meters represented by a single depth unit",
                        rsutils::lazy< float >( [default_depth_units]() { return default_depth_units; } ) ) );
            }

            // defining the temperature options
            auto pvt_temperature = std::make_shared< temperature_xu_option >(raw_depth_sensor,
                depth_xu,
                DS5_HKR_PVT_TEMPERATURE,
                "PVT Temperature");

            auto ohm_temperature = std::make_shared< temperature_xu_option >(raw_depth_sensor,
                depth_xu,
                DS5_HKR_OHM_TEMPERATURE,
                "OHM Temperature");

            // registering the temperature options
            depth_sensor.register_option(RS2_OPTION_SOC_PVT_TEMPERATURE, pvt_temperature);
            depth_sensor.register_option(RS2_OPTION_OHM_TEMPERATURE, ohm_temperature);

            if (_pid == D585S_PID)
            {
                auto proj_temperature = std::make_shared< temperature_xu_option >(raw_depth_sensor,
                    depth_xu,
                    DS5_HKR_PROJECTOR_TEMPERATURE,
                    "Projector Temperature");
                depth_sensor.register_option(RS2_OPTION_PROJECTOR_TEMPERATURE, proj_temperature);
            }

            auto error_control = std::make_shared< uvc_xu_option< uint8_t > >( raw_depth_sensor,
                                                                               depth_xu,
                                                                               DS5_ERROR_REPORTING,
                                                                               "Error reporting" );

            _polling_error_handler = std::make_shared< polling_error_handler >(
                1000,
                error_control,
                raw_depth_sensor->get_notifications_processor(),
                std::make_shared< ds_notification_decoder >( d500_fw_error_report ) );

            depth_sensor.register_option( RS2_OPTION_ERROR_POLLING_ENABLED,
                                          std::make_shared< polling_errors_disable >( _polling_error_handler ) );
        }); //group_multiple_fw_calls

        // attributes of md_capture_timing
        auto md_prop_offset = metadata_raw_mode_offset +
            offsetof(md_depth_mode, depth_y_mode) +
            offsetof(md_depth_y_normal_mode, intel_capture_timing);
        
        // attributes of md_capture_stats
       auto md_prop_offset_stats = metadata_raw_mode_offset +
            offsetof(md_depth_mode, depth_y_mode) +
            offsetof(md_depth_y_normal_mode, intel_capture_stats);

        depth_sensor.register_metadata(RS2_FRAME_METADATA_FRAME_COUNTER, make_attribute_parser(&md_capture_timing::frame_counter, md_capture_timing_attributes::frame_counter_attribute, md_prop_offset));
        depth_sensor.register_metadata(RS2_FRAME_METADATA_SENSOR_TIMESTAMP, 
            make_rs400_sensor_ts_parser(make_attribute_parser(&md_capture_stats::hw_timestamp, md_capture_stat_attributes::hw_timestamp_attribute, md_prop_offset_stats),
                make_attribute_parser(&md_capture_timing::sensor_timestamp, md_capture_timing_attributes::sensor_timestamp_attribute, md_prop_offset)));

        depth_sensor.register_metadata(RS2_FRAME_METADATA_FRAME_TIMESTAMP, make_attribute_parser(&md_capture_stats::hw_timestamp, md_capture_stat_attributes::hw_timestamp_attribute, md_prop_offset_stats));
        depth_sensor.register_metadata(RS2_FRAME_METADATA_WHITE_BALANCE, make_attribute_parser(&md_capture_stats::white_balance, md_capture_stat_attributes::white_balance_attribute, md_prop_offset_stats));

        // attributes of md_depth_control
        md_prop_offset = metadata_raw_mode_offset +
            offsetof(md_depth_mode, depth_y_mode) +
            offsetof(md_depth_y_normal_mode, intel_depth_control);

        depth_sensor.register_metadata(RS2_FRAME_METADATA_GAIN_LEVEL, make_attribute_parser(&md_depth_control::manual_gain, md_depth_control_attributes::gain_attribute, md_prop_offset));
        depth_sensor.register_metadata(RS2_FRAME_METADATA_ACTUAL_EXPOSURE, make_attribute_parser(&md_depth_control::manual_exposure, md_depth_control_attributes::exposure_attribute, md_prop_offset));
        depth_sensor.register_metadata(RS2_FRAME_METADATA_AUTO_EXPOSURE, make_attribute_parser(&md_depth_control::auto_exposure_mode, md_depth_control_attributes::ae_mode_attribute, md_prop_offset));

        depth_sensor.register_metadata(RS2_FRAME_METADATA_FRAME_LASER_POWER, make_attribute_parser(&md_depth_control::laser_power, md_depth_control_attributes::laser_pwr_attribute, md_prop_offset));
        depth_sensor.register_metadata(RS2_FRAME_METADATA_FRAME_LASER_POWER_MODE, make_attribute_parser(&md_depth_control::emitterMode, md_depth_control_attributes::emitter_mode_attribute, md_prop_offset,
            [](const rs2_metadata_type& param) { return param == 1 ? 1 : 0; })); // starting at version 2.30.1 this control is superceeded by RS2_FRAME_METADATA_FRAME_EMITTER_MODE
        depth_sensor.register_metadata(RS2_FRAME_METADATA_EXPOSURE_PRIORITY, make_attribute_parser(&md_depth_control::exposure_priority, md_depth_control_attributes::exposure_priority_attribute, md_prop_offset));
        depth_sensor.register_metadata(RS2_FRAME_METADATA_EXPOSURE_ROI_LEFT, make_attribute_parser(&md_depth_control::exposure_roi_left, md_depth_control_attributes::roi_attribute, md_prop_offset));
        depth_sensor.register_metadata(RS2_FRAME_METADATA_EXPOSURE_ROI_RIGHT, make_attribute_parser(&md_depth_control::exposure_roi_right, md_depth_control_attributes::roi_attribute, md_prop_offset));
        depth_sensor.register_metadata(RS2_FRAME_METADATA_EXPOSURE_ROI_TOP, make_attribute_parser(&md_depth_control::exposure_roi_top, md_depth_control_attributes::roi_attribute, md_prop_offset));
        depth_sensor.register_metadata(RS2_FRAME_METADATA_EXPOSURE_ROI_BOTTOM, make_attribute_parser(&md_depth_control::exposure_roi_bottom, md_depth_control_attributes::roi_attribute, md_prop_offset));
        depth_sensor.register_metadata(RS2_FRAME_METADATA_FRAME_EMITTER_MODE, make_attribute_parser(&md_depth_control::emitterMode, md_depth_control_attributes::emitter_mode_attribute, md_prop_offset));
        depth_sensor.register_metadata(RS2_FRAME_METADATA_FRAME_LED_POWER, make_attribute_parser(&md_depth_control::ledPower, md_depth_control_attributes::led_power_attribute, md_prop_offset));

        // md_configuration - will be used for internal validation only
        md_prop_offset = metadata_raw_mode_offset + offsetof(md_depth_mode, depth_y_mode) + offsetof(md_depth_y_normal_mode, intel_configuration);

        depth_sensor.register_metadata((rs2_frame_metadata_value)RS2_FRAME_METADATA_HW_TYPE, make_attribute_parser(&md_configuration::hw_type, md_configuration_attributes::hw_type_attribute, md_prop_offset));
        depth_sensor.register_metadata((rs2_frame_metadata_value)RS2_FRAME_METADATA_SKU_ID, make_attribute_parser(&md_configuration::sku_id, md_configuration_attributes::sku_id_attribute, md_prop_offset));
        depth_sensor.register_metadata((rs2_frame_metadata_value)RS2_FRAME_METADATA_FORMAT, make_attribute_parser(&md_configuration::format, md_configuration_attributes::format_attribute, md_prop_offset));
        depth_sensor.register_metadata((rs2_frame_metadata_value)RS2_FRAME_METADATA_WIDTH, make_attribute_parser(&md_configuration::width, md_configuration_attributes::width_attribute, md_prop_offset));
        depth_sensor.register_metadata((rs2_frame_metadata_value)RS2_FRAME_METADATA_HEIGHT, make_attribute_parser(&md_configuration::height, md_configuration_attributes::height_attribute, md_prop_offset));
        depth_sensor.register_metadata((rs2_frame_metadata_value)RS2_FRAME_METADATA_ACTUAL_FPS,  std::make_shared<ds_md_attribute_actual_fps> ());

        depth_sensor.register_metadata(RS2_FRAME_METADATA_GPIO_INPUT_DATA, make_attribute_parser(&md_configuration::gpioInputData, md_configuration_attributes::gpio_input_data_attribute, md_prop_offset));

        // attributes of md_capture_timing
        md_prop_offset = metadata_raw_mode_offset + offsetof(md_depth_mode, depth_y_mode) + offsetof(md_depth_y_normal_mode, intel_configuration);

        depth_sensor.register_metadata(RS2_FRAME_METADATA_SEQUENCE_SIZE,
            make_attribute_parser(&md_configuration::sub_preset_info,
                md_configuration_attributes::sub_preset_info_attribute, md_prop_offset,
                [](const rs2_metadata_type& param) {
                    // bit mask and offset used to get data from bitfield
                    return (param & md_configuration::SUB_PRESET_BIT_MASK_SEQUENCE_SIZE)
                        >> md_configuration::SUB_PRESET_BIT_OFFSET_SEQUENCE_SIZE;
                }));

        depth_sensor.register_metadata(RS2_FRAME_METADATA_SEQUENCE_ID,
            make_attribute_parser(&md_configuration::sub_preset_info,
                md_configuration_attributes::sub_preset_info_attribute, md_prop_offset,
                [](const rs2_metadata_type& param) {
                    // bit mask and offset used to get data from bitfield
                    return (param & md_configuration::SUB_PRESET_BIT_MASK_SEQUENCE_ID)
                        >> md_configuration::SUB_PRESET_BIT_OFFSET_SEQUENCE_ID;
                }));

        depth_sensor.register_metadata(RS2_FRAME_METADATA_SEQUENCE_NAME,
            make_attribute_parser(&md_configuration::sub_preset_info,
                md_configuration_attributes::sub_preset_info_attribute, md_prop_offset,
                [](const rs2_metadata_type& param) {
                    // bit mask and offset used to get data from bitfield
                    return (param & md_configuration::SUB_PRESET_BIT_MASK_ID)
                        >> md_configuration::SUB_PRESET_BIT_OFFSET_ID;
                }));


        register_info(RS2_CAMERA_INFO_NAME, device_name);
        register_info(RS2_CAMERA_INFO_SERIAL_NUMBER, gvd_parsed_fields.optical_module_sn);
        register_info(RS2_CAMERA_INFO_FIRMWARE_UPDATE_ID, gvd_parsed_fields.optical_module_sn);
        register_info(RS2_CAMERA_INFO_FIRMWARE_VERSION, gvd_parsed_fields.fw_version);
        register_info(RS2_CAMERA_INFO_SMCU_FW_VERSION, gvd_parsed_fields.safety_sw_suite_version);
        
        register_info(RS2_CAMERA_INFO_PHYSICAL_PORT, group.uvc_devices.front().device_path);
        register_info(RS2_CAMERA_INFO_DEBUG_OP_CODE, std::to_string(static_cast<int>(fw_cmd::GET_FW_LOGS)));
        register_info(RS2_CAMERA_INFO_ADVANCED_MODE, ((advanced_mode) ? "YES" : "NO"));
        register_info(RS2_CAMERA_INFO_PRODUCT_ID, pid_hex_str);
        register_info(RS2_CAMERA_INFO_PRODUCT_LINE, "D500");
        // Uncomment once D500 recommended FW exist
        //register_info(RS2_CAMERA_INFO_RECOMMENDED_FIRMWARE_VERSION, _recommended_fw_version);
        register_info(RS2_CAMERA_INFO_CAMERA_LOCKED, _is_locked ? "YES" : "NO");

        if (usb_modality)
            register_info(RS2_CAMERA_INFO_USB_TYPE_DESCRIPTOR, usb_type_str);

        register_features();
    }

    void d500_device::register_features()
    {
        register_feature( std::make_shared< amplitude_factor_feature >() );

        register_feature( std::make_shared< auto_exposure_roi_feature >( get_depth_sensor(), _hw_monitor ) );
    }

    platform::usb_spec d500_device::get_usb_spec() const
    {
        if(!supports_info(RS2_CAMERA_INFO_USB_TYPE_DESCRIPTOR))
            return platform::usb_undefined;
        auto str = get_info(RS2_CAMERA_INFO_USB_TYPE_DESCRIPTOR);
        for (auto u : platform::usb_spec_names)
        {
            if (u.second.compare(str) == 0)
                return u.first;
        }
        return platform::usb_undefined;
    }


    double d500_device::get_device_time_ms()
    {
        //// TODO: Refactor the following query with an extension.
        //if (dynamic_cast<const platform::playback_backend*>(&(get_context()->get_backend())) != nullptr)
        //{
        //    throw not_implemented_exception("device time not supported for backend.");
        //}

        if (!_hw_monitor)
            throw wrong_api_call_sequence_exception("_hw_monitor is not initialized yet");

        command cmd(ds::MRD, ds::REGISTER_CLOCK_0, ds::REGISTER_CLOCK_0 + 4);
        auto res = _hw_monitor->send(cmd);

        if (res.size() < sizeof(uint32_t))
        {
            LOG_DEBUG("size(res):" << res.size());
            throw std::runtime_error("Not enough bytes returned from the firmware!");
        }
        uint32_t dt = *(uint32_t*)res.data();
        double ts = dt * TIMESTAMP_USEC_TO_MSEC;
        return ts;
    }

    command d500_device::get_firmware_logs_command() const
    {
        return command{ ds::GET_FW_LOGS };
    }

    bool d500_device::check_symmetrization_enabled() const
    {
        command cmd{ ds::MRD, 0x80000004, 0x80000008 };
        auto res = _hw_monitor->send(cmd);
        uint32_t val = *reinterpret_cast<uint32_t*>(res.data());
        return val == 1;
    }
    
    void d500_device::get_gvd_details(const std::vector<uint8_t>& gvd_buff, ds::d500_gvd_parsed_fields* parsed_fields) const
    {
        parsed_fields->gvd_version[0] = *reinterpret_cast<const uint8_t*>(gvd_buff.data() + ds::d500_gvd_offsets::version_offset);
        parsed_fields->gvd_version[1] = *reinterpret_cast<const uint8_t*>(gvd_buff.data() + ds::d500_gvd_offsets::version_offset + sizeof(uint8_t));
        
        parsed_fields->payload_size = *reinterpret_cast<const uint32_t*>(gvd_buff.data() + ds::d500_gvd_offsets::payload_size_offset);
        parsed_fields->crc32 = *reinterpret_cast<const uint32_t*>(gvd_buff.data() + ds::d500_gvd_offsets::crc32_offset);
        parsed_fields->optical_module_sn = _hw_monitor->get_module_serial_string(gvd_buff, ds::d500_gvd_offsets::optical_module_serial_offset);
        parsed_fields->mb_module_sn = _hw_monitor->get_module_serial_string(gvd_buff, ds::d500_gvd_offsets::mb_module_serial_offset);
        parsed_fields->fw_version = _hw_monitor->get_firmware_version_string<uint16_t>(gvd_buff, ds::d500_gvd_offsets::fw_version_offset, 4, false);
        parsed_fields->safety_sw_suite_version = _hw_monitor->get_firmware_version_string<uint8_t>(gvd_buff, ds::d500_gvd_offsets::safety_sw_suite_version_offset, 4, false);

        constexpr size_t gvd_header_size = 8;
        auto gvd_payload_data = gvd_buff.data() + gvd_header_size;
        auto computed_crc = rsutils::number::calc_crc32( gvd_payload_data, parsed_fields->payload_size );
        LOG_INFO( "D500 GVD version is: " << static_cast< int >( parsed_fields->gvd_version[0] )
                                          << "."
                                          << static_cast< int >( parsed_fields->gvd_version[1] ) );
        LOG_INFO( "D500 GVD payload_size is: " << parsed_fields->payload_size );

        if( computed_crc != parsed_fields->crc32 )
        {
            LOG_ERROR( "CRC mismatch in D500 GVD - received CRC = "
                << parsed_fields->crc32 << ", computed CRC = " << computed_crc );
        }

    }
}<|MERGE_RESOLUTION|>--- conflicted
+++ resolved
@@ -444,12 +444,7 @@
                 std::make_shared< locked_transfer >( get_backend()->create_usb_device( group.usb_devices.front() ),
                                                      raw_sensor ) );
         }
-<<<<<<< HEAD
-        set_hw_monitor_for_auto_calib(_hw_monitor);
-
-=======
         set_hw_monitor_for_auto_calib( _hw_monitor );
->>>>>>> 42e7adf8
         _ds_device_common = std::make_shared<ds_device_common>(this, _hw_monitor);
 
         // Define Left-to-Right extrinsics calculation (lazy)
