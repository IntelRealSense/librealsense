--- conflicted
+++ resolved
@@ -520,16 +520,6 @@
 
             _is_locked = _ds_device_common->is_locked( gvd_buff.data(), is_camera_locked_offset );
 
-<<<<<<< HEAD
-            std::shared_ptr<option> exposure_option = nullptr;
-            std::shared_ptr<option> gain_option = nullptr;
-            std::shared_ptr<hdr_option> hdr_enabled_option = nullptr;
-=======
-            depth_sensor.register_option(RS2_OPTION_OUTPUT_TRIGGER_ENABLED,
-                std::make_shared<uvc_xu_option<uint8_t>>(raw_depth_sensor, depth_xu, DS5_EXT_TRIGGER,
-                    "Generate trigger from the camera to external device once per frame"));
-
->>>>>>> f18634b2
 
             //EXPOSURE AND GAIN - preparing uvc options
             auto exposure_option = std::make_shared<uvc_xu_option<uint32_t>>(raw_depth_sensor,
