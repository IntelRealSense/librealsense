--- conflicted
+++ resolved
@@ -232,15 +232,6 @@
             intrinsics.height = height;
 
             // For D555e, model will be brown and we need the unrectified intrinsics
-<<<<<<< HEAD
-            auto rect_params = compute_rect_params_from_resolution( table->rgb_coefficients_table.distortion_model
-                                                                            == RS2_DISTORTION_BROWN_CONRADY
-                                                                        ? table->rgb_coefficients_table.base_instrinsics
-                                                                        : table->rectified_intrinsics,
-                                                                    width,
-                                                                    height,
-                                                                    false );  // symmetry not needed for RGB
-=======
             // We use reserved[3] as a flag here to indicate the full distortion module is not
             // really brown but we treat it as such because the HW fixes fisheye distortion.
             bool use_base_intrinsics
@@ -253,7 +244,6 @@
                                       width,
                                       height,
                                       false );  // symmetry not needed for RGB
->>>>>>> b81de784
 
             intrinsics.fx = rect_params[0];
             intrinsics.fy = rect_params[1];
