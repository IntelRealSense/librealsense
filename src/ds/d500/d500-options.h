--- conflicted
+++ resolved
@@ -85,12 +85,7 @@
         explicit temperature_xu_option(const std::weak_ptr< uvc_sensor >& ep,
             platform::extension_unit xu,
             uint8_t id,
-<<<<<<< HEAD
-            std::string description,
-            bool allow_set_while_streaming = true);
-=======
             std::string description);
->>>>>>> 3053e9fd
 
         virtual float query() const override;
         virtual void set(float value) override;
@@ -99,7 +94,6 @@
         { uvc_xu_option<int16_t>::enable_recording(record_action); }
     };
 
-<<<<<<< HEAD
     class d500_external_sync_mode : public option
     {
     public:
@@ -132,10 +126,8 @@
         hw_monitor & _hwm;
         std::weak_ptr< sensor_base > _sensor;
     };
-
-} // namespace librealsense
-=======
-    class power_line_freq_option : public uvc_pu_option
+	
+	class power_line_freq_option : public uvc_pu_option
     {
     public:
         explicit power_line_freq_option(const std::weak_ptr< uvc_sensor >& ep, rs2_option id,
@@ -150,5 +142,5 @@
             return range;
         }
     };
-}
->>>>>>> 3053e9fd
+
+} // namespace librealsense