--- conflicted
+++ resolved
@@ -94,7 +94,6 @@
         { uvc_xu_option<int16_t>::enable_recording(record_action); }
     };
 
-<<<<<<< HEAD
     class d500_external_sync_mode : public option
     {
     public:
@@ -127,9 +126,8 @@
         hw_monitor & _hwm;
         std::weak_ptr< sensor_base > _sensor;
     };
-    
-=======
-    class d500_thermal_compensation_option : public bool_option
+	
+	class d500_thermal_compensation_option : public bool_option
     {
     public:
 
@@ -140,8 +138,7 @@
     private:
         std::weak_ptr< hw_monitor > _hwm;
     };
-
->>>>>>> 33f134d0
+    
     class power_line_freq_option : public uvc_pu_option
     {
     public:
