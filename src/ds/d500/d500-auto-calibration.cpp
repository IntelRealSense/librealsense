// License: Apache 2.0. See LICENSE file in root directory.
// Copyright(c) 2024 Intel Corporation. All Rights Reserved.


#include "d500-auto-calibration.h"
#include <src/ds/ds-calib-common.h>

#include <rsutils/string/from.h>
#include <rsutils/json.h>
#include "d500-device.h"
#include <src/ds/d500/d500-debug-protocol-calibration-engine.h>

namespace librealsense
{
    static const std::string calibration_state_strings[] = {
        "Idle",
        "In Process",
        "Done Success",
        "Done Failure",
        "Flash Update",
        "Complete"
    };

    static const std::string calibration_result_strings[] = {
        "Unkown",
        "Success",
        "Failed to Converge",
        "Failed to Run"
    };

    d500_auto_calibrated::d500_auto_calibrated(std::shared_ptr<d500_debug_protocol_calibration_engine> calib_engine) :
        _calib_engine(calib_engine),
        _mode (calibration_mode::RESERVED),
        _state (calibration_state::IDLE),
        _result(calibration_result::UNKNOWN)
    {}

    void d500_auto_calibrated::check_preconditions_and_set_state()
    {
        if (_mode == calibration_mode::RUN ||
            _mode == calibration_mode::DRY_RUN)
        {
            // calibration state to be IDLE or COMPLETE
            _calib_engine->update_triggered_calibration_status();

            _state = _calib_engine->get_triggered_calibration_state();
            if (!(_state == calibration_state::IDLE ||
                _state == calibration_state::COMPLETE))
            {
                LOG_ERROR("Calibration State is not Idle nor Complete - pleare restart the device");
                throw std::runtime_error("OCC triggerred when Calibration State is not Idle not Complete");
            }
        }
        
        if (_mode == calibration_mode::ABORT)
        {
            // calibration state to be IN_PROCESS
            _calib_engine->update_triggered_calibration_status();
            _state = _calib_engine->get_triggered_calibration_state();
            if (!(_state == calibration_state::PROCESS))
            {
                LOG_ERROR("Calibration State is not In Process - so it could not be aborted");
                throw std::runtime_error("OCC aborted when Calibration State is not In Process");
            }
        }
    }

    void d500_auto_calibrated::get_mode_from_json(const std::string& json)
    {
        _mode = calibration_mode::RUN;
        if (json.find("dry run") != std::string::npos)
            _mode = calibration_mode::DRY_RUN;
        else if (json.find("abort") != std::string::npos)
            _mode = calibration_mode::ABORT;
    }

    std::vector<uint8_t> d500_auto_calibrated::run_on_chip_calibration(int timeout_ms, std::string json, 
        float* const health, rs2_update_progress_callback_sptr progress_callback)
    {
        std::vector<uint8_t> res;
        try
        {
            get_mode_from_json(json);

            // checking preconditions
            check_preconditions_and_set_state();

            // sending command to start calibration
            res = _calib_engine->run_triggered_calibration(_mode);

            if (_mode == calibration_mode::RUN ||
                _mode == calibration_mode::DRY_RUN)
            {
                res = update_calibration_status(timeout_ms, progress_callback);
            }
            else if (_mode == calibration_mode::ABORT)
            {
                res = update_abort_status();
            }
        }
        catch (std::runtime_error&)
        {
            throw;
        }
        catch(...)
        {
            std::string error_message_prefix = "\nRUN OCC ";
            if (_mode == calibration_mode::DRY_RUN)
                error_message_prefix = "\nDRY RUN OCC ";
            else if (_mode == calibration_mode::ABORT)
                error_message_prefix = "\nABORT OCC ";

            throw std::runtime_error(rsutils::string::from() << error_message_prefix + "Could not be triggered");
        }
        return res;
    }

    std::vector<uint8_t> d500_auto_calibrated::update_calibration_status(int timeout_ms,
        rs2_update_progress_callback_sptr progress_callback)
    {
        auto start_time = std::chrono::high_resolution_clock::now();
        std::vector<uint8_t> res;
        do
        {
            std::this_thread::sleep_for(std::chrono::seconds(1));
            _calib_engine->update_triggered_calibration_status();

            _state = _calib_engine->get_triggered_calibration_state();
            _result = _calib_engine->get_triggered_calibration_result();
            std::stringstream ss;
            ss << "Calibration in progress - State = " << calibration_state_strings[static_cast<int>(_state)];
            if (_state == calibration_state::PROCESS)
            {
                ss << ", progress = " << static_cast<int>(_calib_engine->get_triggered_calibration_progress());
                ss << ", result = " << calibration_result_strings[static_cast<int>(_result)];
            }
            LOG_INFO(ss.str().c_str());
            if (progress_callback)
            {
                progress_callback->on_update_progress(_calib_engine->get_triggered_calibration_progress());
            }
<<<<<<< HEAD
            if (_result == d500_calibration_result::RS2_D500_CALIBRATION_RESULT_FAILED_TO_RUN)
=======
            
            if (_result == calibration_result::FAILED_TO_RUN)
>>>>>>> f22025d9
            {
                break;
            }
            bool is_timed_out(std::chrono::high_resolution_clock::now() - start_time > std::chrono::milliseconds(timeout_ms));
            if (is_timed_out)
            {
                throw std::runtime_error("OCC Calibration Timeout");
            }
        } while (_state != calibration_state::COMPLETE &&
            // if state is back to idle, it means that Abort action has been called
            _state != calibration_state::IDLE);

        // printing new calibration to log
        if (_state == calibration_state::COMPLETE)
        {
            if (_result == calibration_result::SUCCESS)
            {
                auto depth_calib = _calib_engine->get_depth_calibration();
                LOG_INFO("Depth new Calibration = \n" + depth_calib.to_string());
            }
            else if (_result == calibration_result::FAILED_TO_CONVERGE)
            {
                LOG_ERROR("Calibration completed but algorithm failed");
                throw std::runtime_error("Calibration completed but algorithm failed");
            }
        }
        else
        {
            if (_result == calibration_result::FAILED_TO_RUN)
            {
                LOG_ERROR("Calibration failed to run");
                throw std::runtime_error("Calibration failed to run");
            }
        }

        return res;
    }

    std::vector<uint8_t> d500_auto_calibrated::update_abort_status()
    {
        std::vector<uint8_t> ans;
        _calib_engine->update_triggered_calibration_status();
        if (_calib_engine->get_triggered_calibration_state() == calibration_state::PROCESS)
        {
            std::this_thread::sleep_for(std::chrono::milliseconds(500));
            _calib_engine->update_triggered_calibration_status();
        }
        if (_calib_engine->get_triggered_calibration_state() == calibration_state::IDLE)
        {
            LOG_INFO("Depth Calibration Successfully Aborted");
            // returning success
            ans.push_back(1);
        }
        else
        {
            LOG_INFO("Depth Calibration Could not be Aborted");
            // returning failure
            ans.push_back(0);
        }
        return ans;
    }

    std::vector<uint8_t> d500_auto_calibrated::run_tare_calibration(int timeout_ms, float ground_truth_mm, std::string json, float* const health, rs2_update_progress_callback_sptr progress_callback)
    {
        throw not_implemented_exception(rsutils::string::from() << "Tare Calibration not applicable for this device");
    }

    std::vector<uint8_t> d500_auto_calibrated::process_calibration_frame(int timeout_ms, const rs2_frame* f, float* const health, rs2_update_progress_callback_sptr progress_callback)
    {
        throw not_implemented_exception(rsutils::string::from() << "Process Calibration Frame not applicable for this device");
    }

    std::vector<uint8_t> d500_auto_calibrated::get_calibration_table() const
    {
        return _calib_engine->get_calibration_table(_curr_calibration);
    }

    void d500_auto_calibrated::write_calibration() const
    {
        _calib_engine->write_calibration(_curr_calibration);
    }

    void d500_auto_calibrated::set_calibration_table(const std::vector<uint8_t>& calibration)
    {
        if (_curr_calibration.size() != sizeof(ds::table_header) && // First time setting table, only header set by get_calibration_table
            _curr_calibration.size() != sizeof(ds::d500_coefficients_table)) // Table was previously set
            throw std::runtime_error(rsutils::string::from() <<
                "Current calibration table has unexpected size " << _curr_calibration.size());

        if (calibration.size() != sizeof(ds::d500_coefficients_table) - sizeof(ds::table_header))
            throw std::runtime_error(rsutils::string::from() <<
                "Setting calibration table with unexpected size" << calibration.size());

        _curr_calibration.resize(sizeof(ds::table_header)); // Remove previously set calibration, keep header.
        _curr_calibration.insert(_curr_calibration.end(), calibration.begin(), calibration.end());
    }

    void d500_auto_calibrated::reset_to_factory_calibration() const
    {
        throw not_implemented_exception(rsutils::string::from() << "Reset to factory Calibration not applicable for this device");
    }

    std::vector< uint8_t > d500_auto_calibrated::run_focal_length_calibration( rs2_frame_queue * left,
                                                                               rs2_frame_queue * right,
                                                                               float target_w,
                                                                               float target_h,
                                                                               int adjust_both_sides,
                                                                               float * ratio,
                                                                               float * angle,
                                                                               rs2_update_progress_callback_sptr progress_callback )
    {
        float fx[2] = { -1.0f, -1.0f };
        float fy[2] = { -1.0f, -1.0f };

        float left_rect_sides[4] = { 0.f };
        ds_calib_common::get_target_rect_info( left,
                                               left_rect_sides,
                                               fx[0],
                                               fy[0],
                                               50,
                                               progress_callback );  // Report 50% progress

        float right_rect_sides[4] = { 0.f };
        ds_calib_common::get_target_rect_info( right, right_rect_sides, fx[1], fy[1], 75, progress_callback );

        std::vector< uint8_t > ret;
        const float correction_factor = 0.5f;

        auto table_data = get_calibration_table(); // Table is returned without the header
        auto full_table = _curr_calibration; // During get_calibration_table header is saved in _curr_calibration
        full_table.insert( full_table.end(), table_data.begin(), table_data.end() );
        auto table = reinterpret_cast< librealsense::ds::d500_coefficients_table * >( full_table.data() );

        float ratio_to_apply = ds_calib_common::get_focal_length_correction_factor( left_rect_sides,
                                                                                    right_rect_sides,
                                                                                    fx,
                                                                                    fy,
                                                                                    target_w,
                                                                                    target_h,
                                                                                    table->baseline,
                                                                                    *ratio,
                                                                                    *angle );

        if( adjust_both_sides )
        {
            float ratio_to_apply_2 = sqrtf( ratio_to_apply );
            table->left_coefficients_table.base_instrinsics.fx /= ratio_to_apply_2;
            table->left_coefficients_table.base_instrinsics.fy /= ratio_to_apply_2;
            table->right_coefficients_table.base_instrinsics.fx *= ratio_to_apply_2;
            table->right_coefficients_table.base_instrinsics.fy *= ratio_to_apply_2;
        }
        else
        {
            table->right_coefficients_table.base_instrinsics.fx *= ratio_to_apply;
            table->right_coefficients_table.base_instrinsics.fy *= ratio_to_apply;
        }

        //Return data without header
        table_data.assign( full_table.begin() + sizeof( ds::table_header ), full_table.end() );
        return table_data;
    }

    std::vector<uint8_t> d500_auto_calibrated::run_uv_map_calibration(rs2_frame_queue* left, rs2_frame_queue* color, rs2_frame_queue* depth, int py_px_only,
        float* const health, int health_size, rs2_update_progress_callback_sptr progress_callback)
    {
        throw not_implemented_exception(rsutils::string::from() << "UV Map Calibration not applicable for this device");
    }

    float d500_auto_calibrated::calculate_target_z(rs2_frame_queue* queue1, rs2_frame_queue* queue2, rs2_frame_queue* queue3,
        float target_w, float target_h, rs2_update_progress_callback_sptr progress_callback)
    {
        throw not_implemented_exception(rsutils::string::from() << "Calculate T not applicable for this device");
    }

    std::string d500_auto_calibrated::get_calibration_config() const
    {
        return _calib_engine->get_calibration_config();
    }

    void d500_auto_calibrated::set_calibration_config(const std::string& calibration_config_json_str) const
    {
        _calib_engine->set_calibration_config(calibration_config_json_str);
    }

}<|MERGE_RESOLUTION|>--- conflicted
+++ resolved
@@ -139,12 +139,8 @@
             {
                 progress_callback->on_update_progress(_calib_engine->get_triggered_calibration_progress());
             }
-<<<<<<< HEAD
-            if (_result == d500_calibration_result::RS2_D500_CALIBRATION_RESULT_FAILED_TO_RUN)
-=======
             
             if (_result == calibration_result::FAILED_TO_RUN)
->>>>>>> f22025d9
             {
                 break;
             }
