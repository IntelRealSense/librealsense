// License: Apache 2.0. See LICENSE file in root directory.
// Copyright(c) 2022 Intel Corporation. All Rights Reserved.

#include "ds-device-common.h"

#include "fw-update/fw-update-device-interface.h"

#include "d400/d400-device.h"
#include "d500/d500-device.h"

#include "proc/hdr-merge.h"
#include "proc/sequence-id-filter.h"
#include "proc/decimation-filter.h"
#include "proc/threshold.h"
#include "proc/hole-filling-filter.h"
#include "proc/disparity-transform.h"
#include "proc/spatial-filter.h"
#include "proc/colorizer.h"
#include "proc/temporal-filter.h"

namespace librealsense
{
    using namespace ds;

    ds_auto_exposure_roi_method::ds_auto_exposure_roi_method(
        const hw_monitor& hwm,
        ds::fw_cmd cmd)
        : _hw_monitor(hwm), _cmd(cmd) {}

    void ds_auto_exposure_roi_method::set(const region_of_interest& roi)
    {
        command cmd(_cmd);
        cmd.param1 = roi.min_y;
        cmd.param2 = roi.max_y;
        cmd.param3 = roi.min_x;
        cmd.param4 = roi.max_x;
        _hw_monitor.send(cmd);
    }

    region_of_interest ds_auto_exposure_roi_method::get() const
    {
        region_of_interest roi;
        command cmd(_cmd + 1);
        auto res = _hw_monitor.send(cmd);

        if (res.size() < 4 * sizeof(uint16_t))
        {
            throw std::runtime_error("Invalid result size!");
        }

        auto words = reinterpret_cast<uint16_t*>(res.data());

        roi.min_y = words[0];
        roi.max_y = words[1];
        roi.min_x = words[2];
        roi.max_x = words[3];

        return roi;
    }

    void ds_device_common::enter_update_state() const
    {
        // Stop all data streaming/exchange pipes with HW
        _owner->stop_activity();

        using namespace std;
        using namespace std::chrono;

        try
        {
            LOG_INFO("entering to update state, device disconnect is expected");
            command cmd(ds::DFU);
            cmd.param1 = 1;
            _hw_monitor->send(cmd);

            // We allow 6 seconds because on Linux the removal status is updated at a 5 seconds rate.
            const int MAX_ITERATIONS_FOR_DEVICE_DISCONNECTED_LOOP = DISCONNECT_PERIOD_MS / DELAY_FOR_RETRIES;
            for( auto i = 0; i < MAX_ITERATIONS_FOR_DEVICE_DISCONNECTED_LOOP; i++ )
            {
                // If the device was detected as removed we assume the device is entering update
                // mode Note: if no device status callback is registered we will wait the whole time
                // and it is OK
                if( ! _owner->is_valid() )
                {
                    this_thread::sleep_for( milliseconds( DELAY_FOR_CONNECTION ) );
                    return;
                }

                this_thread::sleep_for( milliseconds( DELAY_FOR_RETRIES ) );
            }

            if (_owner->device_changed_notifications_on())
                LOG_WARNING("Timeout waiting for device disconnect after DFU command!");
        }
        catch (std::exception& e)
        {
            LOG_WARNING(e.what());
        }
        catch (...)
        {
            LOG_ERROR("Unknown error during entering DFU state");
        }
    }

    uvc_sensor& ds_device_common::get_raw_depth_sensor()
    {
        if (auto dev = dynamic_cast<d400_device*>(_owner))
            return dev->get_raw_depth_sensor();
<<<<<<< HEAD
       if (auto dev = dynamic_cast<d500_device*>(_owner))
            return dev->get_raw_depth_sensor();
=======
>>>>>>> 2c85f7f4
        throw std::runtime_error("device not referenced in the product line");
    }

    bool ds_device_common::is_locked(uint8_t gvd_cmd, uint32_t offset)
    {
        _is_locked = _hw_monitor->is_camera_locked(gvd_cmd, offset);
        return _is_locked;
    }

<<<<<<< HEAD
    void ds_device_common::get_fw_details(std::string& optic_serial, std::string& asic_serial, std::string& fwv) const
    {
        using namespace ds;
        std::vector<uint8_t> gvd_buff(HW_MONITOR_BUFFER_SIZE);

        _hw_monitor->get_gvd(gvd_buff.size(), gvd_buff.data(), GVD);
=======
    void ds_device_common::get_fw_details( const std::vector<uint8_t> &gvd_buff, std::string& optic_serial, std::string& asic_serial, std::string& fwv ) const
    {
>>>>>>> 2c85f7f4
        optic_serial = _hw_monitor->get_module_serial_string(gvd_buff, module_serial_offset);
        asic_serial = _hw_monitor->get_module_serial_string(gvd_buff, module_asic_serial_offset);
        fwv = _hw_monitor->get_firmware_version_string(gvd_buff, camera_fw_version_offset);
    }

<<<<<<< HEAD

=======
>>>>>>> 2c85f7f4
    std::vector<uint8_t> ds_device_common::backup_flash(update_progress_callback_ptr callback)
    {
        int flash_size = 1024 * 2048;
        int max_bulk_size = 1016;
        int max_iterations = int(flash_size / max_bulk_size + 1);

        std::vector<uint8_t> flash;
        flash.reserve(flash_size);

        LOG_DEBUG("Flash backup started...");
        uvc_sensor& raw_depth_sensor = get_raw_depth_sensor();
        raw_depth_sensor.invoke_powered([&](platform::uvc_device& dev)
            {
                for (int i = 0; i < max_iterations; i++)
                {
                    int offset = max_bulk_size * i;
                    int size = max_bulk_size;
                    if (i == max_iterations - 1)
                    {
                        size = flash_size - offset;
                    }

                    bool appended = false;

                    const int retries = 3;
                    for (int j = 0; j < retries && !appended; j++)
                    {
                        try
                        {
                            command cmd(ds::FRB);
                            cmd.param1 = offset;
                            cmd.param2 = size;
                            auto res = _hw_monitor->send(cmd);

                            flash.insert(flash.end(), res.begin(), res.end());
                            appended = true;
                            LOG_DEBUG("Flash backup - " << flash.size() << "/" << flash_size << " bytes downloaded");
                        }
                        catch (...)
                        {
                            if (i < retries - 1) std::this_thread::sleep_for(std::chrono::milliseconds(100));
                            else throw;
                        }
                    }

                    if (callback) callback->on_update_progress((float)i / max_iterations);
                }
                if (callback) callback->on_update_progress(1.0);
            });

        return flash;
    }

    void update_flash_section(std::shared_ptr<hw_monitor> hwm, const std::vector<uint8_t>& image, uint32_t offset, uint32_t size, update_progress_callback_ptr callback, float continue_from, float ratio)
    {
        size_t sector_count = size / ds::FLASH_SECTOR_SIZE;
        size_t first_sector = offset / ds::FLASH_SECTOR_SIZE;

        if (sector_count * ds::FLASH_SECTOR_SIZE != size)
            sector_count++;

        sector_count += first_sector;

        for (auto sector_index = first_sector; sector_index < sector_count; sector_index++)
        {
            command cmdFES(ds::FES);
            cmdFES.require_response = false;
            cmdFES.param1 = (int)sector_index;
            cmdFES.param2 = 1;
            auto res = hwm->send(cmdFES);

            for (int i = 0; i < ds::FLASH_SECTOR_SIZE; )
            {
                auto index = sector_index * ds::FLASH_SECTOR_SIZE + i;
                if (index >= offset + size)
                    break;
                int packet_size = std::min((int)(HW_MONITOR_COMMAND_SIZE - (i % HW_MONITOR_COMMAND_SIZE)), (int)(ds::FLASH_SECTOR_SIZE - i));
                command cmdFWB(ds::FWB);
                cmdFWB.require_response = false;
                cmdFWB.param1 = (int)index;
                cmdFWB.param2 = packet_size;
                cmdFWB.data.assign(image.data() + index, image.data() + index + packet_size);
                res = hwm->send(cmdFWB);
                i += packet_size;
            }

            if (callback)
                callback->on_update_progress(continue_from + (float)sector_index / (float)sector_count * ratio);
        }
    }

    void update_section(std::shared_ptr<hw_monitor> hwm, const std::vector<uint8_t>& merged_image, flash_section fs, uint32_t tables_size,
        update_progress_callback_ptr callback, float continue_from, float ratio)
    {
        auto first_table_offset = fs.tables.front().offset;
        float total_size = float(fs.app_size + tables_size);

        float app_ratio = fs.app_size / total_size * ratio;
        float tables_ratio = tables_size / total_size * ratio;

        update_flash_section(hwm, merged_image, fs.offset, fs.app_size, callback, continue_from, app_ratio);
        update_flash_section(hwm, merged_image, first_table_offset, tables_size, callback, app_ratio, tables_ratio);
    }

    void update_flash_internal(std::shared_ptr<hw_monitor> hwm, const std::vector<uint8_t>& image, std::vector<uint8_t>& flash_backup, update_progress_callback_ptr callback, int update_mode)
    {
        auto flash_image_info = ds::get_flash_info(image);
        auto flash_backup_info = ds::get_flash_info(flash_backup);
        auto merged_image = merge_images(flash_backup_info, flash_image_info, image);

        // update read-write section
        auto first_table_offset = flash_image_info.read_write_section.tables.front().offset;
        auto tables_size = flash_image_info.header.read_write_start_address + flash_image_info.header.read_write_size - first_table_offset;
        update_section(hwm, merged_image, flash_image_info.read_write_section, tables_size, callback, 0, update_mode == RS2_UNSIGNED_UPDATE_MODE_READ_ONLY ? 0.5f : 1.0f);

        if (update_mode == RS2_UNSIGNED_UPDATE_MODE_READ_ONLY)
        {
            // update read-only section
            auto first_table_offset = flash_image_info.read_only_section.tables.front().offset;
            auto tables_size = flash_image_info.header.read_only_start_address + flash_image_info.header.read_only_size - first_table_offset;
            update_section(hwm, merged_image, flash_image_info.read_only_section, tables_size, callback, 0.5, 0.5);
        }
    }

    void ds_device_common::update_flash(const std::vector<uint8_t>& image, update_progress_callback_ptr callback, int update_mode)
    {
        if (_is_locked)
            throw std::runtime_error("this camera is locked and doesn't allow direct flash write, for firmware update use rs2_update_firmware method (DFU)");

        auto& raw_depth_sensor = get_raw_depth_sensor();
        raw_depth_sensor.invoke_powered([&](platform::uvc_device& dev)
            {
                command cmdPFD(ds::PFD);
                cmdPFD.require_response = false;
                auto res = _hw_monitor->send(cmdPFD);

                switch (update_mode)
                {
                case RS2_UNSIGNED_UPDATE_MODE_FULL:
                    update_flash_section(_hw_monitor, image, 0, ds::FLASH_SIZE, callback, 0, 1.0);
                    break;
                case RS2_UNSIGNED_UPDATE_MODE_UPDATE:
                case RS2_UNSIGNED_UPDATE_MODE_READ_ONLY:
                {
                    auto flash_backup = backup_flash(nullptr);
                    update_flash_internal(_hw_monitor, image, flash_backup, callback, update_mode);
                    break;
                }
                default:
                    throw std::runtime_error("invalid update mode value");
                }

                if (callback) callback->on_update_progress(1.0);

                command cmdHWRST(ds::HWRST);
                res = _hw_monitor->send(cmdHWRST);
            });
    }

<<<<<<< HEAD
    bool ds_device_common::check_fw_compatibility(const std::vector<uint8_t>& image) const
    {
        std::string fw_version = firmware_check_interface::extract_firmware_version_string(image);

        // TODO - do the same for d500 (when min fw will be known)
        auto it = ds::d400_device_to_fw_min_version.find(_owner->_pid);
        if (it == ds::d400_device_to_fw_min_version.end())
            throw librealsense::invalid_value_exception(rsutils::string::from() << "Min and Max firmware versions have not been defined for this device: " << std::hex << _owner->_pid);
        bool result = (firmware_version(fw_version) >= firmware_version(it->second));
        if (!result)
            LOG_ERROR("Firmware version isn't compatible" << fw_version);

        return result;
    }

=======
>>>>>>> 2c85f7f4
    bool ds_device_common::is_camera_in_advanced_mode() const
    {
        command cmd(ds::UAMG);
        assert(_hw_monitor);
        auto ret = _hw_monitor->send(cmd);
        if (ret.empty())
            throw invalid_value_exception("command result is empty!");

        return (0 != ret.front());
    }

    notification ds_notification_decoder::decode(int value)
    {
        if (ds::ds_fw_error_report.find(static_cast<uint8_t>(value)) != ds::ds_fw_error_report.end())
            return{ RS2_NOTIFICATION_CATEGORY_HARDWARE_ERROR, value, RS2_LOG_SEVERITY_ERROR, ds::ds_fw_error_report.at(static_cast<uint8_t>(value)) };

        return{ RS2_NOTIFICATION_CATEGORY_HARDWARE_ERROR, value, RS2_LOG_SEVERITY_WARN, (rsutils::string::from() << "D400 HW report - unresolved type " << value) };
    }

    processing_blocks get_ds_depth_recommended_proccesing_blocks()
    {
        auto res = get_depth_recommended_proccesing_blocks();
        res.push_back(std::make_shared<hdr_merge>()); // Requires HDR
        res.push_back(std::make_shared<sequence_id_filter>());
        res.push_back(std::make_shared<threshold>());
        res.push_back(std::make_shared<disparity_transform>(true));
        res.push_back(std::make_shared<spatial_filter>());
        res.push_back(std::make_shared<temporal_filter>());
        res.push_back(std::make_shared<hole_filling_filter>());
        res.push_back(std::make_shared<disparity_transform>(false));
        return res;
    }
} // namespace librealsense<|MERGE_RESOLUTION|>--- conflicted
+++ resolved
@@ -106,11 +106,8 @@
     {
         if (auto dev = dynamic_cast<d400_device*>(_owner))
             return dev->get_raw_depth_sensor();
-<<<<<<< HEAD
        if (auto dev = dynamic_cast<d500_device*>(_owner))
             return dev->get_raw_depth_sensor();
-=======
->>>>>>> 2c85f7f4
         throw std::runtime_error("device not referenced in the product line");
     }
 
@@ -120,26 +117,13 @@
         return _is_locked;
     }
 
-<<<<<<< HEAD
-    void ds_device_common::get_fw_details(std::string& optic_serial, std::string& asic_serial, std::string& fwv) const
-    {
-        using namespace ds;
-        std::vector<uint8_t> gvd_buff(HW_MONITOR_BUFFER_SIZE);
-
-        _hw_monitor->get_gvd(gvd_buff.size(), gvd_buff.data(), GVD);
-=======
     void ds_device_common::get_fw_details( const std::vector<uint8_t> &gvd_buff, std::string& optic_serial, std::string& asic_serial, std::string& fwv ) const
     {
->>>>>>> 2c85f7f4
         optic_serial = _hw_monitor->get_module_serial_string(gvd_buff, module_serial_offset);
         asic_serial = _hw_monitor->get_module_serial_string(gvd_buff, module_asic_serial_offset);
         fwv = _hw_monitor->get_firmware_version_string(gvd_buff, camera_fw_version_offset);
     }
 
-<<<<<<< HEAD
-
-=======
->>>>>>> 2c85f7f4
     std::vector<uint8_t> ds_device_common::backup_flash(update_progress_callback_ptr callback)
     {
         int flash_size = 1024 * 2048;
@@ -299,24 +283,6 @@
             });
     }
 
-<<<<<<< HEAD
-    bool ds_device_common::check_fw_compatibility(const std::vector<uint8_t>& image) const
-    {
-        std::string fw_version = firmware_check_interface::extract_firmware_version_string(image);
-
-        // TODO - do the same for d500 (when min fw will be known)
-        auto it = ds::d400_device_to_fw_min_version.find(_owner->_pid);
-        if (it == ds::d400_device_to_fw_min_version.end())
-            throw librealsense::invalid_value_exception(rsutils::string::from() << "Min and Max firmware versions have not been defined for this device: " << std::hex << _owner->_pid);
-        bool result = (firmware_version(fw_version) >= firmware_version(it->second));
-        if (!result)
-            LOG_ERROR("Firmware version isn't compatible" << fw_version);
-
-        return result;
-    }
-
-=======
->>>>>>> 2c85f7f4
     bool ds_device_common::is_camera_in_advanced_mode() const
     {
         command cmd(ds::UAMG);
