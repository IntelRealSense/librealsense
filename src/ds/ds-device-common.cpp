// License: Apache 2.0. See LICENSE file in root directory.
// Copyright(c) 2022 Intel Corporation. All Rights Reserved.

#include "ds-device-common.h"

#include "fw-update/fw-update-device-interface.h"

#include "d400/d400-device.h"
#include "d500/d500-device.h"

#include "proc/hdr-merge.h"
#include "proc/sequence-id-filter.h"
#include "proc/decimation-filter.h"
#include "proc/threshold.h"
#include "proc/hole-filling-filter.h"
#include "proc/disparity-transform.h"
#include "proc/spatial-filter.h"
#include "proc/colorizer.h"
#include "proc/temporal-filter.h"

namespace librealsense
{
    using namespace ds;

    ds_auto_exposure_roi_method::ds_auto_exposure_roi_method(
        const hw_monitor& hwm,
        ds::fw_cmd cmd)
        : _hw_monitor(hwm), _cmd(cmd) {}

    void ds_auto_exposure_roi_method::set(const region_of_interest& roi)
    {
        command cmd(_cmd);
        cmd.param1 = roi.min_y;
        cmd.param2 = roi.max_y;
        cmd.param3 = roi.min_x;
        cmd.param4 = roi.max_x;
        _hw_monitor.send(cmd);
    }

    region_of_interest ds_auto_exposure_roi_method::get() const
    {
        region_of_interest roi;
        command cmd(_cmd + 1);
        auto res = _hw_monitor.send(cmd);

        if (res.size() < 4 * sizeof(uint16_t))
        {
            throw std::runtime_error("Invalid result size!");
        }

        auto words = reinterpret_cast<uint16_t*>(res.data());

        roi.min_y = words[0];
        roi.max_y = words[1];
        roi.min_x = words[2];
        roi.max_x = words[3];

        return roi;
    }

    void ds_device_common::enter_update_state() const
    {
        // Stop all data streaming/exchange pipes with HW
        _owner->stop_activity();

        using namespace std;
        using namespace std::chrono;

        try
        {
            LOG_INFO("entering to update state, device disconnect is expected");
            command cmd(ds::DFU);
            cmd.param1 = 1;
<<<<<<< HEAD

            cmd.require_response = false;

=======
            cmd.require_response = false;
>>>>>>> e04e0184
            _hw_monitor->send(cmd);

            // We allow 6 seconds because on Linux the removal status is updated at a 5 seconds rate.
            const int MAX_ITERATIONS_FOR_DEVICE_DISCONNECTED_LOOP = DISCONNECT_PERIOD_MS / DELAY_FOR_RETRIES;
            for( auto i = 0; i < MAX_ITERATIONS_FOR_DEVICE_DISCONNECTED_LOOP; i++ )
            {
                // If the device was detected as removed we assume the device is entering update
                // mode Note: if no device status callback is registered we will wait the whole time
                // and it is OK
                if( ! _owner->is_valid() )
                {
                    this_thread::sleep_for( milliseconds( DELAY_FOR_CONNECTION ) );
                    return;
                }

                this_thread::sleep_for( milliseconds( DELAY_FOR_RETRIES ) );
            }

            if (_owner->device_changed_notifications_on())
                LOG_WARNING("Timeout waiting for device disconnect after DFU command!");
        }
        catch (std::exception& e)
        {
            LOG_WARNING(e.what());
        }
        catch (...)
        {
            LOG_ERROR("Unknown error during entering DFU state");
        }
    }

    uvc_sensor& ds_device_common::get_raw_depth_sensor()
    {
        if (auto dev = dynamic_cast<d400_device*>(_owner))
            return dev->get_raw_depth_sensor();
       if (auto dev = dynamic_cast<d500_device*>(_owner))
            return dev->get_raw_depth_sensor();
        throw std::runtime_error("device not referenced in the product line");
    }

    bool ds_device_common::is_locked(uint8_t gvd_cmd, uint32_t offset)
    {
        _is_locked = _hw_monitor->is_camera_locked(gvd_cmd, offset);
        return _is_locked;
    }

    void ds_device_common::get_fw_details( const std::vector<uint8_t> &gvd_buff, std::string& optic_serial, std::string& asic_serial, std::string& fwv ) const
    {
        optic_serial = _hw_monitor->get_module_serial_string(gvd_buff, module_serial_offset);
        asic_serial = _hw_monitor->get_module_serial_string(gvd_buff, module_asic_serial_offset);
        fwv = _hw_monitor->get_firmware_version_string(gvd_buff, camera_fw_version_offset);
    }

    std::vector<uint8_t> ds_device_common::backup_flash(update_progress_callback_ptr callback)
    {
        int flash_size = 1024 * 2048;
        int max_bulk_size = 1016;
        int max_iterations = int(flash_size / max_bulk_size + 1);

        std::vector<uint8_t> flash;
        flash.reserve(flash_size);

        LOG_DEBUG("Flash backup started...");
        uvc_sensor& raw_depth_sensor = get_raw_depth_sensor();
        raw_depth_sensor.invoke_powered([&](platform::uvc_device& dev)
            {
                for (int i = 0; i < max_iterations; i++)
                {
                    int offset = max_bulk_size * i;
                    int size = max_bulk_size;
                    if (i == max_iterations - 1)
                    {
                        size = flash_size - offset;
                    }

                    bool appended = false;

                    const int retries = 3;
                    for (int j = 0; j < retries && !appended; j++)
                    {
                        try
                        {
                            command cmd(ds::FRB);
                            cmd.param1 = offset;
                            cmd.param2 = size;
                            auto res = _hw_monitor->send(cmd);

                            flash.insert(flash.end(), res.begin(), res.end());
                            appended = true;
                            LOG_DEBUG("Flash backup - " << flash.size() << "/" << flash_size << " bytes downloaded");
                        }
                        catch (...)
                        {
                            if (i < retries - 1) std::this_thread::sleep_for(std::chrono::milliseconds(100));
                            else throw;
                        }
                    }

                    if (callback) callback->on_update_progress((float)i / max_iterations);
                }
                if (callback) callback->on_update_progress(1.0);
            });

        return flash;
    }

    void update_flash_section(std::shared_ptr<hw_monitor> hwm, const std::vector<uint8_t>& image, uint32_t offset, uint32_t size, update_progress_callback_ptr callback, float continue_from, float ratio)
    {
        size_t sector_count = size / ds::FLASH_SECTOR_SIZE;
        size_t first_sector = offset / ds::FLASH_SECTOR_SIZE;

        if (sector_count * ds::FLASH_SECTOR_SIZE != size)
            sector_count++;

        sector_count += first_sector;

        for (auto sector_index = first_sector; sector_index < sector_count; sector_index++)
        {
            command cmdFES(ds::FES);
            cmdFES.require_response = false;
            cmdFES.param1 = (int)sector_index;
            cmdFES.param2 = 1;
            auto res = hwm->send(cmdFES);

            for (int i = 0; i < ds::FLASH_SECTOR_SIZE; )
            {
                auto index = sector_index * ds::FLASH_SECTOR_SIZE + i;
                if (index >= offset + size)
                    break;
                int packet_size = std::min((int)(HW_MONITOR_COMMAND_SIZE - (i % HW_MONITOR_COMMAND_SIZE)), (int)(ds::FLASH_SECTOR_SIZE - i));
                command cmdFWB(ds::FWB);
                cmdFWB.require_response = false;
                cmdFWB.param1 = (int)index;
                cmdFWB.param2 = packet_size;
                cmdFWB.data.assign(image.data() + index, image.data() + index + packet_size);
                res = hwm->send(cmdFWB);
                i += packet_size;
            }

            if (callback)
                callback->on_update_progress(continue_from + (float)sector_index / (float)sector_count * ratio);
        }
    }

    void update_section(std::shared_ptr<hw_monitor> hwm, const std::vector<uint8_t>& merged_image, flash_section fs, uint32_t tables_size,
        update_progress_callback_ptr callback, float continue_from, float ratio)
    {
        auto first_table_offset = fs.tables.front().offset;
        float total_size = float(fs.app_size + tables_size);

        float app_ratio = fs.app_size / total_size * ratio;
        float tables_ratio = tables_size / total_size * ratio;

        update_flash_section(hwm, merged_image, fs.offset, fs.app_size, callback, continue_from, app_ratio);
        update_flash_section(hwm, merged_image, first_table_offset, tables_size, callback, app_ratio, tables_ratio);
    }

    void update_flash_internal(std::shared_ptr<hw_monitor> hwm, const std::vector<uint8_t>& image, std::vector<uint8_t>& flash_backup, update_progress_callback_ptr callback, int update_mode)
    {
        auto flash_image_info = ds::get_flash_info(image);
        auto flash_backup_info = ds::get_flash_info(flash_backup);
        auto merged_image = merge_images(flash_backup_info, flash_image_info, image);

        // update read-write section
        auto first_table_offset = flash_image_info.read_write_section.tables.front().offset;
        auto tables_size = flash_image_info.header.read_write_start_address + flash_image_info.header.read_write_size - first_table_offset;
        update_section(hwm, merged_image, flash_image_info.read_write_section, tables_size, callback, 0, update_mode == RS2_UNSIGNED_UPDATE_MODE_READ_ONLY ? 0.5f : 1.0f);

        if (update_mode == RS2_UNSIGNED_UPDATE_MODE_READ_ONLY)
        {
            // update read-only section
            auto first_table_offset = flash_image_info.read_only_section.tables.front().offset;
            auto tables_size = flash_image_info.header.read_only_start_address + flash_image_info.header.read_only_size - first_table_offset;
            update_section(hwm, merged_image, flash_image_info.read_only_section, tables_size, callback, 0.5, 0.5);
        }
    }

    void ds_device_common::update_flash(const std::vector<uint8_t>& image, update_progress_callback_ptr callback, int update_mode)
    {
        if (_is_locked)
            throw std::runtime_error("this camera is locked and doesn't allow direct flash write, for firmware update use rs2_update_firmware method (DFU)");

        auto& raw_depth_sensor = get_raw_depth_sensor();
        raw_depth_sensor.invoke_powered([&](platform::uvc_device& dev)
            {
                command cmdPFD(ds::PFD);
                cmdPFD.require_response = false;
                auto res = _hw_monitor->send(cmdPFD);

                switch (update_mode)
                {
                case RS2_UNSIGNED_UPDATE_MODE_FULL:
                    update_flash_section(_hw_monitor, image, 0, ds::FLASH_SIZE, callback, 0, 1.0);
                    break;
                case RS2_UNSIGNED_UPDATE_MODE_UPDATE:
                case RS2_UNSIGNED_UPDATE_MODE_READ_ONLY:
                {
                    auto flash_backup = backup_flash(nullptr);
                    update_flash_internal(_hw_monitor, image, flash_backup, callback, update_mode);
                    break;
                }
                default:
                    throw std::runtime_error("invalid update mode value");
                }

                if (callback) callback->on_update_progress(1.0);

                command cmdHWRST(ds::HWRST);
                cmdHWRST.require_response = false;
                res = _hw_monitor->send(cmdHWRST);
            });
    }

    bool ds_device_common::is_camera_in_advanced_mode() const
    {
        command cmd(ds::UAMG);
        assert(_hw_monitor);
        auto ret = _hw_monitor->send(cmd);
        if (ret.empty())
            throw invalid_value_exception("command result is empty!");

        return (0 != ret.front());
    }

    notification ds_notification_decoder::decode(int value)
    {
        if (ds::ds_fw_error_report.find(static_cast<uint8_t>(value)) != ds::ds_fw_error_report.end())
            return{ RS2_NOTIFICATION_CATEGORY_HARDWARE_ERROR, value, RS2_LOG_SEVERITY_ERROR, ds::ds_fw_error_report.at(static_cast<uint8_t>(value)) };

        return{ RS2_NOTIFICATION_CATEGORY_HARDWARE_ERROR, value, RS2_LOG_SEVERITY_WARN, (rsutils::string::from() << "D400 HW report - unresolved type " << value) };
    }

    processing_blocks get_ds_depth_recommended_proccesing_blocks()
    {
        auto res = get_depth_recommended_proccesing_blocks();
        res.push_back(std::make_shared<hdr_merge>()); // Requires HDR
        res.push_back(std::make_shared<sequence_id_filter>());
        res.push_back(std::make_shared<threshold>());
        res.push_back(std::make_shared<disparity_transform>(true));
        res.push_back(std::make_shared<spatial_filter>());
        res.push_back(std::make_shared<temporal_filter>());
        res.push_back(std::make_shared<hole_filling_filter>());
        res.push_back(std::make_shared<disparity_transform>(false));
        return res;
    }
} // namespace librealsense<|MERGE_RESOLUTION|>--- conflicted
+++ resolved
@@ -71,13 +71,9 @@
             LOG_INFO("entering to update state, device disconnect is expected");
             command cmd(ds::DFU);
             cmd.param1 = 1;
-<<<<<<< HEAD
 
             cmd.require_response = false;
 
-=======
-            cmd.require_response = false;
->>>>>>> e04e0184
             _hw_monitor->send(cmd);
 
             // We allow 6 seconds because on Linux the removal status is updated at a 5 seconds rate.
