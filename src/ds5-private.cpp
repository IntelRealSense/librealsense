// License: Apache 2.0. See LICENSE file in root directory.
// Copyright(c) 2015 Intel Corporation. All Rights Reserved.

#include <algorithm>

#include "hw-monitor.h"
#include "ds-private.h"
#include "ds5-private.h"

using namespace rsimpl::hw_monitor;
using namespace rsimpl::ds5;

namespace rsimpl {
namespace ds5 {

    const uvc::extension_unit depth_xu = { 0, 2, 1,{ 0xC9606CCB, 0x594C, 0x4D25,{ 0xaf, 0x47, 0xcc, 0xc4, 0x96, 0x43, 0x59, 0x95 } } };
    const uvc::guid DS5_WIN_USB_DEVICE_GUID = { 0x08090549, 0xCE78, 0x41DC,{ 0xA0, 0xFB, 0x1B, 0xD6, 0x66, 0x94, 0xBB, 0x0C } };

    enum class fw_cmd : uint8_t
    {
        GVD = 0x10
    };

    const uint8_t DS5_MONITOR_INTERFACE                 = 0x3;
    const uint8_t DS5_MOTION_MODULE_INTERRUPT_INTERFACE = 0x4;
<<<<<<< HEAD
    //const uvc::extension_unit depth_xu = {};
=======
>>>>>>> b250f2bf


    void claim_ds5_monitor_interface(uvc::device & device)
    {
        claim_interface(device, DS5_WIN_USB_DEVICE_GUID, DS5_MONITOR_INTERFACE);
    }

    void claim_ds5_motion_module_interface(uvc::device & device)
    {
        const uvc::guid MOTION_MODULE_USB_DEVICE_GUID = {};
        claim_aux_interface(device, MOTION_MODULE_USB_DEVICE_GUID, DS5_MOTION_MODULE_INTERRUPT_INTERFACE);
    }

    // "Get Version and Date"
    void get_gvd(uvc::device & device, std::timed_mutex & mutex, size_t sz, char * gvd)
    {
        hwmon_cmd cmd((uint8_t)fw_cmd::GVD);
        perform_and_send_monitor_command(device, mutex, cmd);
        auto minSize = std::min(sz, cmd.receivedCommandDataLength);
        memcpy(gvd, cmd.receivedCommandData, minSize);
    }

    void get_firmware_version_string(uvc::device & device, std::timed_mutex & mutex, std::string & version)
    {
        std::vector<char> gvd(1024);
        get_gvd(device, mutex, 1024, gvd.data());
        char fws[8];
        memcpy(fws, gvd.data() + gvd_fields::fw_version_offset, sizeof(uint32_t)); // Four-bytes at address 0x20C
        version = std::string(std::to_string(fws[3]) + "." + std::to_string(fws[2]) + "." + std::to_string(fws[1]) + "." + std::to_string(fws[0]));
    }

    void get_module_serial_string(uvc::device & device, std::timed_mutex & mutex, std::string & serial, unsigned int offset)
    {
        std::vector<char> gvd(1024);
        get_gvd(device, mutex, 1024, gvd.data());
        unsigned char ss[8];
        memcpy(ss, gvd.data() + offset, 8);
        char formattedBuffer[64];
        if (offset == 96)
        {
            sprintf(formattedBuffer, "%02X%02X%02X%02X%02X%02X", ss[0], ss[1], ss[2], ss[3], ss[4], ss[5]);
            serial = std::string(formattedBuffer);
        }
        else if (offset == 132)
        {
            sprintf(formattedBuffer, "%02X%02X%02X%02X%02X%-2X", ss[0], ss[1], ss[2], ss[3], ss[4], ss[5]);
            serial = std::string(formattedBuffer);
        }
    }

    void get_laser_power(const uvc::device & device, uint8_t & laser_power)
    {
        ds::xu_read(device, depth_xu, ds::control::ds5_laser_power, &laser_power, sizeof(uint8_t));
    }

    void set_laser_power(uvc::device & device, uint8_t laser_power)
    {
        ds::xu_write(device, depth_xu, ds::control::ds5_laser_power, &laser_power, sizeof(uint8_t));
    }

} // namespace rsimpl::ds5
} // namespace rsimpl<|MERGE_RESOLUTION|>--- conflicted
+++ resolved
@@ -23,10 +23,6 @@
 
     const uint8_t DS5_MONITOR_INTERFACE                 = 0x3;
     const uint8_t DS5_MOTION_MODULE_INTERRUPT_INTERFACE = 0x4;
-<<<<<<< HEAD
-    //const uvc::extension_unit depth_xu = {};
-=======
->>>>>>> b250f2bf
 
 
     void claim_ds5_monitor_interface(uvc::device & device)
