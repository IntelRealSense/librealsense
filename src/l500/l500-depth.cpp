--- conflicted
+++ resolved
@@ -533,45 +533,12 @@
                 _validator_requests = requests;
             }
 
-<<<<<<< HEAD
-            if( supports_option( RS2_OPTION_VISUAL_PRESET ) )
-            {
-                // We want to set the default preset to Max Range (make sure laser power is 100%)
-                // NOTE: This becomes the "default", meaning that in the viewer the user will see "default"
-                // (with power at 88, set by FW!) and, when the sensor is turned on, it will change to Max
-                // Power (with power at 100, again by FW). It's weird but acceptable.
-                // (see RS5-7780)
-                try
-                {
-                    auto&& preset_option = get_option( RS2_OPTION_VISUAL_PRESET );
-                    if( preset_option.query() == RS2_L500_VISUAL_PRESET_DEFAULT )
-                    {
-                        LOG_INFO( "Switching visual preset to MAX_RANGE by default" );
-                        preset_option.set( RS2_L500_VISUAL_PRESET_MAX_RANGE );
-                    }
-                }
-                catch( std::exception const & e )
-                {
-                    LOG_ERROR( "Caught exception while trying to set Max Range preset: " << e.what() );
-                }
-                catch( ... )
-                {
-                    LOG_ERROR( "Caught unknown exception while trying to set Max Range preset!" );
-                }
-            }
-
             auto dp = std::find_if( requests.begin(),
                                     requests.end(),
                                     []( std::shared_ptr< stream_profile_interface > sp ) {
                                         return sp->get_stream_type() == RS2_STREAM_DEPTH;
                                     } );
             if( dp != requests.end() && supports_option( RS2_OPTION_SENSOR_MODE ) )
-=======
-            auto dp = std::find_if(requests.begin(), requests.end(), [](std::shared_ptr<stream_profile_interface> sp)
-            {return sp->get_stream_type() == RS2_STREAM_DEPTH;});
-
-            if (dp != requests.end() && supports_option(RS2_OPTION_SENSOR_MODE))
->>>>>>> 76fe540f
             {
                 auto&& sensor_mode_option = get_option(RS2_OPTION_SENSOR_MODE);
                 auto vs = dynamic_cast<video_stream_profile*>((*dp).get());
