--- conflicted
+++ resolved
@@ -31,14 +31,7 @@
 
         optional_value<uint8_t> _motion_module_device_idx;
 
-<<<<<<< HEAD
-        std::vector<uint8_t> get_imu_eeprom_raw() const;
-        lazy<std::vector<uint8_t>> _imu_eeprom_raw;
-
-        std::shared_ptr<mm_calib_handler>        _mm_calib = nullptr;
-=======
         std::shared_ptr<mm_calib_handler>        _mm_calib;
->>>>>>> f243dec1
         std::shared_ptr<lazy<ds::imu_intrinsic>> _accel_intrinsic;
         std::shared_ptr<lazy<ds::imu_intrinsic>> _gyro_intrinsic;
         std::shared_ptr<lazy<rs2_extrinsics>>   _depth_to_imu;                  // Mechanical installation pose
