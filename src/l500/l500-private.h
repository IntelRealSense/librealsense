--- conflicted
+++ resolved
@@ -60,12 +60,8 @@
             AMCGET                      = 0x2C, // Get options (L515)
             DELETE_TABLE                = 0x2E,
             PFD                         = 0x3B, // Disable power features <Parameter1 Name="0 - Disable, 1 - Enable" />
-<<<<<<< HEAD
-            READ_TABLE                  = 0x43,
+            READ_TABLE                  = 0x43, // read table from flash, for example, read imu calibration table, read_table 0x243 0
             WRITE_TABLE                 = 0x44,
-=======
-            READ_TABLE                  = 0x43, // read table from flash, for example, read imu calibration table, read_table 0x243 0
->>>>>>> b057c2d1
             DPT_INTRINSICS_GET          = 0x5A,
             TEMPERATURES_GET            = 0x6A,
             DPT_INTRINSICS_FULL_GET     = 0x7F,
