--- conflicted
+++ resolved
@@ -63,11 +63,7 @@
     void                                        enable_stream_preset(rs_stream stream, rs_preset preset);    
     void                                        disable_stream(rs_stream stream);
 
-<<<<<<< HEAD
     void                                        set_stream_callback(rs_stream stream, void (*on_frame)(rs_device * device, rs_frame_ref * frame, void * user), void * user);
-    void                                        start();
-    void                                        stop();
-=======
     int                                         supports_events() const;
     void										enable_events();
     void										disable_events();
@@ -79,7 +75,6 @@
 
     virtual void                                start();
     virtual void                                stop();
->>>>>>> f83264c6
     bool                                        is_capturing() const { return capturing; }
     
     void                                        wait_all_streams();
