// License: Apache 2.0. See LICENSE file in root directory.
// Copyright(c) 2019-2024 Intel Corporation. All Rights Reserved.

#include "fw-update-factory.h"
#include "fw-update-device.h"
#include "usb/usb-enumerator.h"
#include "ds/d400/d400-private.h"
#include "ds/d500/d500-private.h"
#include "ds/d400/d400-fw-update-device.h"
#include "ds/d500/d500-fw-update-device.h"

#include <rsutils/string/from.h>


#define FW_UPDATE_INTERFACE_NUMBER 0
#define DEFAULT_TIMEOUT 100

namespace librealsense
{
    int get_product_line(const platform::usb_device_info &usb_info)
    {
        if( ds::RS_D400_RECOVERY_PID == usb_info.pid )
            return RS2_PRODUCT_LINE_D400;
        if( ds::RS_D400_USB2_RECOVERY_PID == usb_info.pid )
            return RS2_PRODUCT_LINE_D400;
        if( ds::D555_RECOVERY_PID == usb_info.pid )
            return RS2_PRODUCT_LINE_D500;
        if( ds::D585S_RECOVERY_PID == usb_info.pid )
            return RS2_PRODUCT_LINE_D500;
        return 0;
    }


    std::vector< std::shared_ptr< fw_update_info > > fw_update_info::pick_recovery_devices(
        std::shared_ptr< context > ctx, const std::vector< platform::usb_device_info > & usb_devices, int mask )
    {
        std::vector< std::shared_ptr< fw_update_info > > list;
        for (auto&& usb : usb_devices)
        {
            auto pl = get_product_line(usb);
            if(pl & mask)
                list.push_back(std::make_shared<fw_update_info>(ctx, usb));
        }
        return list;
    }

    std::vector< std::shared_ptr< fw_update_info > > fw_update_info::pick_recovery_devices(
        std::shared_ptr< context > ctx, const std::vector< platform::mipi_device_info > & mipi_devices, int mask )
    {
        std::vector< std::shared_ptr< fw_update_info > > list;
        for (auto&& mipi : mipi_devices)
        {
            list.push_back(std::make_shared<fw_update_info>(ctx, mipi));
        }
        return list;
    }


    std::shared_ptr<device_interface> fw_update_info::create_device()
    {
        auto usb_devices = get_group().usb_devices;
        if (!usb_devices.empty())
        {
            auto& dfu_id = usb_devices.front().id;

            if (&dfu_id != nullptr) {
                for (auto&& info : usb_devices)
                {
                    if (info.id == dfu_id)
                    {
                        auto usb = platform::usb_enumerator::create_usb_device(info);
                        if (!usb)
                            continue;
                        switch (info.pid)
                        {
                        case ds::RS_D400_RECOVERY_PID:
                        case ds::RS_D400_USB2_RECOVERY_PID:
                            return std::make_shared< ds_d400_update_device >(shared_from_this(), usb);
<<<<<<< HEAD
                        case ds::D555E_RECOVERY_PID:
                        case ds::D585S_RECOVERY_PID:
=======
                        case ds::D555_RECOVERY_PID:
>>>>>>> f22025d9
                            return std::make_shared< ds_d500_update_device >(shared_from_this(), usb);
                        default:
                            // Do nothing
                            break;
                        }
                    }
                }
            }
            throw std::runtime_error(rsutils::string::from()
                << "Failed to create FW update device, device id: " << dfu_id);
        }

        auto mipi_devices = get_group().mipi_devices;
        if (!mipi_devices.empty())
        {
            auto const& mipi_id = mipi_devices.front().id;
            for (auto&& info : mipi_devices)
            {
                auto mipi = platform::mipi_device::create_mipi_device(info);
                if (!mipi)
                    continue;
                switch (info.pid)
                {
                case ds::RS457_RECOVERY_PID:
                    return std::make_shared< ds_d400_update_device >(shared_from_this(), mipi);
                default:
                    // Do nothing
                    break;
                }
            }
            throw std::runtime_error(rsutils::string::from()
                << "Failed to create FW update device, device id: " << mipi_id);
        }
        throw std::runtime_error(rsutils::string::from()
            << "Failed to create FW update device - device not found");
    }

}<|MERGE_RESOLUTION|>--- conflicted
+++ resolved
@@ -76,12 +76,8 @@
                         case ds::RS_D400_RECOVERY_PID:
                         case ds::RS_D400_USB2_RECOVERY_PID:
                             return std::make_shared< ds_d400_update_device >(shared_from_this(), usb);
-<<<<<<< HEAD
-                        case ds::D555E_RECOVERY_PID:
+                        case ds::D555_RECOVERY_PID:
                         case ds::D585S_RECOVERY_PID:
-=======
-                        case ds::D555_RECOVERY_PID:
->>>>>>> f22025d9
                             return std::make_shared< ds_d500_update_device >(shared_from_this(), usb);
                         default:
                             // Do nothing
