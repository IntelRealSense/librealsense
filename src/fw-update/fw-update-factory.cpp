--- conflicted
+++ resolved
@@ -68,17 +68,6 @@
                 {
                     if (info.id == dfu_id)
                     {
-<<<<<<< HEAD
-                    case ds::RS_D400_RECOVERY_PID:
-                    case ds::RS_D400_USB2_RECOVERY_PID:
-                        return std::make_shared< ds_d400_update_device >( shared_from_this(), usb );
-                    case ds::D555E_RECOVERY_PID:
-                    case ds::D585S_RECOVERY_PID:
-                        return std::make_shared< ds_d500_update_device >( shared_from_this(), usb );
-                    default:
-                        // Do nothing
-                        break;
-=======
                         auto usb = platform::usb_enumerator::create_usb_device(info);
                         if (!usb)
                             continue;
@@ -88,12 +77,12 @@
                         case ds::RS_D400_USB2_RECOVERY_PID:
                             return std::make_shared< ds_d400_update_device >(shared_from_this(), usb);
                         case ds::D555E_RECOVERY_PID:
+                        case ds::D585S_RECOVERY_PID:
                             return std::make_shared< ds_d500_update_device >(shared_from_this(), usb);
                         default:
                             // Do nothing
                             break;
                         }
->>>>>>> 43730c72
                     }
                 }
             }
