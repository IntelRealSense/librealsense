// License: Apache 2.0. See LICENSE file in root directory.
// Copyright(c) 2015 Intel Corporation. All Rights Reserved.

#pragma once

#include "backend.h"
#include "types.h"

#include <cassert>
#include <cstdlib>
#include <cstdio>
#include <cstring>

#include <algorithm>
#include <array>
#include <functional>
#include <string>
#include <sstream>
#include <fstream>
#include <regex>
#include <thread>
#include <utility> // for pair
#include <chrono>
#include <thread>
#include <atomic>

#include <dirent.h>
#include <fcntl.h>
#include <unistd.h>
#include <limits.h>
#include <cmath>
#include <errno.h>
#include <sys/stat.h>
#include <sys/mman.h>
#include <sys/ioctl.h>
#include <linux/usb/video.h>
#include <linux/uvcvideo.h>
#include <linux/videodev2.h>
#include <regex>
#include <list>

// Metadata streaming nodes are available with kernels 4.16+
#ifdef V4L2_META_FMT_UVC
constexpr bool metadata_node = true;
#else
#pragma message ( "\nLibrealsense notification: V4L2_META_FMT_UVC was not defined, adding metadata constructs")

constexpr bool metadata_node = false;

// Providing missing parts from videodev2.h
// V4L2_META_FMT_UVC >> V4L2_CAP_META_CAPTURE is also defined, but the opposite does not hold
#define V4L2_META_FMT_UVC    v4l2_fourcc('U', 'V', 'C', 'H') /* UVC Payload Header */

#ifndef V4L2_CAP_META_CAPTURE
#define V4L2_CAP_META_CAPTURE    0x00800000  /* Specified in kernel header v4.16 */
#endif // V4L2_CAP_META_CAPTURE

#endif // V4L2_META_FMT_UVC

#ifndef V4L2_META_FMT_D4XX
#define V4L2_META_FMT_D4XX      v4l2_fourcc('D', '4', 'X', 'X') /* D400 Payload Header metadata */
#endif

#define DEBUG_V4L
#ifdef DEBUG_V4L
#define LOG_DEBUG_V4L(...)   do { CLOG(DEBUG   ,"librealsense") << __VA_ARGS__; } while(false)
#else
#define LOG_DEBUG_V4L(...)
#endif //DEBUG_V4L

// Use local definition of buf type to resolve for kernel versions
constexpr auto LOCAL_V4L2_BUF_TYPE_META_CAPTURE = (v4l2_buf_type)(13);

#pragma pack(push, 1)
// The struct definition is identical to uvc_meta_buf defined uvcvideo.h/ kernel 4.16 headers, and is provided to allow for cross-kernel compilation
struct uvc_meta_buffer {
    __u64 ns;               // system timestamp of the payload in nanoseconds
    __u16 sof;              // USB Frame Number
    __u8 length;            // length of the payload metadata header
    __u8 flags;             // payload header flags
    __u8* buf;              //device-specific metadata payload data
};
#pragma pack(pop)


namespace librealsense
{
    namespace platform
    {
        class named_mutex
        {
        public:
            named_mutex(const std::string& device_path, unsigned timeout);

            named_mutex(const named_mutex&) = delete;

            ~named_mutex();

            void lock();

            void unlock();

            bool try_lock();

        private:
            void acquire();
            void release();

            std::string _device_path;
            uint32_t _timeout;
            int _fildes;
            static std::recursive_mutex _init_mutex;
            static std::map<std::string, std::recursive_mutex> _dev_mutex;
            static std::map<std::string, int> _dev_mutex_cnt;
            int _object_lock_counter;
            std::mutex _mutex;
        };
        static int xioctl(int fh, unsigned long request, void *arg);

        class buffer
        {
        public:
            buffer(int fd, v4l2_buf_type type, bool use_memory_map, uint32_t index);

            void prepare_for_streaming(int fd);

            ~buffer();

            void attach_buffer(const v4l2_buffer& buf);

            void detach_buffer();

            void request_next_frame(int fd, bool force=false);

            uint32_t get_full_length() const { return _length; }
            uint32_t get_length_frame_only() const { return _original_length; }

            uint8_t* get_frame_start() const { return _start; }

            bool use_memory_map() const { return _use_memory_map; }

        private:
            v4l2_buf_type _type;
            uint8_t* _start;
            uint32_t _length;
            uint32_t _original_length;
            bool _use_memory_map;
            uint32_t _index;
            v4l2_buffer _buf;
            std::mutex _mutex;
            bool _must_enqueue = false;
        };

        enum supported_kernel_buf_types : uint8_t
        {
            e_video_buf,
            e_metadata_buf,
            e_max_kernel_buf_type
        };


        //Debug Evgeni
        // RAII for buffer exchange with kernel
        struct kernel_buf_guard
        {
            ~kernel_buf_guard()
            {
                if (_data_buf && (!_managed))
                {
                    if (_file_desc > 0)
                    {
                        if (xioctl(_file_desc, (int)VIDIOC_QBUF, &_dq_buf) < 0)
                        {
                            LOG_DEBUG_V4L("xioctl(VIDIOC_QBUF) guard failed for fd " << std::dec << _file_desc);
                            if (xioctl(_file_desc, (int)VIDIOC_DQBUF, &_dq_buf) >= 0)
                            {
                                LOG_DEBUG_V4L("xioctl(VIDIOC_QBUF) Re-enqueue succeeded for fd " << std::dec << _file_desc);
                                if (xioctl(_file_desc, (int)VIDIOC_QBUF, &_dq_buf) < 0)
                                    LOG_DEBUG_V4L("xioctl(VIDIOC_QBUF) re-deque  failed for fd " << std::dec << _file_desc);
                                else
                                    LOG_DEBUG_V4L("xioctl(VIDIOC_QBUF) re-deque succeeded for fd " << std::dec << _file_desc);
                            }
                            else
                                LOG_DEBUG_V4L("xioctl(VIDIOC_QBUF) Re-enqueue failed for fd " << std::dec << _file_desc);
                        }
                        else
                            LOG_DEBUG_V4L("Enqueue (e) buf " << std::dec << _dq_buf.index << " for fd " << _file_desc);
                    }
                }
            }

            std::shared_ptr<platform::buffer>   _data_buf=nullptr;
            v4l2_buffer                         _dq_buf{};
            int                                 _file_desc=-1;
            bool                                _managed=false;
        };

        // RAII handling of kernel buffers interchanges
        class buffers_mgr
        {
        public:
            buffers_mgr(bool memory_mapped_buf) :
                _md_start(nullptr),
                _md_size(0),
                _mmap_bufs(memory_mapped_buf)
                {}

            ~buffers_mgr(){}

            void    request_next_frame();
            void    handle_buffer(supported_kernel_buf_types buf_type, int file_desc,
                                   v4l2_buffer buf= v4l2_buffer(),
                                   std::shared_ptr<platform::buffer> data_buf=nullptr);

            uint8_t metadata_size() const { return _md_size; }
            void*   metadata_start() const { return _md_start; }

            void    set_md_attributes(uint8_t md_size, void* md_start)
                    { _md_start = md_start; _md_size = md_size; }
            void    set_md_from_video_node(bool compressed);
            bool    verify_vd_md_sync() const;
            bool    md_node_present() const;

            std::array<kernel_buf_guard, e_max_kernel_buf_type>& get_buffers()
                    { return buffers; }

        private:
            void*                               _md_start;  // marks the address of metadata blob
            uint8_t                             _md_size;   // metadata size is bounded by 255 bytes by design
            bool                                _mmap_bufs;


            std::array<kernel_buf_guard, e_max_kernel_buf_type> buffers;
        };

        class v4l_uvc_interface
        {
            virtual void capture_loop() = 0;

            virtual bool has_metadata() const = 0;

            virtual void streamon() const = 0;
            virtual void streamoff() const = 0;
            virtual void negotiate_kernel_buffers(size_t num) const = 0;

            virtual void allocate_io_buffers(size_t num) = 0;
            virtual void map_device_descriptor() = 0;
            virtual void unmap_device_descriptor() = 0;
            virtual void set_format(stream_profile profile) = 0;
            virtual void prepare_capture_buffers() = 0;
            virtual void stop_data_capture() = 0;
            virtual void acquire_metadata(buffers_mgr & buf_mgr,fd_set &fds, bool compressed_format) = 0;
        };

<<<<<<< HEAD
        class v4l2_video_md_syncer
        {
        public:
            v4l2_video_md_syncer() {}

            struct sync_buffer
            {
                std::shared_ptr<v4l2_buffer> _v4l2_buf;
                int _fd;
                __u32 _buffer_index;
            };

            // pushing video buffer to the video queue
            void push_video(const sync_buffer& video_buffer);
            // pushing metadata buffer to the metadata queue
            void push_metadata(const sync_buffer& md_buffer);

            // pulling synced data
            // if returned value is true - the data could have been pulled
            // if returned value is false - no data is returned via the inout params because data could not be synced
            bool pull_video_with_metadata(std::shared_ptr<v4l2_buffer>& video_buffer, std::shared_ptr<v4l2_buffer>& md_buffer, int& video_fd, int& md_fd);

            void flush();

        private:
            void enqueue_buffer_before_throwing_it(const sync_buffer& sb) const;
            void enqueue_front_buffer_before_throwing_it(std::queue<sync_buffer>& sync_queue);

            std::mutex _syncer_mutex;
            std::queue<sync_buffer> _video_queue;
            std::queue<sync_buffer> _md_queue;
=======
        // The aim of the frame_drop_monitor is to check the frames drops kpi - which requires
        // that no more than some percentage of the frames are dropped
        // It is checked using the fps, and the previous corrupted frames, on the last 30 seconds
        // for example, for frame rate of 30 fps, and kpi of 5%, the criteria will be:
        // if at least 45 frames (= 30[fps] * 5%[kpi]* 30[sec]) drops have occured in the previous 30 seconds,
        // then the kpi is violated
        class frame_drop_monitor
        {
        public:
            frame_drop_monitor(double kpi_frames_drops_percentage) : _kpi_frames_drops_pct(kpi_frames_drops_percentage) {}
            // update_and_check_kpi method returns whether the kpi has been violated
            // it should be called each time a partial frame is caught
            bool update_and_check_kpi(const stream_profile& profile, const timeval& timestamp); 

        private:
            // container used to store the latest timestamps of the partial frames, per profile
            std::vector<std::pair<stream_profile, std::deque<long int>>> drops_per_stream;
            double _kpi_frames_drops_pct;
>>>>>>> 1b9a40da
        };

        class v4l_uvc_device : public uvc_device, public v4l_uvc_interface
        {
        public:
            static void foreach_uvc_device(
                    std::function<void(const uvc_device_info&,
                                       const std::string&)> action);

            v4l_uvc_device(const uvc_device_info& info, bool use_memory_map = false);

            virtual ~v4l_uvc_device() override;

            void probe_and_commit(stream_profile profile, frame_callback callback, int buffers) override;

            void stream_on(std::function<void(const notification& n)> error_handler) override;

            void start_callbacks() override;

            void stop_callbacks() override;

            void close(stream_profile) override;

            std::string fourcc_to_string(uint32_t id) const;

            void signal_stop();

            void poll();

            void set_power_state(power_state state) override;
            power_state get_power_state() const override { return _state; }

            void init_xu(const extension_unit&) override {}
            bool set_xu(const extension_unit& xu, uint8_t control, const uint8_t* data, int size) override;
            bool get_xu(const extension_unit& xu, uint8_t control, uint8_t* data, int size) const override;
            control_range get_xu_range(const extension_unit& xu, uint8_t control, int len) const override;

            bool get_pu(rs2_option opt, int32_t& value) const override;

            bool set_pu(rs2_option opt, int32_t value) override;

            control_range get_pu_range(rs2_option option) const override;

            std::vector<stream_profile> get_profiles() const override;

            void lock() const override;
            void unlock() const override;

            std::string get_device_location() const override { return _device_path; }
            usb_spec get_usb_specification() const override { return _device_usb_spec; }

        protected:
            virtual uint32_t get_cid(rs2_option option) const;

            virtual void capture_loop() override;

            virtual bool has_metadata() const override;

            virtual void streamon() const override;
            virtual void streamoff() const override;
            virtual void negotiate_kernel_buffers(size_t num) const override;

            virtual void allocate_io_buffers(size_t num) override;
            virtual void map_device_descriptor() override;
            virtual void unmap_device_descriptor() override;
            virtual void set_format(stream_profile profile) override;
            virtual void prepare_capture_buffers() override;
            virtual void stop_data_capture() override;
            virtual void acquire_metadata(buffers_mgr & buf_mgr,fd_set &fds, bool compressed_format = false) override;
            virtual void set_metadata_attributes(buffers_mgr& buf_mgr, __u32 bytesused, uint8_t* md_start);
            void subscribe_to_ctrl_event(uint32_t control_id);
            void unsubscribe_from_ctrl_event(uint32_t control_id);
            bool pend_for_ctrl_status_event();
            void upload_video_and_metadata_from_syncer(buffers_mgr& buf_mgr);
            void populate_imu_data(metadata_hid_raw& meta_data, uint8_t* frame_start, uint8_t& md_size, void** md_start) const;
            // checking if metadata is streamed
            virtual inline bool is_metadata_streamed() const { return false;}
            virtual inline std::shared_ptr<buffer> get_video_buffer(__u32 index) const {return _buffers[index];}
            virtual inline std::shared_ptr<buffer> get_md_buffer(__u32 index) const {return nullptr;}

            power_state _state = D3;
            std::string _name = "";
            std::string _device_path = "";
            usb_spec _device_usb_spec = usb_undefined;
            uvc_device_info _info;

            std::vector<std::shared_ptr<buffer>> _buffers;
            stream_profile _profile;
            frame_callback _callback;
            std::atomic<bool> _is_capturing;
            std::atomic<bool> _is_alive;
            std::atomic<bool> _is_started;
            std::unique_ptr<std::thread> _thread;
            std::unique_ptr<named_mutex> _named_mtx;
            bool _use_memory_map;
            int _max_fd = 0;                    // specifies the maximal pipe number the polling process will monitor
            std::vector<int>  _fds;             // list the file descriptors to be monitored during frames polling
            buffers_mgr     _buf_dispatch;      // Holder for partial (MD only) frames that shall be preserved between 'select' calls when polling v4l buffers
<<<<<<< HEAD
            int _fd = 0;          // prevent unintentional abuse in derived class
            v4l2_video_md_syncer _video_md_syncer;
=======
            frame_drop_monitor _frame_drop_monitor;           // used to check the frames drops kpi
>>>>>>> 1b9a40da

        private:
            int _stop_pipe_fd[2]; // write to _stop_pipe_fd[1] and read from _stop_pipe_fd[0]

        };

        // Composition layer for uvc/metadata split nodes introduced with kernel 4.16
        class v4l_uvc_meta_device : public v4l_uvc_device
        {
        public:
            v4l_uvc_meta_device(const uvc_device_info& info, bool use_memory_map = false);

            virtual ~v4l_uvc_meta_device();

        protected:

            void streamon() const;
            void streamoff() const;
            void negotiate_kernel_buffers(size_t num) const;
            void allocate_io_buffers(size_t num);
            void map_device_descriptor();
            void unmap_device_descriptor();
            void set_format(stream_profile profile);
            void prepare_capture_buffers();
            virtual void acquire_metadata(buffers_mgr & buf_mgr,fd_set &fds, bool compressed_format=false);
            // checking if metadata is streamed
            virtual inline bool is_metadata_streamed() const { return _md_fd > 0;}
            virtual inline std::shared_ptr<buffer> get_md_buffer(__u32 index) const {return _md_buffers[index];}
            int _md_fd = -1;
            std::string _md_name = "";

            std::vector<std::shared_ptr<buffer>> _md_buffers;
            stream_profile _md_profile;
        };

        // D457 Development. To be merged into underlying class
        class v4l_mipi_device : public v4l_uvc_meta_device
        {
        public:
            v4l_mipi_device(const uvc_device_info& info, bool use_memory_map = true);

            virtual ~v4l_mipi_device();

            bool get_pu(rs2_option opt, int32_t& value) const override;
            bool set_pu(rs2_option opt, int32_t value) override;
            bool set_xu(const extension_unit& xu, uint8_t control, const uint8_t* data, int size) override;
            bool get_xu(const extension_unit& xu, uint8_t control, uint8_t* data, int size) const override;
            control_range get_xu_range(const extension_unit& xu, uint8_t control, int len) const override;
            control_range get_pu_range(rs2_option option) const override;
            void set_metadata_attributes(buffers_mgr& buf_mgr, __u32 bytesused, uint8_t* md_start) override;
        protected:
            virtual uint32_t get_cid(rs2_option option) const;
            uint32_t xu_to_cid(const extension_unit& xu, uint8_t control) const; // Find the mapping of XU to the underlying control
        };

        class v4l_backend : public backend
        {
        public:
            std::shared_ptr<uvc_device> create_uvc_device(uvc_device_info info) const override;
            std::vector<uvc_device_info> query_uvc_devices() const override;

            std::shared_ptr<command_transfer> create_usb_device(usb_device_info info) const override;
            std::vector<usb_device_info> query_usb_devices() const override;

            std::shared_ptr<hid_device> create_hid_device(hid_device_info info) const override;
            std::vector<hid_device_info> query_hid_devices() const override;

            std::shared_ptr<time_service> create_time_service() const override;
            std::shared_ptr<device_watcher> create_device_watcher() const override;
        };
    }
}<|MERGE_RESOLUTION|>--- conflicted
+++ resolved
@@ -252,7 +252,6 @@
             virtual void acquire_metadata(buffers_mgr & buf_mgr,fd_set &fds, bool compressed_format) = 0;
         };
 
-<<<<<<< HEAD
         class v4l2_video_md_syncer
         {
         public:
@@ -284,8 +283,9 @@
             std::mutex _syncer_mutex;
             std::queue<sync_buffer> _video_queue;
             std::queue<sync_buffer> _md_queue;
-=======
-        // The aim of the frame_drop_monitor is to check the frames drops kpi - which requires
+        };
+		
+		// The aim of the frame_drop_monitor is to check the frames drops kpi - which requires
         // that no more than some percentage of the frames are dropped
         // It is checked using the fps, and the previous corrupted frames, on the last 30 seconds
         // for example, for frame rate of 30 fps, and kpi of 5%, the criteria will be:
@@ -303,7 +303,6 @@
             // container used to store the latest timestamps of the partial frames, per profile
             std::vector<std::pair<stream_profile, std::deque<long int>>> drops_per_stream;
             double _kpi_frames_drops_pct;
->>>>>>> 1b9a40da
         };
 
         class v4l_uvc_device : public uvc_device, public v4l_uvc_interface
@@ -402,12 +401,9 @@
             int _max_fd = 0;                    // specifies the maximal pipe number the polling process will monitor
             std::vector<int>  _fds;             // list the file descriptors to be monitored during frames polling
             buffers_mgr     _buf_dispatch;      // Holder for partial (MD only) frames that shall be preserved between 'select' calls when polling v4l buffers
-<<<<<<< HEAD
-            int _fd = 0;          // prevent unintentional abuse in derived class
-            v4l2_video_md_syncer _video_md_syncer;
-=======
-            frame_drop_monitor _frame_drop_monitor;           // used to check the frames drops kpi
->>>>>>> 1b9a40da
+            int _fd = 0;
+			frame_drop_monitor _frame_drop_monitor;           // used to check the frames drops kpi
+			v4l2_video_md_syncer _video_md_syncer;
 
         private:
             int _stop_pipe_fd[2]; // write to _stop_pipe_fd[1] and read from _stop_pipe_fd[0]
