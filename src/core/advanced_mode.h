--- conflicted
+++ resolved
@@ -95,19 +95,7 @@
     class ds5_advanced_mode_base : public ds5_advanced_mode_interface
     {
     public:
-<<<<<<< HEAD
-        explicit ds5_advanced_mode_base(std::shared_ptr<hw_monitor> hwm)
-            : _hw_monitor(hwm)
-        {
-            _enabled = [this](){
-                auto results = send_recieve(encode_command(ds::fw_cmd::advanced_mode_enabled));
-                assert_no_error(ds::fw_cmd::advanced_mode_enabled, results);
-                return *(reinterpret_cast<uint32_t*>(results.data()) + 1) > 0;
-            };
-        }
-=======
         explicit ds5_advanced_mode_base(std::shared_ptr<hw_monitor> hwm, uvc_sensor& depth_sensor);
->>>>>>> 015035e2
 
         bool is_enabled() const
         {
@@ -126,19 +114,19 @@
         }
 
         enum res_type{
-            small,
-            vga,
-            full
+            low_resolution,
+            vga_resolution,
+            high_resolution
         };
 
         res_type get_res_type(uint32_t width, uint32_t height)
         {
             if (width == 640 && height == 480)
-                return res_type::vga;
+                return res_type::vga_resolution;
             else if (width < 640 && height < 480)
-                return res_type::small;
+                return res_type::low_resolution;
             else if (width > 640 && height > 480)
-                return res_type::full;
+                return res_type::high_resolution;
 
             throw invalid_value_exception("Invalid resolution!");
         }
@@ -157,13 +145,13 @@
                 if (pid == pid_to_str(ds::RS400_PID) || pid == pid_to_str(ds::RS400_MM_PID)) // Passive
                 {
                     switch (res) {
-                    case small:
+                    case low_resolution:
                         generic_ds5_passive_small_seed_config(p);
                         break;
-                    case vga:
+                    case vga_resolution:
                         generic_ds5_passive_vga_seed_config(p);
                         break;
-                    case full:
+                    case high_resolution:
                         generic_ds5_passive_full_seed_config(p);
                         break;
                     default:
@@ -173,10 +161,10 @@
                 else if (pid == pid_to_str(ds::RS410_PID) || pid == pid_to_str(ds::RS410_MM_PID)) // Active
                 {
                     switch (res) {
-                    case vga:
+                    case vga_resolution:
                         generic_ds5_active_vga_generic_depth(p);
                         break;
-                    case full:
+                    case high_resolution:
                         generic_ds5_active_full_generic_depth(p);
                         break;
                     default:
@@ -194,13 +182,13 @@
                 if (pid == pid_to_str(ds::RS400_PID) || pid == pid_to_str(ds::RS400_MM_PID)) // Passive
                 {
                     switch (res) {
-                    case small:
+                    case low_resolution:
                         generic_ds5_passive_small_seed_config(p);
                         break;
-                    case vga:
+                    case vga_resolution:
                         generic_ds5_passive_vga_seed_config(p);
                         break;
-                    case full:
+                    case high_resolution:
                         generic_ds5_passive_full_seed_config(p);
                         break;
                     default:
@@ -210,13 +198,13 @@
                 else if (pid == pid_to_str(ds::RS410_PID) || pid == pid_to_str(ds::RS410_MM_PID)) // Active
                 {
                     switch (res) {
-                    case small:
-
-                        break;
-                    case vga:
-
-                        break;
-                    case full:
+                    case low_resolution:
+
+                        break;
+                    case vga_resolution:
+
+                        break;
+                    case high_resolution:
 
                         break;
                     default:
@@ -226,13 +214,13 @@
                 else if (pid == pid_to_str(ds::RS430_MM_PID)) // AWG
                 {
                     switch (res) {
-                    case small:
-
-                        break;
-                    case vga:
-
-                        break;
-                    case full:
+                    case low_resolution:
+
+                        break;
+                    case vga_resolution:
+
+                        break;
+                    case high_resolution:
 
                         break;
                     default:
@@ -246,13 +234,13 @@
                 if (pid == pid_to_str(ds::RS400_PID) || pid == pid_to_str(ds::RS400_MM_PID)) // Passive
                 {
                     switch (res) {
-                    case small:
+                    case low_resolution:
                         generic_ds5_passive_small_seed_config(p);
                         break;
-                    case vga:
+                    case vga_resolution:
                         generic_ds5_passive_vga_seed_config(p);
                         break;
-                    case full:
+                    case high_resolution:
                         generic_ds5_passive_full_seed_config(p);
                         break;
                     default:
@@ -262,13 +250,13 @@
                 else if (pid == pid_to_str(ds::RS410_PID) || pid == pid_to_str(ds::RS410_MM_PID)) // Active
                 {
                     switch (res) {
-                    case small:
-
-                        break;
-                    case vga:
-
-                        break;
-                    case full:
+                    case low_resolution:
+
+                        break;
+                    case vga_resolution:
+
+                        break;
+                    case high_resolution:
 
                         break;
                     default:
@@ -278,13 +266,13 @@
                 else if (pid == pid_to_str(ds::RS430_MM_PID)) // AWG
                 {
                     switch (res) {
-                    case small:
-
-                        break;
-                    case vga:
-
-                        break;
-                    case full:
+                    case low_resolution:
+
+                        break;
+                    case vga_resolution:
+
+                        break;
+                    case high_resolution:
 
                         break;
                     default:
@@ -298,13 +286,13 @@
                 if (pid == pid_to_str(ds::RS400_PID) || pid == pid_to_str(ds::RS400_MM_PID)) // Passive
                 {
                     switch (res) {
-                    case small:
+                    case low_resolution:
                         generic_ds5_passive_small_seed_config(p);
                         break;
-                    case vga:
+                    case vga_resolution:
                         generic_ds5_passive_vga_seed_config(p);
                         break;
-                    case full:
+                    case high_resolution:
                         generic_ds5_passive_full_seed_config(p);
                         break;
                     default:
@@ -314,13 +302,13 @@
                 else if (pid == pid_to_str(ds::RS410_PID) || pid == pid_to_str(ds::RS410_MM_PID)) // Active
                 {
                     switch (res) {
-                    case small:
-
-                        break;
-                    case vga:
-
-                        break;
-                    case full:
+                    case low_resolution:
+
+                        break;
+                    case vga_resolution:
+
+                        break;
+                    case high_resolution:
 
                         break;
                     default:
@@ -330,13 +318,13 @@
                 else if (pid == pid_to_str(ds::RS430_MM_PID)) // AWG
                 {
                     switch (res) {
-                    case small:
-
-                        break;
-                    case vga:
-
-                        break;
-                    case full:
+                    case low_resolution:
+
+                        break;
+                    case vga_resolution:
+
+                        break;
+                    case high_resolution:
 
                         break;
                     default:
@@ -350,13 +338,13 @@
                 if (pid == pid_to_str(ds::RS400_PID) || pid == pid_to_str(ds::RS400_MM_PID)) // Passive
                 {
                     switch (res) {
-                    case small:
-
-                        break;
-                    case vga:
-
-                        break;
-                    case full:
+                    case low_resolution:
+
+                        break;
+                    case vga_resolution:
+
+                        break;
+                    case high_resolution:
 
                         break;
                     default:
@@ -366,13 +354,13 @@
                 else if (pid == pid_to_str(ds::RS410_PID) || pid == pid_to_str(ds::RS410_MM_PID)) // Active
                 {
                     switch (res) {
-                    case small:
-
-                        break;
-                    case vga:
-
-                        break;
-                    case full:
+                    case low_resolution:
+
+                        break;
+                    case vga_resolution:
+
+                        break;
+                    case high_resolution:
 
                         break;
                     default:
@@ -382,22 +370,22 @@
                 else if (pid == pid_to_str(ds::RS430_MM_PID)) // AWG
                 {
                     switch (res) {
-                    case small:
-
-                        break;
-                    case vga:
-
-                        break;
-                    case full:
+                    case low_resolution:
+
+                        break;
+                    case vga_resolution:
+
+                        break;
+                    case high_resolution:
 
                         switch (res) {
-                        case small:
+                        case low_resolution:
 
                             break;
-                        case vga:
+                        case vga_resolution:
 
                             break;
-                        case full:
+                        case high_resolution:
 
                             break;
                         default:
@@ -414,13 +402,13 @@
                 if (pid == pid_to_str(ds::RS400_PID) || pid == pid_to_str(ds::RS400_MM_PID)) // Passive
                 {
                     switch (res) {
-                    case small:
-
-                        break;
-                    case vga:
-
-                        break;
-                    case full:
+                    case low_resolution:
+
+                        break;
+                    case vga_resolution:
+
+                        break;
+                    case high_resolution:
 
                         break;
                     default:
@@ -430,13 +418,13 @@
                 else if (pid == pid_to_str(ds::RS410_PID) || pid == pid_to_str(ds::RS410_MM_PID)) // Active
                 {
                     switch (res) {
-                    case small:
-
-                        break;
-                    case vga:
-
-                        break;
-                    case full:
+                    case low_resolution:
+
+                        break;
+                    case vga_resolution:
+
+                        break;
+                    case high_resolution:
 
                         break;
                     default:
@@ -446,13 +434,13 @@
                 else if (pid == pid_to_str(ds::RS430_MM_PID)) // AWG
                 {
                     switch (res) {
-                    case small:
-
-                        break;
-                    case vga:
-
-                        break;
-                    case full:
+                    case low_resolution:
+
+                        break;
+                    case vga_resolution:
+
+                        break;
+                    case high_resolution:
 
                         break;
                     default:
@@ -466,13 +454,13 @@
                 if (pid == pid_to_str(ds::RS400_PID) || pid == pid_to_str(ds::RS400_MM_PID)) // Passive
                 {
                     switch (res) {
-                    case small:
-
-                        break;
-                    case vga:
-
-                        break;
-                    case full:
+                    case low_resolution:
+
+                        break;
+                    case vga_resolution:
+
+                        break;
+                    case high_resolution:
 
                         break;
                     default:
@@ -482,13 +470,13 @@
                 else if (pid == pid_to_str(ds::RS410_PID) || pid == pid_to_str(ds::RS410_MM_PID)) // Active
                 {
                     switch (res) {
-                    case small:
-
-                        break;
-                    case vga:
-
-                        break;
-                    case full:
+                    case low_resolution:
+
+                        break;
+                    case vga_resolution:
+
+                        break;
+                    case high_resolution:
 
                         break;
                     default:
@@ -498,13 +486,13 @@
                 else if (pid == pid_to_str(ds::RS430_MM_PID)) // AWG
                 {
                     switch (res) {
-                    case small:
-
-                        break;
-                    case vga:
-
-                        break;
-                    case full:
+                    case low_resolution:
+
+                        break;
+                    case vga_resolution:
+
+                        break;
+                    case high_resolution:
 
                         break;
                     default:
@@ -518,13 +506,13 @@
                 if (pid == pid_to_str(ds::RS400_PID) || pid == pid_to_str(ds::RS400_MM_PID)) // Passive
                 {
                     switch (res) {
-                    case small:
-
-                        break;
-                    case vga:
-
-                        break;
-                    case full:
+                    case low_resolution:
+
+                        break;
+                    case vga_resolution:
+
+                        break;
+                    case high_resolution:
 
                         break;
                     default:
@@ -534,13 +522,13 @@
                 else if (pid == pid_to_str(ds::RS410_PID) || pid == pid_to_str(ds::RS410_MM_PID)) // Active
                 {
                     switch (res) {
-                    case small:
-
-                        break;
-                    case vga:
-
-                        break;
-                    case full:
+                    case low_resolution:
+
+                        break;
+                    case vga_resolution:
+
+                        break;
+                    case high_resolution:
 
                         break;
                     default:
@@ -550,13 +538,13 @@
                 else if (pid == pid_to_str(ds::RS430_MM_PID)) // AWG
                 {
                     switch (res) {
-                    case small:
-
-                        break;
-                    case vga:
-
-                        break;
-                    case full:
+                    case low_resolution:
+
+                        break;
+                    case vga_resolution:
+
+                        break;
+                    case high_resolution:
 
                         break;
                     default:
@@ -569,13 +557,13 @@
             case RS2_ADVANCED_MODE_PRESET_HAND:
                 if (pid == pid_to_str(ds::RS400_PID) || pid == pid_to_str(ds::RS400_MM_PID)) // Passive
                     switch (res) {
-                    case small:
-
-                        break;
-                    case vga:
-
-                        break;
-                    case full:
+                    case low_resolution:
+
+                        break;
+                    case vga_resolution:
+
+                        break;
+                    case high_resolution:
 
                         break;
                     default:
@@ -584,13 +572,13 @@
                 else if (pid == pid_to_str(ds::RS410_PID) || pid == pid_to_str(ds::RS410_MM_PID)) // Active
                 {
                     switch (res) {
-                    case small:
-
-                        break;
-                    case vga:
-
-                        break;
-                    case full:
+                    case low_resolution:
+
+                        break;
+                    case vga_resolution:
+
+                        break;
+                    case high_resolution:
 
                         break;
                     default:
@@ -600,13 +588,13 @@
                 else if (pid == pid_to_str(ds::RS430_MM_PID)) // AWG
                 {
                     switch (res) {
-                    case small:
-
-                        break;
-                    case vga:
-
-                        break;
-                    case full:
+                    case low_resolution:
+
+                        break;
+                    case vga_resolution:
+
+                        break;
+                    case high_resolution:
 
                         break;
                     default:
@@ -620,13 +608,13 @@
                 if (pid == pid_to_str(ds::RS400_PID) || pid == pid_to_str(ds::RS400_MM_PID)) // Passive
                 {
                     switch (res) {
-                    case small:
-
-                        break;
-                    case vga:
-
-                        break;
-                    case full:
+                    case low_resolution:
+
+                        break;
+                    case vga_resolution:
+
+                        break;
+                    case high_resolution:
 
                         break;
                     default:
@@ -636,13 +624,13 @@
                 else if (pid == pid_to_str(ds::RS410_PID) || pid == pid_to_str(ds::RS410_MM_PID)) // Active
                 {
                     switch (res) {
-                    case small:
-
-                        break;
-                    case vga:
-
-                        break;
-                    case full:
+                    case low_resolution:
+
+                        break;
+                    case vga_resolution:
+
+                        break;
+                    case high_resolution:
 
                         break;
                     default:
@@ -652,13 +640,13 @@
                 else if (pid == pid_to_str(ds::RS430_MM_PID)) // AWG
                 {
                     switch (res) {
-                    case small:
-
-                        break;
-                    case vga:
-
-                        break;
-                    case full:
+                    case low_resolution:
+
+                        break;
+                    case vga_resolution:
+
+                        break;
+                    case high_resolution:
 
                         break;
                     default:
@@ -672,13 +660,13 @@
                 if (pid == pid_to_str(ds::RS400_PID) || pid == pid_to_str(ds::RS400_MM_PID)) // Passive
                 {
                     switch (res) {
-                    case small:
-
-                        break;
-                    case vga:
-
-                        break;
-                    case full:
+                    case low_resolution:
+
+                        break;
+                    case vga_resolution:
+
+                        break;
+                    case high_resolution:
 
                         break;
                     default:
@@ -688,13 +676,13 @@
                 else if (pid == pid_to_str(ds::RS410_PID) || pid == pid_to_str(ds::RS410_MM_PID)) // Active
                 {
                     switch (res) {
-                    case small:
-
-                        break;
-                    case vga:
-
-                        break;
-                    case full:
+                    case low_resolution:
+
+                        break;
+                    case vga_resolution:
+
+                        break;
+                    case high_resolution:
 
                         break;
                     default:
@@ -704,13 +692,13 @@
                 else if (pid == pid_to_str(ds::RS430_MM_PID)) // AWG
                 {
                     switch (res) {
-                    case small:
-
-                        break;
-                    case vga:
-
-                        break;
-                    case full:
+                    case low_resolution:
+
+                        break;
+                    case vga_resolution:
+
+                        break;
+                    case high_resolution:
 
                         break;
                     default:
@@ -862,11 +850,8 @@
                                                                    {RS2_ADVANCED_MODE_PRESET_BOX,                      "BOX"}};
 
         std::shared_ptr<hw_monitor> _hw_monitor;
-<<<<<<< HEAD
+        uvc_sensor& _depth_sensor;
         lazy<bool> _enabled;
-=======
-        uvc_sensor& _depth_sensor;
->>>>>>> 015035e2
 
         static const uint16_t HW_MONITOR_COMMAND_SIZE = 1000;
         static const uint16_t HW_MONITOR_BUFFER_SIZE = 1024;
@@ -1016,6 +1001,11 @@
               _advanced(advanced)
         {}
 
+        static rs2_advanced_mode_preset to_preset(float x)
+        {
+            return (rs2_advanced_mode_preset)((int)x);
+        }
+
         void set(float value) override
         {
             if (!is_valid(value))
@@ -1030,8 +1020,8 @@
             auto pid = _ep.get_device().get_info(RS2_CAMERA_INFO_PRODUCT_ID);
             auto configurations = _ep.get_curr_configurations();
 
-            _advanced.apply_preset(pid, configurations, (rs2_advanced_mode_preset)value);
-            _last_preset = (rs2_advanced_mode_preset)value;
+            _advanced.apply_preset(pid, configurations, to_preset(value));
+            _last_preset = to_preset(value);
         }
 
         float query() const override
