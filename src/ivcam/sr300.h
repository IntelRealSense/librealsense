--- conflicted
+++ resolved
@@ -128,24 +128,12 @@
     public:
         std::shared_ptr<device_interface> create(std::shared_ptr<context> ctx) const override;
 
-<<<<<<< HEAD
         sr300_info(std::shared_ptr<context> ctx,
                     platform::uvc_device_info color,
                     platform::uvc_device_info depth,
                     platform::usb_device_info hwm)
             : device_info(ctx), _color(std::move(color)),
-             _depth(std::move(depth)), _hwm(std::move(hwm))
-        {
-
-        }
-=======
-        sr300_info(std::shared_ptr<platform::backend> backend,
-            platform::uvc_device_info color,
-            platform::uvc_device_info depth,
-            platform::usb_device_info hwm)
-            : device_info(std::move(backend)), _color(std::move(color)),
              _depth(std::move(depth)), _hwm(std::move(hwm)) {}
->>>>>>> 744ccde0
 
         static std::vector<std::shared_ptr<device_info>> pick_sr300_devices(
             std::shared_ptr<context> ctx,
@@ -322,10 +310,6 @@
             color_ep->register_pu(RS2_OPTION_ENABLE_AUTO_EXPOSURE);
             color_ep->register_pu(RS2_OPTION_ENABLE_AUTO_WHITE_BALANCE);
 
-<<<<<<< HEAD
-=======
-            color_ep->set_pose(lazy<pose>([](){pose p = {{ { 1,0,0 },{ 0,1,0 },{ 0,0,1 } },{ 0,0,0 }}; return p; }));
-
             auto md_offset = offsetof(metadata_raw, mode);
             color_ep->register_metadata(RS2_FRAME_METADATA_FRAME_TIMESTAMP, make_uvc_header_parser(&platform::uvc_header::timestamp,
                 [](rs2_metadata_t param) { return static_cast<rs2_metadata_t>(param * TIMESTAMP_10NSEC_TO_MSEC); }));
@@ -336,7 +320,6 @@
             color_ep->register_metadata(RS2_FRAME_METADATA_GAIN_LEVEL,      make_sr300_attribute_parser(&md_sr300_rgb::gain, md_offset));
             color_ep->register_metadata(RS2_FRAME_METADATA_WHITE_BALANCE,   make_sr300_attribute_parser(&md_sr300_rgb::color_temperature, md_offset));
 
->>>>>>> 744ccde0
             return color_ep;
         }
 
