--- conflicted
+++ resolved
@@ -161,13 +161,7 @@
             std::lock_guard<std::mutex> guard(frameMutex);
             depthFrame.swap_front();
         }
-<<<<<<< HEAD
-        auto rectifiedDepthImage = rectifier->rectify(reinterpret_cast<uint16_t *>(depthFrame->front.data()));
-=======
-        
         auto rectifiedDepthImage = rectifier->rectify(reinterpret_cast<uint16_t *>(depthFrame.front.data()));
-        
->>>>>>> e0302fa7
         return reinterpret_cast<const uint16_t *>(rectifiedDepthImage);
     }
         
