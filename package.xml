--- conflicted
+++ resolved
@@ -7,11 +7,7 @@
 <package format="2">
   <name>librealsense2</name>
   <!-- The version tag needs to be updated with each new release of librealsense -->
-<<<<<<< HEAD
-  <version>2.52.0</version>
-=======
   <version>2.53.0</version>
->>>>>>> 7abfbd7f
   <description>
   Library for controlling and capturing data from the Intel(R) RealSense(TM) D400 devices.
   </description>
